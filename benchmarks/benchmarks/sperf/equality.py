--- conflicted
+++ resolved
@@ -12,11 +12,7 @@
     r"""Benchmark time and memory costs.
 
     Benchmark time and memory costs of comparing :class:`~iris.cube.Cube`\\ s
-<<<<<<< HEAD
-     with attached :class:`~iris.experimental.ugrid.mesh.Mesh`\\ es.
-=======
     with attached :class:`~iris.experimental.ugrid.mesh.Mesh`\\ es.
->>>>>>> d95c9e26
 
     Uses :class:`FileMixin` as the realistic case will be comparing
     :class:`~iris.cube.Cube`\\ s that have been loaded from file.
