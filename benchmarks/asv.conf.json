{
    "version": 1,
    "project": "scitools-iris",
    "project_url": "https://github.com/SciTools/iris",
    "repo": "..",
    "environment_type": "delegated-iris",
    "show_commit_url": "https://github.com/scitools/iris/commit/",
    "branches": ["upstream/main"],

    "benchmark_dir": "./benchmarks",
    "env_dir": ".asv/env",
    "results_dir": ".asv/results",
    "html_dir": ".asv/html",
<<<<<<< HEAD
    "plugins": [".asv_delegated"],

    "delegated_env_commands_comment": [
        "The command(s) that create/update an environment correctly for the",
        "checked-out commit. Command(s) format follows `build_command`:",
        "  https://asv.readthedocs.io/en/stable/asv.conf.json.html#build-command-install-command-uninstall-command",

        "The commit key indicates the earliest commit where the command(s)",
        "will work.",

        "Differences from `build_command`:",
        "  * See: https://asv.readthedocs.io/en/stable/asv.conf.json.html#build-command-install-command-uninstall-command",
        "  * Env vars limited to those set outside build time.",
        "    (e.g. `{conf_dir}` available but `{build_dir}` not)",
        "  * Run in the same environment as the ASV install itself.",

        "Mandatory format for the first 'command' within each commit:",
        "  * `ENV_PARENT=path/to/parent/directory/of/env-directory`",
        "  * Can contain env vars (e.g. `{conf_dir}`)",
        "  * `ENV_PARENT` available as `{env_parent}` in subsequent commands",
        "  * The environment will be detected as the most recently updated",
        "    environment in `{env_parent}`."

    ],
    "delegated_env_commands": {
        "59738a4": [
            "ENV_PARENT={conf_dir}/.asv/env/nox313",
            "PY_VER=3.13 nox --envdir={env_parent} --session=tests --install-only --no-error-on-external-run --verbose"
        ],
        "c8a663a0": [
            "ENV_PARENT={conf_dir}/.asv/env/nox312",
            "PY_VER=3.12 nox --envdir={env_parent} --session=tests --install-only --no-error-on-external-run --verbose"
        ],
        "d58fca7e": [
            "ENV_PARENT={conf_dir}/.asv/env/nox311",
            "PY_VER=3.11 nox --envdir={env_parent} --session=tests --install-only --no-error-on-external-run --verbose"
        ],
        "44fae030": [
            "ENV_PARENT={conf_dir}/.asv/env/nox310",
            "PY_VER=3.10 nox --envdir={env_parent} --session=tests --install-only --no-error-on-external-run --verbose"
        ]
    },
=======
    "plugins": [".asv_delegated_iris"],
>>>>>>> 5769d3bb

    "command_comment": [
        "The inherited setup of the Iris test environment takes care of ",
        "Iris-installation too, and in the case of Iris no specialised ",
        "uninstall or build commands are needed to get it working either.",

        "We do however need to install the custom benchmarks for them to be",
        "usable."
    ],
    "install_command": [],
    "uninstall_command": [],
    "build_command": ["python {conf_dir}/custom_bms/install.py"]
}<|MERGE_RESOLUTION|>--- conflicted
+++ resolved
@@ -11,52 +11,7 @@
     "env_dir": ".asv/env",
     "results_dir": ".asv/results",
     "html_dir": ".asv/html",
-<<<<<<< HEAD
-    "plugins": [".asv_delegated"],
-
-    "delegated_env_commands_comment": [
-        "The command(s) that create/update an environment correctly for the",
-        "checked-out commit. Command(s) format follows `build_command`:",
-        "  https://asv.readthedocs.io/en/stable/asv.conf.json.html#build-command-install-command-uninstall-command",
-
-        "The commit key indicates the earliest commit where the command(s)",
-        "will work.",
-
-        "Differences from `build_command`:",
-        "  * See: https://asv.readthedocs.io/en/stable/asv.conf.json.html#build-command-install-command-uninstall-command",
-        "  * Env vars limited to those set outside build time.",
-        "    (e.g. `{conf_dir}` available but `{build_dir}` not)",
-        "  * Run in the same environment as the ASV install itself.",
-
-        "Mandatory format for the first 'command' within each commit:",
-        "  * `ENV_PARENT=path/to/parent/directory/of/env-directory`",
-        "  * Can contain env vars (e.g. `{conf_dir}`)",
-        "  * `ENV_PARENT` available as `{env_parent}` in subsequent commands",
-        "  * The environment will be detected as the most recently updated",
-        "    environment in `{env_parent}`."
-
-    ],
-    "delegated_env_commands": {
-        "59738a4": [
-            "ENV_PARENT={conf_dir}/.asv/env/nox313",
-            "PY_VER=3.13 nox --envdir={env_parent} --session=tests --install-only --no-error-on-external-run --verbose"
-        ],
-        "c8a663a0": [
-            "ENV_PARENT={conf_dir}/.asv/env/nox312",
-            "PY_VER=3.12 nox --envdir={env_parent} --session=tests --install-only --no-error-on-external-run --verbose"
-        ],
-        "d58fca7e": [
-            "ENV_PARENT={conf_dir}/.asv/env/nox311",
-            "PY_VER=3.11 nox --envdir={env_parent} --session=tests --install-only --no-error-on-external-run --verbose"
-        ],
-        "44fae030": [
-            "ENV_PARENT={conf_dir}/.asv/env/nox310",
-            "PY_VER=3.10 nox --envdir={env_parent} --session=tests --install-only --no-error-on-external-run --verbose"
-        ]
-    },
-=======
     "plugins": [".asv_delegated_iris"],
->>>>>>> 5769d3bb
 
     "command_comment": [
         "The inherited setup of the Iris test environment takes care of ",
