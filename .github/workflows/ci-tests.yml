--- conflicted
+++ resolved
@@ -39,11 +39,7 @@
         session: ["tests"]
 
     env:
-<<<<<<< HEAD
       IRIS_TEST_DATA_VERSION: "2.14"
-=======
-      IRIS_TEST_DATA_VERSION: "2.13"
->>>>>>> be4fdc37
       ENV_NAME: "ci-tests"
 
     steps:
