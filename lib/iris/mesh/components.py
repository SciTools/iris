# Copyright Iris contributors
#
# This file is part of Iris and is released under the BSD license.
# See LICENSE in the root of the repository for full licensing details.

"""Iris data model representation of CF UGrid's Mesh and its constituent parts.

Eventual destination: dedicated module in :mod:`iris` root.

"""

from abc import ABC, abstractmethod
from collections import namedtuple
from collections.abc import Container
from contextlib import contextmanager
from datetime import datetime
from typing import Iterable, Literal
import warnings

from cf_units import Unit
from dask import array as da
import numpy as np

from iris.common.metadata import ConnectivityMetadata, MeshCoordMetadata, MeshMetadata

from .. import _lazy_data as _lazy
from ..common import CFVariableMixin, metadata_filter, metadata_manager_factory
from ..common.metadata import BaseMetadata
from ..config import get_logger
from ..coords import AuxCoord, _DimensionalMetadata
from ..exceptions import ConnectivityNotFoundError, CoordinateNotFoundError
from ..util import array_equal, clip_string, guess_coord_axis
from ..warnings import IrisVagueMetadataWarning

# Configure the logger.
logger = get_logger(__name__, propagate=True, handler=False)

#: Numpy "threshold" printoptions default argument.
NP_PRINTOPTIONS_THRESHOLD = 10
#: Numpy "edgeitems" printoptions default argument.
NP_PRINTOPTIONS_EDGEITEMS = 2

#
# MeshXY dimension names namedtuples.
#

#: Namedtuple for 1D mesh topology NetCDF variable dimension names.
Mesh1DNames = namedtuple("Mesh1DNames", ["node_dimension", "edge_dimension"])
#: Namedtuple for 2D mesh topology NetCDF variable dimension names.
Mesh2DNames = namedtuple(
    "Mesh2DNames", ["node_dimension", "edge_dimension", "face_dimension"]
)

#
# MeshXY coordinate manager namedtuples.
#

#: Namedtuple for 1D mesh :class:`~iris.coords.AuxCoord` coordinates.
Mesh1DCoords = namedtuple("Mesh1DCoords", ["node_x", "node_y", "edge_x", "edge_y"])
#: Namedtuple for 2D mesh :class:`~iris.coords.AuxCoord` coordinates.
Mesh2DCoords = namedtuple(
    "Mesh2DCoords",
    ["node_x", "node_y", "edge_x", "edge_y", "face_x", "face_y"],
)
#: Namedtuple for ``node`` :class:`~iris.coords.AuxCoord` coordinates.
MeshNodeCoords = namedtuple("MeshNodeCoords", ["node_x", "node_y"])
#: Namedtuple for ``edge`` :class:`~iris.coords.AuxCoord` coordinates.
MeshEdgeCoords = namedtuple("MeshEdgeCoords", ["edge_x", "edge_y"])
#: Namedtuple for ``face`` :class:`~iris.coords.AuxCoord` coordinates.
MeshFaceCoords = namedtuple("MeshFaceCoords", ["face_x", "face_y"])

#
# MeshXY connectivity manager namedtuples.
#

#: Namedtuple for 1D mesh :class:`~iris.mesh.Connectivity` instances.
Mesh1DConnectivities = namedtuple("Mesh1DConnectivities", ["edge_node"])
#: Namedtuple for 2D mesh :class:`~iris.mesh.Connectivity` instances.
Mesh2DConnectivities = namedtuple(
    "Mesh2DConnectivities",
    [
        "face_node",
        "edge_node",
        "face_edge",
        "face_face",
        "edge_face",
        "boundary_node",
    ],
)


class Connectivity(_DimensionalMetadata):
    """CF-UGRID topology.

    A CF-UGRID topology connectivity, describing the topological relationship
    between two types of mesh element. One or more connectivities make up a
    CF-UGRID topology - a constituent of a CF-UGRID mesh.

    See: https://ugrid-conventions.github.io/ugrid-conventions

    """

    UGRID_CF_ROLES = [
        "edge_node_connectivity",
        "face_node_connectivity",
        "face_edge_connectivity",
        "face_face_connectivity",
        "edge_face_connectivity",
        "boundary_node_connectivity",
        "volume_node_connectivity",
        "volume_edge_connectivity",
        "volume_face_connectivity",
        "volume_volume_connectivity",
    ]

    def __init__(
        self,
        indices,
        cf_role,
        standard_name=None,
        long_name=None,
        var_name=None,
        units=None,
        attributes=None,
        start_index=0,
        location_axis=0,
    ):
        """Construct a single connectivity.

        Parameters
        ----------
        indices : :class:`numpy.ndarray` or :class:`numpy.ma.core.MaskedArray` or :class:`dask.array.Array`
            2D array giving the topological connection relationship between
            :attr:`location` elements and :attr:`connected` elements.
            The :attr:`location_axis` dimension indexes over the
            :attr:`location` dimension of the mesh - i.e. its length matches
            the total number of :attr:`location` elements in the mesh. The
            :attr:`connected_axis` dimension can be any length, corresponding
            to the highest number of :attr:`connected` elements connected to a
            :attr:`location` element. The array values are indices into the
            :attr:`connected` dimension of the mesh. If the number of
            :attr:`connected` elements varies between :attr:`location`
            elements: use a :class:`numpy.ma.core.MaskedArray` and mask the
            :attr:`location` elements' unused index 'slots'. Use a
            :class:`dask.array.Array` to keep indices 'lazy'.
        cf_role : str
            Denotes the topological relationship that this connectivity
            describes. Made up of this array's :attr:`location`, and the
            :attr:`connected` element type that is indexed by the array.
            See :attr:`UGRID_CF_ROLES` for valid arguments.
        standard_name : str, optional
            CF standard name of the connectivity.
            (NOTE: this is not expected by the UGRID conventions, but will be
            handled in Iris' standard way if provided).
        long_name : str, optional
            Descriptive name of the connectivity.
        var_name : str, optional
            The NetCDF variable name for the connectivity.
        units : cf_units.Unit, optional
            The :class:`~cf_units.Unit` of the connectivity's values.
            Can be a string, which will be converted to a Unit object.
            (NOTE: this is not expected by the UGRID conventions, but will be
            handled in Iris' standard way if provided).
        attributes : dict, optional
            A dictionary containing other cf and user-defined attributes.
        start_index : int, optional
            Either ``0`` or ``1``. Default is ``0``. Denotes whether
            :attr:`indices` uses 0-based or 1-based indexing (allows support
            for Fortran and legacy NetCDF files).
        location_axis : int, optional
            Either ``0`` or ``1``. Default is ``0``. Denotes which axis
            of :attr:`indices` varies over the :attr:`location` elements (the
            alternate axis therefore varying over :attr:`connected` elements).
            (This parameter allows support for fastest varying index being
            either first or last).
            E.g. for ``face_node_connectivity``, for 10 faces:
            ``indices.shape[location_axis] == 10``.

        """

        def validate_arg_vs_list(arg_name, arg, valid_list):
            if arg not in valid_list:
                error_msg = (
                    f"Invalid {arg_name} . Got: {arg} . Must be one of: {valid_list} ."
                )
                raise ValueError(error_msg)

        # Configure the metadata manager.
        self._metadata_manager = metadata_manager_factory(ConnectivityMetadata)

        validate_arg_vs_list("start_index", start_index, [0, 1])
        # indices array will be 2-dimensional, so must be either 0 or 1.
        validate_arg_vs_list("location_axis", location_axis, [0, 1])
        validate_arg_vs_list("cf_role", cf_role, Connectivity.UGRID_CF_ROLES)

        self._metadata_manager.start_index = start_index
        self._metadata_manager.location_axis = location_axis
        self._metadata_manager.cf_role = cf_role

        self._connected_axis = 1 - location_axis
        self._location, self._connected = cf_role.split("_")[:2]

        super().__init__(
            values=indices,
            standard_name=standard_name,
            long_name=long_name,
            var_name=var_name,
            units=units,
            attributes=attributes,
        )

    @property
    def _values(self):
        # Overridden just to allow .setter override.
        return super()._values

    @_values.setter
    def _values(self, values):
        self._validate_indices(values, shapes_only=True)
        # The recommended way of using the setter in super().
        super(Connectivity, self.__class__)._values.fset(self, values)

    @property
    def cf_role(self):
        """The category of topological relationship that this connectivity describes.

        **Read-only** - validity of :attr:`indices` is dependent on
        :attr:`cf_role`. A new :class:`Connectivity` must therefore be defined
        if a different :attr:`cf_role` is needed.

        """
        return self._metadata_manager.cf_role

    @property
    def location(self):
        """Derived from the connectivity's :attr:`cf_role`.

        Derived from the connectivity's :attr:`cf_role` - the first part, e.g.
        ``face`` in ``face_node_connectivity``. Refers to the elements that
        vary along the :attr:`location_axis` of the connectivity's
        :attr:`indices` array.

        """
        return self._location

    @property
    def connected(self):
        """Derived from the connectivity's :attr:`cf_role`.

        Derived from the connectivity's :attr:`cf_role` - the second part, e.g.
        ``node`` in ``face_node_connectivity``. Refers to the elements indexed
        by the values in the connectivity's :attr:`indices` array.

        """
        return self._connected

    @property
    def start_index(self):
        """The base value of the connectivity's :attr:`indices` array; either ``0`` or ``1``.

        **Read-only** - validity of :attr:`indices` is dependent on
        :attr:`start_index`. A new :class:`Connectivity` must therefore be
        defined if a different :attr:`start_index` is needed.

        """
        return self._metadata_manager.start_index

    @property
    def location_axis(self):
        """The axis of the connectivity's :attr:`indices` array.

        The axis of the connectivity's :attr:`indices` array that varies
        over the connectivity's :attr:`location` elements. Either ``0`` or ``1``.
        **Read-only** - validity of :attr:`indices` is dependent on
        :attr:`location_axis`. Use :meth:`transpose` to create a new, transposed
        :class:`Connectivity` if a different :attr:`location_axis` is needed.

        """
        return self._metadata_manager.location_axis

    @property
    def connected_axis(self):
        """Derived as the alternate value of :attr:`location_axis`.

        Derived as the alternate value of :attr:`location_axis` - each must
        equal either ``0`` or ``1``. The axis of the connectivity's
        :attr:`indices` array that varies over the :attr:`connected` elements
        associated with each :attr:`location` element.

        """
        return self._connected_axis

    @property
    def indices(self):
        """The index values describing the topological relationship of the connectivity.

        The index values describing the topological relationship of the
        connectivity, as a NumPy array. Masked points indicate a
        :attr:`location` element  with fewer :attr:`connected` elements than
        other :attr:`location` elements described in this array - unused index
        'slots' are masked.

        **Read-only** - index values are only meaningful when combined with
        an appropriate :attr:`cf_role`, :attr:`start_index` and
        :attr:`location_axis`. A new :class:`Connectivity` must therefore be
        defined if different indices are needed.

        """
        return self._values

    def indices_by_location(self, indices=None):
        """Return a view of the indices array.

        Return a view of the indices array with :attr:`location_axis` **always** as
        the first axis - transposed if necessary. Can optionally pass in an
        identically shaped array on which to perform this operation (e.g. the
        output from :meth:`core_indices` or :meth:`lazy_indices`).

        Parameters
        ----------
        indices : array, optional
            The array on which to operate. If ``None``, will operate on
            :attr:`indices`. Default is ``None``.

        Returns
        -------
        result :
            A view of the indices array Transposed - if necessary - to put
            :attr:`location_axis` first.

        """
        if indices is None:
            indices = self.indices

        if indices.shape != self.shape:
            raise ValueError(
                f"Invalid indices provided. Must be shape={self.shape} , "
                f"got shape={indices.shape} ."
            )

        if self.location_axis == 0:
            result = indices
        elif self.location_axis == 1:
            result = indices.transpose()
        else:
            raise ValueError("Invalid location_axis.")

        return result

    def _validate_indices(self, indices, shapes_only=False):
        # Use shapes_only=True for a lower resource, less thorough validation
        # of indices by just inspecting the array shape instead of inspecting
        # individual masks. So will not catch individual location elements
        # having unacceptably low numbers of associated connected elements.

        def indices_error(message):
            raise ValueError("Invalid indices provided. " + message)

        indices = self._sanitise_array(indices, 0)

        indices_dtype = indices.dtype
        if not np.issubdtype(indices_dtype, np.integer):
            indices_error(
                f"dtype must be numpy integer subtype, got: {indices_dtype} ."
            )

        indices_min = indices.min()
        if _lazy.is_lazy_data(indices_min):
            indices_min = indices_min.compute()
        if indices_min < self.start_index:
            indices_error(
                f"Lowest index: {indices_min} < start_index: {self.start_index} ."
            )

        indices_shape = indices.shape
        if len(indices_shape) != 2:
            indices_error(f"Expected 2-dimensional shape, got: shape={indices_shape} .")

        len_req_fail = False
        if shapes_only:
            location_shape = indices_shape[self.connected_axis]
            # Wrap as lazy to allow use of the same operations below
            # regardless of shapes_only.
            location_lengths = _lazy.as_lazy_data(np.asarray(location_shape))
        else:
            # Wouldn't be safe to use during __init__ validation, since
            # lazy_location_lengths requires self.indices to exist. Safe here since
            # shapes_only==False is only called manually, i.e. after
            # initialisation.
            location_lengths = self.lazy_location_lengths()
        if self.location in ("edge", "boundary"):
            if (location_lengths != 2).any().compute():
                len_req_fail = "len=2"
        else:
            if self.location == "face":
                min_size = 3
            elif self.location == "volume":
                if self.connected == "edge":
                    min_size = 6
                else:
                    min_size = 4
            else:
                raise NotImplementedError
            if (location_lengths < min_size).any().compute():
                len_req_fail = f"len>={min_size}"
        if len_req_fail:
            indices_error(
                f"Not all {self.location}s meet requirement: {len_req_fail} - "
                f"needed to describe '{self.cf_role}' ."
            )

    def validate_indices(self):
        """Perform a thorough validity check of this connectivity's :attr:`indices`.

        Perform a thorough validity check of this connectivity's
        :attr:`indices`. Includes checking the number of :attr:`connected`
        elements associated with each :attr:`location` element (specified using
        masks on the :attr:`indices` array) against the :attr:`cf_role`.

        Raises a ``ValueError`` if any problems are encountered, otherwise
        passes silently.

        .. note::

            While this uses lazy computation, it will still be a high
            resource demand for a large :attr:`indices` array.

        """
        self._validate_indices(self.indices, shapes_only=False)

    def __eq__(self, other):
        eq = NotImplemented
        if isinstance(other, Connectivity):
            # Account for the fact that other could be the transposed equivalent
            # of self, which we consider 'safe' since the recommended
            # interaction with the indices array is via indices_by_location, which
            # corrects for this difference. (To enable this, location_axis does
            # not participate in ConnectivityMetadata to ConnectivityMetadata
            # equivalence).
            if hasattr(other, "metadata"):
                # metadata comparison
                eq = self.metadata == other.metadata
                if eq:
                    eq = (
                        self.shape == other.shape
                        and self.location_axis == other.location_axis
                    ) or (
                        self.shape == other.shape[::-1]
                        and self.location_axis == other.connected_axis
                    )
                if eq:
                    eq = array_equal(
                        self.indices_by_location(self.core_indices()),
                        other.indices_by_location(other.core_indices()),
                    )
        return eq

    def transpose(self):
        """Transpose :class:`Connectivity`.

        Create a new :class:`Connectivity`, identical to this one but with the
        :attr:`indices` array transposed and the :attr:`location_axis` value flipped.

        Returns
        -------
        :class:`Connectivity`
            A new :class:`Connectivity` that is the transposed equivalent of
            the original.

        """
        new_connectivity = Connectivity(
            indices=self.indices.transpose().copy(),
            cf_role=self.cf_role,
            standard_name=self.standard_name,
            long_name=self.long_name,
            var_name=self.var_name,
            units=self.units,
            attributes=self.attributes,
            start_index=self.start_index,
            location_axis=self.connected_axis,
        )
        return new_connectivity

    def lazy_indices(self):
        """Return a lazy array representing the connectivity's indices.

        Accessing this method will never cause the :attr:`indices` values to be
        loaded. Similarly, calling methods on, or indexing, the returned Array
        will not cause the connectivity to have loaded :attr:`indices`.

        If the :attr:`indices` have already been loaded for the connectivity,
        the returned Array will be a new lazy array wrapper.

        Returns
        -------
        A lazy array, representing the connectivity indices array.

        """
        return super()._lazy_values()

    def core_indices(self):
        """Return the indices array at the core of this connectivity.

        The indices array at the core of this connectivity, which may be a
        NumPy array or a Dask array.

        Returns
        -------
        :class:`numpy.ndarray` or :class:`numpy.ma.core.MaskedArray` or :class:`dask.array.Array`

        """
        return super()._core_values()

    def has_lazy_indices(self):
        """Check if the connectivity's :attr:`indices` array is a lazy Dask array or not.

        Returns
        -------
        bool

        """
        return super()._has_lazy_values()

    def lazy_location_lengths(self):
        """Return a lazy array representing the number of :attr:`connected` elements.

        Return a lazy array representing the number of :attr:`connected`
        elements associated with each of the connectivity's :attr:`location`
        elements, accounting for masks if present.

        Accessing this method will never cause the :attr:`indices` values to be
        loaded. Similarly, calling methods on, or indexing, the returned Array
        will not cause the connectivity to have loaded :attr:`indices`.

        The returned Array will be lazy regardless of whether the
        :attr:`indices` have already been loaded.

        Returns
        -------
        lazy array
            A lazy array, representing the number of :attr:`connected`
            elements associated with each :attr:`location` element.

        """
        location_mask_counts = da.sum(
            da.ma.getmaskarray(self.indices), axis=self.connected_axis
        )
        max_location_size = self.indices.shape[self.connected_axis]
        return max_location_size - location_mask_counts

    def location_lengths(self):
        """Return a NumPy array representing the number of :attr:`connected` elements.

        Return a NumPy array representing the number of :attr:`connected`
        elements associated with each of the connectivity's :attr:`location`
        elements, accounting for masks if present.

        Returns
        -------
        NumPy array
            A NumPy array, representing the number of :attr:`connected`
            elements associated with each :attr:`location` element.

        """
        return self.lazy_location_lengths().compute()

    def cube_dims(self, cube):
        """Not available on :class:`Connectivity`."""
        raise NotImplementedError

    def xml_element(self, doc):
        # Create the XML element as the camelCaseEquivalent of the
        # class name
        element = super().xml_element(doc)

        element.setAttribute("cf_role", self.cf_role)
        element.setAttribute("start_index", self.start_index)
        element.setAttribute("location_axis", self.location_axis)

        return element


class Mesh(CFVariableMixin, ABC):
    """A container representing the UGRID ``cf_role`` ``mesh_topology``.

    Warnings
    --------
    This class is not yet implemented. It is a placeholder for a future
    implementation of the UGRID mesh with the minimum possible assumptions. For
    instance: it is in theory possible for mesh node coordinates to be ANY
    combination of ANY coordinate type, e.g. spherical coordinates or an S2
    coordinate; the current :class:`MeshXY` subclass is based on the assumption
    of an X and a Y coordinate (e.g. longitude and latitude).

    .. todo::
        If SciTools/iris#5994 is agreed upon: implement this class.
          - Move whatever is appropriate from :class:`MeshXY` into this class,
            leaving behind only those elements specific to the assumption of
            X and Y node coordinates.
          - Remove the docstring warning, the NotImplementedError, and the uses
            of ABC/abstractmethod.
          - Add a cross-reference in the docstring for :class:`MeshXY`.
          - Search the Iris codebase for uses of :class:`MeshXY` and work out
            if/how they can be refactored to work with the more flexible
            :class:`Mesh`.

    """

    @abstractmethod
    def __init__(self):
        message = (
            f"The {self.__class__.__name__} class is not yet implemented. "
            "Use the MeshXY class instead."
        )
        raise NotImplementedError(message)


class MeshXY(Mesh):
    """A container representing the UGRID ``cf_role`` ``mesh_topology``.

    A container representing the UGRID [1]_ ``cf_role`` ``mesh_topology``, supporting
    1D network, 2D triangular, and 2D flexible mesh topologies.

    Based on the assumption of 2 :attr:`node_coords` - one associated with the
    X-axis (e.g. longitude) and 1 with the Y-axis (e.g. latitude). UGRID
    describing alternative node coordinates (e.g. spherical) cannot be
    represented.

    Notes
    -----
    The 3D layered and fully 3D unstructured mesh topologies are not supported
    at this time.

    References
    ----------
    .. [1] The UGRID Conventions, https://ugrid-conventions.github.io/ugrid-conventions/

    """

    # TBD: for volume and/or z-axis support include axis "z" and/or dimension "3"
    #: The supported mesh axes.
    AXES = ("x", "y")
    #: Valid range of values for ``topology_dimension``.
    TOPOLOGY_DIMENSIONS = (1, 2)
    #: Valid mesh elements.
    ELEMENTS = ("edge", "node", "face")

    def __init__(
        self,
        topology_dimension,
        node_coords_and_axes,
        connectivities,
        edge_coords_and_axes=None,
        face_coords_and_axes=None,
        standard_name=None,
        long_name=None,
        var_name=None,
        units=None,
        attributes=None,
        node_dimension=None,
        edge_dimension=None,
        face_dimension=None,
    ):
        """MeshXY initialise.

        .. note::

            The purpose of the :attr:`node_dimension`, :attr:`edge_dimension` and
            :attr:`face_dimension` properties are to preserve the original NetCDF
            variable dimension names. Note that, only :attr:`edge_dimension` and
            :attr:`face_dimension` are UGRID attributes, and are only present for
            :attr:`topology_dimension` ``>=2``.

        """
        # TODO: support volumes.
        # TODO: support (coord, "z")

        self._metadata_manager = metadata_manager_factory(MeshMetadata)

        # topology_dimension is read-only, so assign directly to the metadata manager
        if topology_dimension not in self.TOPOLOGY_DIMENSIONS:
            emsg = f"Expected 'topology_dimension' in range {self.TOPOLOGY_DIMENSIONS!r}, got {topology_dimension!r}."
            raise ValueError(emsg)
        self._metadata_manager.topology_dimension = topology_dimension

        self.node_dimension = node_dimension
        self.edge_dimension = edge_dimension
        self.face_dimension = face_dimension

        # assign the metadata to the metadata manager
        self.standard_name = standard_name
        self.long_name = long_name
        self.var_name = var_name
        self.units = units
        self.attributes = attributes

        # based on the topology_dimension, create the appropriate coordinate manager
        def normalise(element, axis):
            result = str(axis).lower()
            if result not in self.AXES:
                emsg = f"Invalid axis specified for {element} coordinate {coord.name()!r}, got {axis!r}."
                raise ValueError(emsg)
            return f"{element}_{result}"

        if not isinstance(node_coords_and_axes, Iterable):
            node_coords_and_axes = [node_coords_and_axes]

        if not isinstance(connectivities, Iterable):
            connectivities = [connectivities]

        kwargs = {}
        for coord, axis in node_coords_and_axes:
            kwargs[normalise("node", axis)] = coord
        if edge_coords_and_axes is not None:
            for coord, axis in edge_coords_and_axes:
                kwargs[normalise("edge", axis)] = coord
        if face_coords_and_axes is not None:
            for coord, axis in face_coords_and_axes:
                kwargs[normalise("face", axis)] = coord

        # check the UGRID minimum requirement for coordinates
        if "node_x" not in kwargs:
            emsg = "Require a node coordinate that is x-axis like to be provided."
            raise ValueError(emsg)
        if "node_y" not in kwargs:
            emsg = "Require a node coordinate that is y-axis like to be provided."
            raise ValueError(emsg)

        if self.topology_dimension == 1:
            self._coord_manager = _Mesh1DCoordinateManager(**kwargs)
            self._connectivity_manager = _Mesh1DConnectivityManager(*connectivities)
        elif self.topology_dimension == 2:
            self._coord_manager = _Mesh2DCoordinateManager(**kwargs)
            self._connectivity_manager = _Mesh2DConnectivityManager(*connectivities)
        else:
            emsg = f"Unsupported 'topology_dimension', got {topology_dimension!r}."
            raise NotImplementedError(emsg)

    @classmethod
    def from_coords(cls, *coords):
        r"""Construct a :class:`MeshXY` by derivation from 1/more :class:`~iris.coords.Coord`.

        The :attr:`~MeshXY.topology_dimension`, :class:`~iris.coords.Coord`
        membership and :class:`Connectivity` membership are all determined
        based on the shape of the first :attr:`~iris.coords.Coord.bounds`:

        * ``None`` or ``(n, <2)``:
            Not supported
        * ``(n, 2)``:
            :attr:`~MeshXY.topology_dimension` = ``1``.
            :attr:`~MeshXY.node_coords` and :attr:`~MeshXY.edge_node_connectivity`
            constructed from :attr:`~iris.coords.Coord.bounds`.
            :attr:`~MeshXY.edge_coords` constructed from
            :attr:`~iris.coords.Coord.points`.
        * ``(n, >=3)``:
            :attr:`~MeshXY.topology_dimension` = ``2``.
            :attr:`~MeshXY.node_coords` and :attr:`~MeshXY.face_node_connectivity`
            constructed from :attr:`~iris.coords.Coord.bounds`.
            :attr:`~MeshXY.face_coords` constructed from
            :attr:`~iris.coords.Coord.points`.

        Parameters
        ----------
        *coords : Iterable of :class:`~iris.coords.Coord`
            Coordinates to pass into the :class:`MeshXY`.
            All :attr:`~iris.coords.Coord.points` must have the same shapes;
            all :attr:`~iris.coords.Coord.bounds` must have the same shapes,
            and must not be ``None``.

        Returns
        -------
        :class:`MeshXY`

        Notes
        -----
        .. note::
            Any resulting duplicate nodes are not currently removed, due to the
            computational intensity.

        .. note::
            :class:`MeshXY` currently requires ``X`` and ``Y``
            :class:`~iris.coords.Coord` specifically.
            :meth:`iris.util.guess_coord_axis` is therefore attempted, else the
            first two :class:`~iris.coords.Coord` are taken.

        .. testsetup::

            from iris import load_cube, sample_data_path
            from iris.mesh import (
                MeshXY,
                MeshCoord,
            )

            file_path = sample_data_path("mesh_C4_synthetic_float.nc")
            cube_w_mesh = load_cube(file_path)

        Examples
        --------
        ::

            # Reconstruct a cube-with-mesh after subsetting it.

            >>> print(cube_w_mesh.mesh.name())
            Topology data of 2D unstructured mesh
            >>> mesh_coord_names = [
            ...     coord.name() for coord in cube_w_mesh.coords(mesh_coords=True)
            ... ]
            >>> print(f"MeshCoords: {mesh_coord_names}")
            MeshCoords: ['latitude', 'longitude']

            # Subsetting converts MeshCoords to AuxCoords.
            >>> slices = [slice(None)] * cube_w_mesh.ndim
            >>> slices[cube_w_mesh.mesh_dim()] = slice(-1)
            >>> cube_sub = cube_w_mesh[tuple(slices)]
            >>> print(cube_sub.mesh)
            None
            >>> orig_coords = [cube_sub.coord(c_name) for c_name in mesh_coord_names]
            >>> for coord in orig_coords:
            ...     print(f"{coord.name()}: {type(coord).__name__}")
            latitude: AuxCoord
            longitude: AuxCoord

            >>> new_mesh = MeshXY.from_coords(*orig_coords)
            >>> new_coords = new_mesh.to_MeshCoords(location=cube_w_mesh.location)

            # Replace the AuxCoords with MeshCoords.
            >>> for ix in range(2):
            ...     cube_sub.remove_coord(orig_coords[ix])
            ...     cube_sub.add_aux_coord(new_coords[ix], cube_w_mesh.mesh_dim())

            >>> print(cube_sub.mesh.name())
            Topology data of 2D unstructured mesh
            >>> for coord_name in mesh_coord_names:
            ...     coord = cube_sub.coord(coord_name)
            ...     print(f"{coord_name}: {type(coord).__name__}")
            latitude: MeshCoord
            longitude: MeshCoord

        """

        # Validate points and bounds shape match.
        def check_shape(array_name):
            attr_name = f"core_{array_name}"
            arrays = [getattr(coord, attr_name)() for coord in coords]
            if any(a is None for a in arrays):
                message = f"{array_name} missing from coords[{arrays.index(None)}] ."
                raise ValueError(message)
            shapes = [array.shape for array in arrays]
            if shapes.count(shapes[0]) != len(shapes):
                message = f"{array_name} shapes are not identical for all coords."
                raise ValueError(message)

        for array in ("points", "bounds"):
            check_shape(array)

        # Determine dimensionality, using first coord.
        first_coord = coords[0]

        ndim = first_coord.ndim
        if ndim != 1:
            message = f"Expected coordinate ndim == 1, got: f{ndim} ."
            raise ValueError(message)

        bounds_shape = first_coord.core_bounds().shape
        bounds_dim1 = bounds_shape[1]
        if bounds_dim1 < 2:
            message = (
                f"Expected coordinate bounds.shape (n, >=2), got: {bounds_shape} ."
            )
            raise ValueError(message)
        elif bounds_dim1 == 2:
            topology_dimension = 1
            coord_centring = "edge"
            conn_cf_role = "edge_node_connectivity"
        else:
            topology_dimension = 2
            coord_centring = "face"
            conn_cf_role = "face_node_connectivity"

        # Create connectivity.
        if first_coord.has_lazy_bounds():
            array_lib = da
        else:
            array_lib = np
        indices = array_lib.arange(np.prod(bounds_shape)).reshape(bounds_shape)
        masking = array_lib.ma.getmaskarray(first_coord.core_bounds())
        indices = array_lib.ma.masked_array(indices, masking)
        connectivity = Connectivity(indices, conn_cf_role)

        # Create coords.
        node_coords = []
        centre_coords = []
        for coord in coords:
            coord_kwargs = dict(
                standard_name=coord.standard_name,
                long_name=coord.long_name,
                units=coord.units,
                attributes=coord.attributes,
            )
            node_points = array_lib.ma.filled(coord.core_bounds(), 0.0).flatten()
            node_coords.append(AuxCoord(points=node_points, **coord_kwargs))

            centre_points = coord.core_points()
            centre_coords.append(AuxCoord(points=centre_points, **coord_kwargs))

        #####
        # TODO: remove axis assignment once Mesh supports arbitrary coords.
        # TODO: consider filtering coords as the first action in this method.
        axes_present = [guess_coord_axis(coord) for coord in coords]
        axes_required = ("X", "Y")
        if all([req in axes_present for req in axes_required]):
            axis_indices = [axes_present.index(req) for req in axes_required]
        else:
            message = (
                "Unable to find 'X' and 'Y' using guess_coord_axis. Assuming "
                "X=coords[0], Y=coords[1] ."
            )
            # TODO: reconsider logging level when we have consistent practice.
            logger.info(message, extra=dict(cls=None))
            axis_indices = range(len(axes_required))

        def axes_assign(coord_list):
            coords_sorted = [coord_list[ix] for ix in axis_indices]
            return zip(coords_sorted, axes_required)

        node_coords_and_axes = axes_assign(node_coords)
        centre_coords_and_axes = axes_assign(centre_coords)
        #####

        # Construct the Mesh.
        mesh_kwargs = dict(
            topology_dimension=topology_dimension,
            node_coords_and_axes=node_coords_and_axes,
            connectivities=[connectivity],
        )
        mesh_kwargs[f"{coord_centring}_coords_and_axes"] = centre_coords_and_axes
        return cls(**mesh_kwargs)

    def __eq__(self, other):
        result = NotImplemented

        if isinstance(other, MeshXY):
            result = self.metadata == other.metadata
            if result:
                result = self.all_coords == other.all_coords
            if result:
                result = self.all_connectivities == other.all_connectivities

        return result

    def __hash__(self):
        # Allow use in sets and as dictionary keys, as is done for :class:`iris.cube.Cube`.
        # See https://github.com/SciTools/iris/pull/1772
        return hash(id(self))

    def __getstate__(self):
        return (
            self._metadata_manager,
            self._coord_manager,
            self._connectivity_manager,
        )

    def __ne__(self, other):
        result = self.__eq__(other)
        if result is not NotImplemented:
            result = not result
        return result

    def summary(self, shorten=False):
        """Return a string representation of the MeshXY.

        Parameters
        ----------
        shorten : bool, default=False
            If True, produce a oneline string form of the form <MeshXY: ...>.
            If False, produce a multi-line detailed print output.

        Returns
        -------
        str

        """
        if shorten:
            result = self._summary_oneline()
        else:
            result = self._summary_multiline()
        return result

    def __repr__(self):
        return self.summary(shorten=True)

    def __str__(self):
        return self.summary(shorten=False)

    def _summary_oneline(self):
        # We use the repr output to produce short one-line identity summary,
        # similar to the object.__str__ output "<object at xxx>".
        # This form also used in other str() constructions, like MeshCoord.
        # By contrast, __str__ (below) produces a readable multi-line printout.
        mesh_name = self.name()
        if mesh_name in (None, "", "unknown"):
            mesh_name = None
        if mesh_name:
            # Use a more human-readable form
            mesh_string = f"<MeshXY: '{mesh_name}'>"
        else:
            # Mimic the generic object.__str__ style.
            mesh_id = id(self)
            mesh_string = f"<MeshXY object at {hex(mesh_id)}>"

        return mesh_string

    def _summary_multiline(self):
        # Produce a readable multi-line summary of the Mesh content.
        lines = []
        n_indent = 4
        indent_str = " " * n_indent

        def line(text, i_indent=0):
            indent = indent_str * i_indent
            lines.append(f"{indent}{text}")

        line(f"MeshXY : '{self.name()}'")
        line(f"topology_dimension: {self.topology_dimension}", 1)
        for element in ("node", "edge", "face"):
            if element == "node":
                element_exists = True
            else:
                main_conn_name = f"{element}_node_connectivity"
                main_conn = getattr(self, main_conn_name, None)
                element_exists = main_conn is not None
            if element_exists:
                # Include a section for this element
                line(element, 1)
                # Print element dimension
                dim_name = f"{element}_dimension"
                dim = getattr(self, dim_name)
                line(f"{dim_name}: '{dim}'", 2)
                # Print defining connectivity (except node)
                if element != "node":
                    main_conn_string = main_conn.summary(shorten=True, linewidth=0)
                    line(f"{main_conn_name}: {main_conn_string}", 2)
                # Print coords
                coords = self.coords(location=element)
                if coords:
                    line(f"{element} coordinates", 2)
                    for coord in coords:
                        coord_string = coord.summary(shorten=True, linewidth=0)
                        line(coord_string, 3)

        # Having dealt with essential info, now add any optional connectivities
        # N.B. includes boundaries: as optional connectivity, not an "element"
        optional_conn_names = (
            "boundary_connectivity",
            "face_face_connectivity",
            "face_edge_connectivity",
            "edge_face_connectivity",
        )
        optional_conns = [getattr(self, name, None) for name in optional_conn_names]
        optional_conns = {
            name: conn
            for conn, name in zip(optional_conns, optional_conn_names)
            if conn is not None
        }
        if optional_conns:
            line("optional connectivities", 1)
            for name, conn in optional_conns.items():
                conn_string = conn.summary(shorten=True, linewidth=0)
                line(f"{name}: {conn_string}", 2)

        # Output the detail properties, basically those from CFVariableMixin
        for name in BaseMetadata._members:
            val = getattr(self, name, None)
            if val is not None:
                if name == "units":
                    show = val.origin != Unit(None)
                elif isinstance(val, Container):
                    show = bool(val)
                else:
                    show = val is not None
                if show:
                    if name == "attributes":
                        # Use a multi-line form for this.
                        line("attributes:", 1)
                        max_attname_len = max(len(attr) for attr in val.keys())
                        for attrname, attrval in val.items():
                            attrname = attrname.ljust(max_attname_len)
                            if isinstance(attrval, str):
                                # quote strings
                                attrval = repr(attrval)
                                # and abbreviate really long ones
                                attrval = clip_string(attrval)
                            attr_string = f"{attrname}  {attrval}"
                            line(attr_string, 2)
                    else:
                        line(f"{name}: {val!r}", 1)

        result = "\n".join(lines)
        return result

    def __setstate__(self, state):
        metadata_manager, coord_manager, connectivity_manager = state
        self._metadata_manager = metadata_manager
        self._coord_manager = coord_manager
        self._connectivity_manager = connectivity_manager

    def _set_dimension_names(self, node, edge, face, reset=False):
        args = (node, edge, face)
        currents = (
            self.node_dimension,
            self.edge_dimension,
            self.face_dimension,
        )
        zipped = zip(args, currents)
        if reset:
            node, edge, face = [None if arg else current for arg, current in zipped]
        else:
            node, edge, face = [arg or current for arg, current in zipped]

        self.node_dimension = node
        self.edge_dimension = edge
        self.face_dimension = face

        if self.topology_dimension == 1:
            result = Mesh1DNames(self.node_dimension, self.edge_dimension)
        elif self.topology_dimension == 2:
            result = Mesh2DNames(
                self.node_dimension, self.edge_dimension, self.face_dimension
            )
        else:
            message = f"Unsupported topology_dimension: {self.topology_dimension} ."
            raise NotImplementedError(message)

        return result

    @property
    def all_connectivities(self):
        """All the :class:`~iris.mesh.Connectivity` instances of the :class:`MeshXY`."""
        return self._connectivity_manager.all_members

    @property
    def timestamp(self):
        """The most recent time and date that the mesh coordinates and or connecitivities
        were edited.
        """
        return max(self._coord_manager.timestamp, self._connectivity_manager.timestamp)

    @property
    def all_coords(self):
        """All the :class:`~iris.coords.AuxCoord` coordinates of the :class:`MeshXY`."""
        return self._coord_manager.all_members

    @property
    def boundary_node_connectivity(self):
        """The *optional* UGRID ``boundary_node_connectivity`` :class:`~iris.mesh.Connectivity`.

        The *optional* UGRID ``boundary_node_connectivity``
        :class:`~iris.mesh.Connectivity` of the
        :class:`MeshXY`.

        """
        return self._connectivity_manager.boundary_node

    @property
    def edge_coords(self):
        """The *optional* UGRID ``edge`` :class:`~iris.coords.AuxCoord` coordinates of the :class:`MeshXY`."""
        return self._coord_manager.edge_coords

    @property
    def edge_dimension(self):
        """The *optionally required* UGRID NetCDF variable name for the ``edge`` dimension."""
        return self._metadata_manager.edge_dimension

    @edge_dimension.setter
    def edge_dimension(self, name):
        if not name or not isinstance(name, str):
            edge_dimension = f"Mesh{self.topology_dimension}d_edge"
        else:
            edge_dimension = name
        self._metadata_manager.edge_dimension = edge_dimension

    @property
    def edge_face_connectivity(self):
        """The *optional* UGRID ``edge_face_connectivity`` :class:`~iris.mesh.Connectivity`.

        The *optional* UGRID ``edge_face_connectivity``
        :class:`~iris.mesh.Connectivity` of the
        :class:`MeshXY`.

        """
        return self._connectivity_manager.edge_face

    @property
    def edge_node_connectivity(self):
        """The UGRID ``edge_node_connectivity`` :class:`~iris.mesh.Connectivity`.

        The UGRID ``edge_node_connectivity``
        :class:`~iris.mesh.Connectivity` of the
        :class:`MeshXY`, which is **required** for :attr:`MeshXY.topology_dimension`
        of ``1``, and *optionally required* for
        :attr:`MeshXY.topology_dimension` ``>=2``.

        """
        return self._connectivity_manager.edge_node

    @property
    def face_coords(self):
        """The *optional* UGRID ``face`` :class:`~iris.coords.AuxCoord` coordinates of the :class:`MeshXY`."""
        return self._coord_manager.face_coords

    @property
    def face_dimension(self):
        """The *optional* UGRID NetCDF variable name for the ``face`` dimension."""
        return self._metadata_manager.face_dimension

    @face_dimension.setter
    def face_dimension(self, name):
        if self.topology_dimension < 2:
            face_dimension = None
            if name:
                # Tell the user it is not being set if they expected otherwise.
                message = (
                    "Not setting face_dimension (inappropriate for "
                    f"topology_dimension={self.topology_dimension} ."
                )
                logger.debug(message, extra=dict(cls=self.__class__.__name__))
        elif not name or not isinstance(name, str):
            face_dimension = f"Mesh{self.topology_dimension}d_face"
        else:
            face_dimension = name
        self._metadata_manager.face_dimension = face_dimension

    @property
    def face_edge_connectivity(self):
        """The *optional* UGRID ``face_edge_connectivity``:class:`~iris.mesh.Connectivity`.

        The *optional* UGRID ``face_edge_connectivity``
        :class:`~iris.mesh.Connectivity` of the
        :class:`MeshXY`.

        """
        # optional
        return self._connectivity_manager.face_edge

    @property
    def face_face_connectivity(self):
        """The *optional* UGRID ``face_face_connectivity`` :class:`~iris.mesh.Connectivity`.

        The *optional* UGRID ``face_face_connectivity``
        :class:`~iris.mesh.Connectivity` of the
        :class:`MeshXY`.

        """
        return self._connectivity_manager.face_face

    @property
    def face_node_connectivity(self):
        """Return ``face_node_connectivity``:class:`~iris.mesh.Connectivity`.

        The UGRID ``face_node_connectivity``
        :class:`~iris.mesh.Connectivity` of the
        :class:`MeshXY`, which is **required** for :attr:`MeshXY.topology_dimension`
        of ``2``, and *optionally required* for :attr:`MeshXY.topology_dimension`
        of ``3``.

        """
        return self._connectivity_manager.face_node

    @property
    def node_coords(self):
        """The **required** UGRID ``node`` :class:`~iris.coords.AuxCoord` coordinates of the :class:`MeshXY`."""
        return self._coord_manager.node_coords

    @property
    def node_dimension(self):
        """The NetCDF variable name for the ``node`` dimension."""
        return self._metadata_manager.node_dimension

    @node_dimension.setter
    def node_dimension(self, name):
        if not name or not isinstance(name, str):
            node_dimension = f"Mesh{self.topology_dimension}d_node"
        else:
            node_dimension = name
        self._metadata_manager.node_dimension = node_dimension

    def add_connectivities(self, *connectivities):
        """Add one or more :class:`~iris.mesh.Connectivity` instances to the :class:`MeshXY`.

        Parameters
        ----------
        *connectivities : iterable of object
            A collection of one or more
            :class:`~iris.mesh.Connectivity` instances to
            add to the :class:`MeshXY`.

        """
        self._connectivity_manager.add(*connectivities)

    def add_coords(
        self,
        node_x=None,
        node_y=None,
        edge_x=None,
        edge_y=None,
        face_x=None,
        face_y=None,
    ):
        """Add one or more :class:`~iris.coords.AuxCoord` coordinates to the :class:`MeshXY`.

        Parameters
        ----------
        node_x : optional
            The ``x-axis`` like ``node`` :class:`~iris.coords.AuxCoord`.
        node_y : optional
            The ``y-axis`` like ``node`` :class:`~iris.coords.AuxCoord`.
        edge_x : optional
            The ``x-axis`` like ``edge`` :class:`~iris.coords.AuxCoord`.
        edge_y : optional
            The ``y-axis`` like ``edge`` :class:`~iris.coords.AuxCoord`.
        face_x : optional
            The ``x-axis`` like ``face`` :class:`~iris.coords.AuxCoord`.
        face_y : optional
            The ``y-axis`` like ``face`` :class:`~iris.coords.AuxCoord`.

        """
        # Filter out absent arguments - only expecting face coords sometimes,
        # same will be true of volumes in future.
        kwargs = {
            "node_x": node_x,
            "node_y": node_y,
            "edge_x": edge_x,
            "edge_y": edge_y,
            "face_x": face_x,
            "face_y": face_y,
        }
        kwargs = {k: v for k, v in kwargs.items() if v}

        self._coord_manager.add(**kwargs)

    def connectivities(
        self,
        item=None,
        standard_name=None,
        long_name=None,
        var_name=None,
        attributes=None,
        cf_role=None,
        contains_node=None,
        contains_edge=None,
        contains_face=None,
    ):
        r"""Return all :class:`~iris.mesh.Connectivity`\s.

        Return all :class:`~iris.mesh.Connectivity`
        instances from the :class:`~iris.mesh.MeshXY` which match the provided criteria.

        Criteria can be either specific properties or other objects with
        metadata to be matched.

        .. seealso::

            :meth:`MeshXY.connectivity` for matching exactly one connectivity.

        Parameters
        ----------
        item : str or object
            Either,

            * a :attr:`~iris.common.mixin.CFVariableMixin.standard_name`,
              :attr:`~iris.common.mixin.CFVariableMixin.long_name`, or
              :attr:`~iris.common.mixin.CFVariableMixin.var_name` which is
              compared against the :meth:`~iris.common.mixin.CFVariableMixin.name`.

            * a connectivity or metadata instance equal to that of
              the desired objects e.g.,
              :class:`~iris.mesh.Connectivity` or
              :class:`~iris.common.metadata.ConnectivityMetadata`.
        standard_name : str, optional
            The CF standard name of the desired
            :class:`~iris.mesh.Connectivity`. If ``None``,
            does not check for ``standard_name``.
        long_name : str, optional
            An unconstrained description of the
            :class:`~iris.mesh.Connectivity`. If ``None``,
            does not check for ``long_name``.
        var_name : str, optional
            The NetCDF variable name of the desired
            :class:`~iris.mesh.Connectivity`. If ``None``,
            does not check for ``var_name``.
        attributes : dict, optional
            A dictionary of attributes desired on the
            :class:`~iris.mesh.Connectivity`. If ``None``,
            does not check for ``attributes``.
        cf_role : str, optional
            The UGRID ``cf_role`` of the desired
            :class:`~iris.mesh.Connectivity`.
        contains_node : bool, optional
            Contains the ``node`` element as part of the
            :attr:`~iris.common.metadata.ConnectivityMetadata.cf_role`
            in the list of objects to be matched.
        contains_edge : bool, optional
            Contains the ``edge`` element as part of the
            :attr:`~iris.common.metadata.ConnectivityMetadata.cf_role`
            in the list of objects to be matched.
        contains_face : bool, optional
            Contains the ``face`` element as part of the
            :attr:`~iris.common.metadata.ConnectivityMetadata.cf_role`
            in the list of objects to be matched.

        Returns
        -------
        list of :class:`~iris.mesh.Connectivity`
            A list of :class:`~iris.mesh.Connectivity`
            instances from the :class:`MeshXY` that matched the given criteria.

        """
        result = self._connectivity_manager.filters(
            item=item,
            standard_name=standard_name,
            long_name=long_name,
            var_name=var_name,
            attributes=attributes,
            cf_role=cf_role,
            contains_node=contains_node,
            contains_edge=contains_edge,
            contains_face=contains_face,
        )
        return list(result.values())

    def connectivity(
        self,
        item=None,
        standard_name=None,
        long_name=None,
        var_name=None,
        attributes=None,
        cf_role=None,
        contains_node=None,
        contains_edge=None,
        contains_face=None,
    ):
        """Return a single :class:`~iris.mesh.Connectivity`.

        Return a single :class:`~iris.mesh.Connectivity`
        from the :class:`MeshXY` that matches the provided criteria.

        Criteria can be either specific properties or other objects with
        metadata to be matched.

        .. note::

            If the given criteria do not return **precisely one**
            :class:`~iris.mesh.Connectivity`, then a
            :class:`~iris.exceptions.ConnectivityNotFoundError` is raised.

        .. seealso::

            :meth:`MeshXY.connectivities` for matching zero or more connectivities.

        Parameters
        ----------
        item : str or object
            Either,

            * a :attr:`~iris.common.mixin.CFVariableMixin.standard_name`,
              :attr:`~iris.common.mixin.CFVariableMixin.long_name`, or
              :attr:`~iris.common.mixin.CFVariableMixin.var_name` which is
              compared against the :meth:`~iris.common.mixin.CFVariableMixin.name`.

            * a connectivity or metadata instance equal to that of
              the desired object e.g.,
              :class:`~iris.mesh.Connectivity` or
              :class:`~iris.common.metadata.ConnectivityMetadata`.
        standard_name : str, optional
            The CF standard name of the desired
            :class:`~iris.mesh.Connectivity`. If ``None``,
            does not check for ``standard_name``.
        long_name : str, optional
            An unconstrained description of the
            :class:`~iris.mesh.Connectivity`. If ``None``,
            does not check for ``long_name``.
        var_name : str, optional
            The NetCDF variable name of the desired
            :class:`~iris.mesh.Connectivity`. If ``None``,
            does not check for ``var_name``.
        attributes : dict, optional
            A dictionary of attributes desired on the
            :class:`~iris.mesh.Connectivity`. If ``None``,
            does not check for ``attributes``.
        cf_role : str, optional
            The UGRID ``cf_role`` of the desired
            :class:`~iris.mesh.Connectivity`.
        contains_node : bool, optional
            Contains the ``node`` element as part of the
            :attr:`~iris.common.metadata.ConnectivityMetadata.cf_role`
            in the list of objects to be matched.
        contains_edge : bool, optional
            Contains the ``edge`` element as part of the
            :attr:`~iris.common.metadata.ConnectivityMetadata.cf_role`
            in the list of objects to be matched.
        contains_face : bool, optional
            Contains the ``face`` element as part of the
            :attr:`~iris.common.metadata.ConnectivityMetadata.cf_role`
            in the list of objects to be matched.

        Returns
        -------
        :class:`~iris.mesh.Connectivity`
            The :class:`~iris.mesh.Connectivity` from the
            :class:`MeshXY` that matched the given criteria.

        """
        result = self._connectivity_manager.filter(
            item=item,
            standard_name=standard_name,
            long_name=long_name,
            var_name=var_name,
            attributes=attributes,
            cf_role=cf_role,
            contains_node=contains_node,
            contains_edge=contains_edge,
            contains_face=contains_face,
        )
        return list(result.values())[0]

    def coord(
        self,
        item=None,
        standard_name=None,
        long_name=None,
        var_name=None,
        attributes=None,
        axis=None,
        location=None,
    ):
        """Return a single :class:`~iris.coords.AuxCoord` coordinate.

        Return a single :class:`~iris.coords.AuxCoord` coordinate from the
        :class:`MeshXY` that matches the provided criteria.

        Criteria can be either specific properties or other objects with
        metadata to be matched.

        .. note::

            If the given criteria do not return **precisely one** coordinate,
            then a :class:`~iris.exceptions.CoordinateNotFoundError` is raised.

        .. seealso::

            :meth:`MeshXY.coords` for matching zero or more coordinates.

        Parameters
        ----------
        item : str or object, optional
            Either,

            * a :attr:`~iris.common.mixin.CFVariableMixin.standard_name`,
              :attr:`~iris.common.mixin.CFVariableMixin.long_name`, or
              :attr:`~iris.common.mixin.CFVariableMixin.var_name` which is
              compared against the :meth:`~iris.common.mixin.CFVariableMixin.name`.

            * a coordinate or metadata instance equal to that of
              the desired coordinate e.g., :class:`~iris.coords.AuxCoord` or
              :class:`~iris.common.metadata.CoordMetadata`.
        standard_name : str, optional
            The CF standard name of the desired coordinate. If ``None``, does not
            check for ``standard_name``.
        long_name : str, optional
            An unconstrained description of the coordinate. If ``None``, does not
            check for ``long_name``.
        var_name : str, optional
            The NetCDF variable name of the desired coordinate. If ``None``, does
            not check for ``var_name``.
        attributes : dict, optional
            A dictionary of attributes desired on the coordinates. If ``None``,
            does not check for ``attributes``.
        axis : str, optional
            The desired coordinate axis, see :func:`~iris.util.guess_coord_axis`.
            If ``None``, does not check for ``axis``. Accepts the values ``X``,
            ``Y``, ``Z`` and ``T`` (case-insensitive).
        location : str, optional
            The desired location. Accepts the values ``node``, ``edge`` or ``face``.

        Returns
        -------
        :class:`~iris.coords.AuxCoord`
            The :class:`~iris.coords.AuxCoord` coordinate from the :class:`MeshXY`
            that matched the given criteria.

        """
        result = self._coord_manager.filter(
            item=item,
            standard_name=standard_name,
            long_name=long_name,
            var_name=var_name,
            attributes=attributes,
            axis=axis,
            location=location,
        )
        return list(result.values())[0]

    def coords(
        self,
        item=None,
        standard_name=None,
        long_name=None,
        var_name=None,
        attributes=None,
        axis=None,
        location=None,
    ):
        """Return all :class:`~iris.coords.AuxCoord` coordinates from the :class:`MeshXY`.

        Return all :class:`~iris.coords.AuxCoord` coordinates from the :class:`MeshXY`
        which match the provided criteria.

        Criteria can be either specific properties or other objects with
        metadata to be matched.

        .. seealso::

            :meth:`MeshXY.coord` for matching exactly one coordinate.

        Parameters
        ----------
        item : str or object, optional
            Either,

            * a :attr:`~iris.common.mixin.CFVariableMixin.standard_name`,
              :attr:`~iris.common.mixin.CFVariableMixin.long_name`, or
              :attr:`~iris.common.mixin.CFVariableMixin.var_name` which is
              compared against the :meth:`~iris.common.mixin.CFVariableMixin.name`.

            * a coordinate or metadata instance equal to that of
              the desired coordinates e.g., :class:`~iris.coords.AuxCoord` or
              :class:`~iris.common.metadata.CoordMetadata`.
        standard_name : str, optional
            The CF standard name of the desired coordinate. If ``None``, does not
            check for ``standard_name``.
        long_name : str, optional
            An unconstrained description of the coordinate. If ``None``, does not
            check for ``long_name``.
        var_name : str, optional
            The NetCDF variable name of the desired coordinate. If ``None``, does
            not check for ``var_name``.
        attributes : dict, optional
            A dictionary of attributes desired on the coordinates. If ``None``,
            does not check for ``attributes``.
        axis : str, optional
            The desired coordinate axis, see :func:`~iris.util.guess_coord_axis`.
            If ``None``, does not check for ``axis``. Accepts the values ``X``,
            ``Y``, ``Z`` and ``T`` (case-insensitive).
        location : str, optional
            The desired location. Accepts the values ``node``, ``edge`` or ``face``.

        Returns
        -------
        list of :class:`~iris.coords.AuxCoord`
            A list of :class:`~iris.coords.AuxCoord` coordinates from the
            :class:`MeshXY` that matched the given criteria.

        """
        result = self._coord_manager.filters(
            item=item,
            standard_name=standard_name,
            long_name=long_name,
            var_name=var_name,
            attributes=attributes,
            axis=axis,
            location=location,
        )
        return list(result.values())

    def remove_connectivities(
        self,
        item=None,
        standard_name=None,
        long_name=None,
        var_name=None,
        attributes=None,
        cf_role=None,
        contains_node=None,
        contains_edge=None,
        contains_face=None,
    ):
        """Remove one or more :class:`~iris.mesh.Connectivity`.

        Remove one or more :class:`~iris.mesh.Connectivity`
        from the :class:`MeshXY` which match the provided criteria.

        Criteria can be either specific properties or other objects with
        metadata to be matched.

        Parameters
        ----------
        item : str or object, optional
            Either,

            * a :attr:`~iris.common.mixin.CFVariableMixin.standard_name`,
              :attr:`~iris.common.mixin.CFVariableMixin.long_name`, or
              :attr:`~iris.common.mixin.CFVariableMixin.var_name` which is
              compared against the :meth:`~iris.common.mixin.CFVariableMixin.name`.

            * a connectivity or metadata instance equal to that of
              the desired objects e.g.,
              :class:`~iris.mesh.Connectivity` or
              :class:`~iris.common.metadata.ConnectivityMetadata`.
        standard_name : str, optional
            The CF standard name of the desired
            :class:`~iris.mesh.Connectivity`. If ``None``,
            does not check for ``standard_name``.
        long_name : str, optional
            An unconstrained description of the
            :class:`~iris.mesh.Connectivity`. If ``None``,
            does not check for ``long_name``.
        var_name : str, optional
            The NetCDF variable name of the desired
            :class:`~iris.mesh.Connectivity`. If ``None``,
            does not check for ``var_name``.
        attributes : dict, optional
            A dictionary of attributes desired on the
            :class:`~iris.mesh.Connectivity`. If ``None``,
            does not check for ``attributes``.
        cf_role : str, optional
            The UGRID ``cf_role`` of the desired
            :class:`~iris.mesh.Connectivity`.
        contains_node : bool, optional
            Contains the ``node`` element as part of the
            :attr:`~iris.common.metadata.ConnectivityMetadata.cf_role`
            in the list of objects to be matched for potential removal.
        contains_edge : bool, optional
            Contains the ``edge`` element as part of the
            :attr:`~iris.common.metadata.ConnectivityMetadata.cf_role`
            in the list of objects to be matched for potential removal.
        contains_face : bool, optional
            Contains the ``face`` element as part of the
            :attr:`~iris.common.metadata.ConnectivityMetadata.cf_role`
            in the list of objects to be matched for potential removal.

        Returns
        -------
        list of :class:`~iris.mesh.Connectivity`
            A list of :class:`~iris.mesh.Connectivity`
            instances removed from the :class:`MeshXY` that matched the given
            criteria.

        """
        return self._connectivity_manager.remove(
            item=item,
            standard_name=standard_name,
            long_name=long_name,
            var_name=var_name,
            attributes=attributes,
            cf_role=cf_role,
            contains_node=contains_node,
            contains_edge=contains_edge,
            contains_face=contains_face,
        )

    def remove_coords(
        self,
        item=None,
        standard_name=None,
        long_name=None,
        var_name=None,
        attributes=None,
        axis=None,
        location=None,
    ):
        """Remove one or more :class:`~iris.coords.AuxCoord` from the :class:`MeshXY`.

        Remove one or more :class:`~iris.coords.AuxCoord` from the :class:`MeshXY`
        which match the provided criteria.

        Criteria can be either specific properties or other objects with
        metadata to be matched.

        Parameters
        ----------
        item : str or object, optional
            Either,

            * a :attr:`~iris.common.mixin.CFVariableMixin.standard_name`,
              :attr:`~iris.common.mixin.CFVariableMixin.long_name`, or
              :attr:`~iris.common.mixin.CFVariableMixin.var_name` which is
              compared against the :meth:`~iris.common.mixin.CFVariableMixin.name`.

            * a coordinate or metadata instance equal to that of
              the desired coordinates e.g., :class:`~iris.coords.AuxCoord` or
              :class:`~iris.common.metadata.CoordMetadata`.
        standard_name : str, optional
            The CF standard name of the desired coordinate. If ``None``, does not
            check for ``standard_name``.
        long_name : str, optional
            An unconstrained description of the coordinate. If ``None``, does not
            check for ``long_name``.
        var_name : str, optional
            The NetCDF variable name of the desired coordinate. If ``None``, does
            not check for ``var_name``.
        attributes : dict, optional
            A dictionary of attributes desired on the coordinates. If ``None``,
            does not check for ``attributes``.
        axis : str, optional
            The desired coordinate axis, see :func:`~iris.util.guess_coord_axis`.
            If ``None``, does not check for ``axis``. Accepts the values ``X``,
            ``Y``, ``Z`` and ``T`` (case-insensitive).
        location : str, optional
            The desired location. Accepts the values ``node``, ``edge`` or ``face``.

        Returns
        -------
        list of :class:`~iris.coords.AuxCoord`
            A list of :class:`~iris.coords.AuxCoord` coordinates removed from
            the :class:`MeshXY` that matched the given criteria.

        """
        result = self._coord_manager.remove(
            item=item,
            standard_name=standard_name,
            long_name=long_name,
            var_name=var_name,
            attributes=attributes,
            axis=axis,
            location=location,
        )

        return result

    def xml_element(self, doc):
        """Create the :class:`xml.dom.minidom.Element` that describes this :class:`MeshXY`.

        Parameters
        ----------
        doc : object
            The parent :class:`xml.dom.minidom.Document`.

        Returns
        -------
        :class:`xml.dom.minidom.Element`
            The :class:`xml.dom.minidom.Element` that will describe this
            :class:`MeshXY`, and the dictionary of attributes that require
            to be added to this element.

        """
        pass

    # the MeshCoord will always have bounds, perhaps points. However the MeshCoord.guess_points() may
    # be a very useful part of its behaviour.
    # after using MeshCoord.guess_points(), the user may wish to add the associated MeshCoord.points into
    # the Mesh as face_coordinates.

    # def to_AuxCoord(self, location, axis):
    #     # factory method
    #     # return the lazy AuxCoord(...) for the given location and axis
    #
    # def to_AuxCoords(self, location):
    #     # factory method
    #     # return the lazy AuxCoord(...), AuxCoord(...)

    def to_MeshCoord(self, location, axis):
        """Generate a :class:`~iris.mesh.MeshCoord`.

        Generate a :class:`~iris.mesh.MeshCoord` that
        references the current :class:`MeshXY`, and passing through the
        ``location`` and ``axis`` arguments.

        .. seealso::

            :meth:`to_MeshCoords` for generating a series of mesh coords.

        Parameters
        ----------
        location : str
            The ``location`` argument for
            :class:`~iris.mesh.MeshCoord` instantiation.
        axis : str
            The ``axis`` argument for
            :class:`~iris.mesh.MeshCoord` instantiation.

        Returns
        -------
        :class:`~iris.mesh.mesh.MeshCoord`
            A :class:`~iris.mesh.mesh.MeshCoord` referencing the
            current :class:`MeshXY`.

        """
        return MeshCoord(mesh=self, location=location, axis=axis)

    def to_MeshCoords(self, location):
        r"""Generate a tuple of :class:`~iris.mesh.mesh.MeshCoord`.

        Generate a tuple of
        :class:`~iris.mesh.mesh.MeshCoord`, each referencing
        the current :class:`MeshXY`, one for each :attr:`AXES` value, passing
        through the ``location`` argument.

        .. seealso::

            :meth:`to_MeshCoord` for generating a single mesh coord.

        Parameters
        ----------
        location : str
            The ``location`` argument for :class:`MeshCoord` instantiation.

        Returns
        -------
        tuple of :class:`~iris.mesh.mesh.MeshCoord`
            Tuple of :class:`~iris.mesh.mesh.MeshCoord`
            referencing the current :class:`MeshXY`. One for each value in
            :attr:`AXES`, using the value for the ``axis`` argument.

        """
        # factory method
        result = [self.to_MeshCoord(location=location, axis=ax) for ax in self.AXES]
        return tuple(result)

    def dimension_names_reset(self, node=False, edge=False, face=False):
        """Reset the name used for the NetCDF variable.

        Reset the name used for the NetCDF variable representing the ``node``,
        ``edge`` and/or ``face`` dimension to ``None``.

        Parameters
        ----------
        node : bool, optional, default=False
            Reset the name of the ``node`` dimension if ``True``. Default
            is ``False``.
        edge : bool, default=False
            Reset the name of the ``edge`` dimension if ``True``. Default
            is ``False``.
        face : bool, default=False
            Reset the name of the ``face`` dimension if ``True``. Default
            is ``False``.

        """
        return self._set_dimension_names(node, edge, face, reset=True)

    def dimension_names(self, node=None, edge=None, face=None):
        """Assign the name to be used for the NetCDF variable.

        Assign the name to be used for the NetCDF variable representing
        the ``node``, ``edge`` and ``face`` dimension.

        The default value of ``None`` will not be assigned to clear the
        associated ``node``, ``edge`` or ``face``. Instead use
        :meth:`MeshXY.dimension_names_reset`.

        Parameters
        ----------
        node : str, optional
            The name to be used for the NetCDF variable representing the
            ``node`` dimension.
        edge : str, optional
            The name to be used for the NetCDF variable representing the
            ``edge`` dimension.
        face : str, optional
            The name to be used for the NetCDF variable representing the
            ``face`` dimension.

        """
        return self._set_dimension_names(node, edge, face, reset=False)

    @property
    def cf_role(self):
        """The UGRID ``cf_role`` attribute of the :class:`MeshXY`."""
        return "mesh_topology"

    @property
    def topology_dimension(self):
        """UGRID ``topology_dimension`` attribute.

        The UGRID ``topology_dimension`` attribute represents the highest
        dimensionality of all the geometric elements (node, edge, face) represented
        within the :class:`MeshXY`.

        """
        return self._metadata_manager.topology_dimension


class _Mesh1DCoordinateManager:
    """TBD: require clarity on coord_systems validation.

    TBD: require clarity on __eq__ support
    TBD: rationalise self.coords() logic with other manager and Cube.

    """

    REQUIRED = (
        "node_x",
        "node_y",
    )
    OPTIONAL: tuple[str, ...] = (
        "edge_x",
        "edge_y",
    )

    def __init__(self, node_x, node_y, edge_x=None, edge_y=None):
        # initialise all the coordinates
        self.ALL = self.REQUIRED + self.OPTIONAL
        self._members_dict = {member: None for member in self.ALL}

        # required coordinates
        self.node_x = node_x
        self.node_y = node_y
        # optional coordinates
        self.edge_x = edge_x
        self.edge_y = edge_y
        # makes a note of when the mesh coordinates were last edited, for use in
        # ensuring MeshCoords are up to date
        self.timestamp = datetime.now()

    def __eq__(self, other):
        # TBD: this is a minimalist implementation and requires to be revisited
        return id(self) == id(other)

    def __getstate__(self):
        return self._members

    def __iter__(self):
        for item in self._members.items():
            yield item
            # ELIASISCOOL

    def __ne__(self, other):
        result = self.__eq__(other)
        if result is not NotImplemented:
            result = not result
        return result

    def __repr__(self):
        args = [f"{member}={coord!r}" for member, coord in self if coord is not None]
        return f"{self.__class__.__name__}({', '.join(args)})"

    def __setstate__(self, state):
        self._members = state

    def __str__(self):
        args = [f"{member}" for member, coord in self if coord is not None]
        return f"{self.__class__.__name__}({', '.join(args)})"

    def _remove(self, **kwargs):
        self.timestamp = datetime.now()
        result = {}
        members = self.filters(**kwargs)

        for member in members.keys():
            if member in self.REQUIRED:
                dmsg = f"Ignoring request to remove required coordinate {member!r}"
                logger.debug(dmsg, extra=dict(cls=self.__class__.__name__))
            else:
                result[member] = members[member]
                setattr(self, member, None)

        return result

    def _setter(self, element, axis, coord, shape):
        self.timestamp = datetime.now()
        axis = axis.lower()
        member = f"{element}_{axis}"

        # enforce the UGRID minimum coordinate requirement
        if element == "node" and coord is None:
            emsg = f"{member!r} is a required coordinate, cannot set to 'None'."
            raise ValueError(emsg)

        if coord is not None:
            if not isinstance(coord, AuxCoord):
                emsg = f"{member!r} requires to be an 'AuxCoord', got {type(coord)}."
                raise TypeError(emsg)

            guess_axis = guess_coord_axis(coord)

            if guess_axis and guess_axis.lower() != axis:
                emsg = f"{member!r} requires a {axis}-axis like 'AuxCoord', got a {guess_axis.lower()}-axis like."
                raise TypeError(emsg)

            if coord.climatological:
                emsg = f"{member!r} cannot be a climatological 'AuxCoord'."
                raise TypeError(emsg)

            if shape is not None and coord.shape != shape:
                emsg = (
                    f"{member!r} requires to have shape {shape!r}, got {coord.shape!r}."
                )
                raise ValueError(emsg)

        self._members[member] = coord

    def _shape(self, element):
        coord = getattr(self, f"{element}_x")
        shape = coord.shape if coord is not None else None
        if shape is None:
            coord = getattr(self, f"{element}_y")
            if coord is not None:
                shape = coord.shape
        return shape

    @property
    def _edge_shape(self):
        return self._shape(element="edge")

    @property
    def _node_shape(self):
        return self._shape(element="node")

    @property
    def _members(self):
        self.timestamp = datetime.now()
        return self._members_dict

    @_members.setter
    def _members(self, value):
        self.timestamp = datetime.now()
        self._members_dict = value

    @property
    def all_members(self):
        return Mesh1DCoords(**self._members)

    # ELIASISCOOL

    @property
    def edge_coords(self):
        return MeshEdgeCoords(edge_x=self.edge_x, edge_y=self.edge_y)

    @property
    def edge_x(self):
        return self._members["edge_x"]

    # ELIASISCOOL

    @edge_x.setter
    def edge_x(self, coord):
        self._setter(element="edge", axis="x", coord=coord, shape=self._edge_shape)

    @property
    def edge_y(self):
        return self._members["edge_y"]

    # ELIASISCOOL

    @edge_y.setter
    def edge_y(self, coord):
        self._setter(element="edge", axis="y", coord=coord, shape=self._edge_shape)

    @property
    def node_coords(self):
        return MeshNodeCoords(node_x=self.node_x, node_y=self.node_y)

    @property
    def node_x(self):
        return self._members["node_x"]

    # ELIASISCOOL

    @node_x.setter
    def node_x(self, coord):
        self._setter(element="node", axis="x", coord=coord, shape=self._node_shape)

    @property
    def node_y(self):
        return self._members["node_y"]

    @node_y.setter
    def node_y(self, coord):
        self._setter(element="node", axis="y", coord=coord, shape=self._node_shape)

    def _add(self, coords):
        self.timestamp = datetime.now()
        member_x, member_y = coords._fields

        # deal with the special case where both members are changing
        if coords[0] is not None and coords[1] is not None:
            cache_x = self._members[member_x]
            cache_y = self._members[member_y]
            self._members[member_x] = None
            self._members[member_y] = None

            try:
                setattr(self, member_x, coords[0])
                setattr(self, member_y, coords[1])
            except (TypeError, ValueError):
                # restore previous valid state
                self._members[member_x] = cache_x
                self._members[member_y] = cache_y
                # now, re-raise the exception
                raise
        else:
            # deal with the case where one or no member is changing
            if coords[0] is not None:
                setattr(self, member_x, coords[0])
            if coords[1] is not None:
                setattr(self, member_y, coords[1])

    def add(self, node_x=None, node_y=None, edge_x=None, edge_y=None):
        """Use self.remove(edge_x=True) to remove a coordinate.

        Use self.remove(edge_x=True) to remove a coordinate e.g., using the
        pattern self.add(edge_x=None) will not remove the edge_x coordinate.

        """
        self._add(MeshNodeCoords(node_x, node_y))
        self._add(MeshEdgeCoords(edge_x, edge_y))

    def filter(self, **kwargs):
        # TODO: rationalise commonality with MeshConnectivityManager.filter and Cube.coord.
        result = self.filters(**kwargs)

        if len(result) > 1:
            names = ", ".join(f"{member}={coord!r}" for member, coord in result.items())
            emsg = (
                f"Expected to find exactly 1 coordinate, but found {len(result)}. "
                f"They were: {names}."
            )
            raise CoordinateNotFoundError(emsg)

        if len(result) == 0:
            item = kwargs["item"]
            if item is not None:
                if not isinstance(item, str):
                    item = item.name()
            name = (
                item
                or kwargs["standard_name"]
                or kwargs["long_name"]
                or kwargs["var_name"]
                or None
            )
            name = "" if name is None else f"{name!r} "
            emsg = f"Expected to find exactly 1 {name}coordinate, but found none."
            raise CoordinateNotFoundError(emsg)

        return result

    def filters(
        self,
        item=None,
        standard_name=None,
        long_name=None,
        var_name=None,
        attributes=None,
        axis=None,
        location=None,
    ):
        # TBD: support coord_systems?

        # Determine locations to include.
        if location is not None:
            if location not in ["node", "edge", "face"]:
                raise ValueError(
                    f"Expected location to be one of `node`, `edge` or `face`, got `{location}`"
                )
            include_nodes = location == "node"
            include_edges = location == "edge"
            include_faces = location == "face"
        else:
            include_nodes = include_edges = include_faces = True

        def populated_coords(coords_tuple):
            return list(filter(None, list(coords_tuple)))

        members = []
        if include_nodes:
            members += populated_coords(self.node_coords)
        if include_edges:
            members += populated_coords(self.edge_coords)
        if hasattr(self, "face_coords"):
            if include_faces:
                members += populated_coords(self.face_coords)
        elif location == "face":
            dmsg = "Ignoring request to filter non-existent 'face_coords'"
            logger.debug(dmsg, extra=dict(cls=self.__class__.__name__))

        result = metadata_filter(
            members,
            item=item,
            standard_name=standard_name,
            long_name=long_name,
            var_name=var_name,
            attributes=attributes,
            axis=axis,
        )

        # Use the results to filter the _members dict for returning.
        result_ids = [id(r) for r in result]
        result_dict = {k: v for k, v in self._members.items() if id(v) in result_ids}
        return result_dict

    def remove(
        self,
        item=None,
        standard_name=None,
        long_name=None,
        var_name=None,
        attributes=None,
        axis=None,
        location=None,
    ):
        return self._remove(
            item=item,
            standard_name=standard_name,
            long_name=long_name,
            var_name=var_name,
            attributes=attributes,
            axis=axis,
            location=location,
        )


class _Mesh2DCoordinateManager(_Mesh1DCoordinateManager):
    OPTIONAL = (
        "edge_x",
        "edge_y",
        "face_x",
        "face_y",
    )

    def __init__(
        self,
        node_x,
        node_y,
        edge_x=None,
        edge_y=None,
        face_x=None,
        face_y=None,
    ):
        super().__init__(node_x, node_y, edge_x=edge_x, edge_y=edge_y)

        # optional coordinates
        self.face_x = face_x
        self.face_y = face_y

    @property
    def _face_shape(self):
        return self._shape(element="face")

    @property
    def all_members(self):
        return Mesh2DCoords(**self._members)

    @property
    def face_coords(self):
        return MeshFaceCoords(face_x=self.face_x, face_y=self.face_y)

    @property
    def face_x(self):
        return self._members["face_x"]

    @face_x.setter
    def face_x(self, coord):
        self._setter(element="face", axis="x", coord=coord, shape=self._face_shape)

    @property
    def face_y(self):
        return self._members["face_y"]

    @face_y.setter
    def face_y(self, coord):
        self._setter(element="face", axis="y", coord=coord, shape=self._face_shape)

    def add(
        self,
        node_x=None,
        node_y=None,
        edge_x=None,
        edge_y=None,
        face_x=None,
        face_y=None,
    ):
        super().add(node_x=node_x, node_y=node_y, edge_x=edge_x, edge_y=edge_y)
        self._add(MeshFaceCoords(face_x, face_y))

    def remove(
        self,
        item=None,
        standard_name=None,
        long_name=None,
        var_name=None,
        attributes=None,
        axis=None,
        location=None,
    ):
        return self._remove(
            item=item,
            standard_name=standard_name,
            long_name=long_name,
            var_name=var_name,
            attributes=attributes,
            axis=axis,
            location=location,
        )


class _MeshConnectivityManagerBase(ABC):
    # Override these in subclasses.
    REQUIRED: tuple = NotImplemented
    OPTIONAL: tuple = NotImplemented

    def __init__(self, *connectivities):
        cf_roles = [c.cf_role for c in connectivities]
        for requisite in self.REQUIRED:
            if requisite not in cf_roles:
                message = f"{type(self).__name__} requires a {requisite} Connectivity."
                raise ValueError(message)

        self.ALL = self.REQUIRED + self.OPTIONAL
        self._members_dict = {member: None for member in self.ALL}
        self.add(*connectivities)
        # makes a note of when the mesh connectivities were last edited, for use in
        # ensuring MeshCoords are up to date
        self.timestamp = datetime.now()

    def __eq__(self, other):
        # TBD: this is a minimalist implementation and requires to be revisited
        return id(self) == id(other)

    def __getstate__(self):
        return self._members

    def __iter__(self):
        for item in self._members.items():
            yield item

    def __ne__(self, other):
        result = self.__eq__(other)
        if result is not NotImplemented:
            result = not result
        return result

    def __repr__(self):
        args = [
            f"{member}={connectivity!r}"
            for member, connectivity in self
            if connectivity is not None
        ]
        return f"{self.__class__.__name__}({', '.join(args)})"

    def __setstate__(self, state):
        self._members = state

    def __str__(self):
        args = [
            f"{member}" for member, connectivity in self if connectivity is not None
        ]
        return f"{self.__class__.__name__}({', '.join(args)})"

    @property
    @abstractmethod
    def all_members(self):
        return NotImplemented

    @property
    def _members(self):
        self.timestamp = datetime.now()
        return self._members_dict

    @_members.setter
    def _members(self, value):
        self.timestamp = datetime.now()
        self._members_dict = value

    def add(self, *connectivities):
        # Since Connectivity classes include their cf_role, no setters will be
        # provided, just a means to add one or more connectivities to the
        # manager.
        # No warning is raised for duplicate cf_roles - user is trusted to
        # validate their outputs.
        self.timestamp = datetime.now()
        add_dict = {}
        for connectivity in connectivities:
            if not isinstance(connectivity, Connectivity):
                message = f"Expected Connectivity, got: {type(connectivity)} ."
                raise TypeError(message)
            cf_role = connectivity.cf_role
            if cf_role not in self.ALL:
                message = (
                    f"Not adding connectivity ({cf_role}: "
                    f"{connectivity!r}) - cf_role must be one of: {self.ALL} ."
                )
                logger.debug(message, extra=dict(cls=self.__class__.__name__))
            else:
                add_dict[cf_role] = connectivity

        # Validate shapes.
        proposed_members = {**self._members, **add_dict}
        elements = set([c.location for c in proposed_members.values() if c is not None])
        for element in elements:
            counts = [
                len(c.indices_by_location(c.lazy_indices()))
                for c in proposed_members.values()
                if c is not None and c.location == element
            ]
            # Check is list values are identical.
            if not counts.count(counts[0]) == len(counts):
                message = (
                    f"Invalid Connectivities provided - inconsistent {element} counts."
                )
                raise ValueError(message)

        self._members = proposed_members

    def filter(self, **kwargs):
        # TODO: rationalise commonality with MeshCoordManager.filter and Cube.coord.
        result = self.filters(**kwargs)
        if len(result) > 1:
            names = ", ".join(
                f"{member}={connectivity!r}" for member, connectivity in result.items()
            )
            message = (
                f"Expected to find exactly 1 connectivity, but found "
                f"{len(result)}. They were: {names}."
            )
            raise ConnectivityNotFoundError(message)
        elif len(result) == 0:
            item = kwargs["item"]
            _name = item
            if item is not None:
                if not isinstance(item, str):
                    _name = item.name()
            bad_name = _name or kwargs["standard_name"] or kwargs["long_name"] or ""
            message = (
                f"Expected to find exactly 1 {bad_name} connectivity, but found none."
            )
            raise ConnectivityNotFoundError(message)

        return result

    def filters(
        self,
        item=None,
        standard_name=None,
        long_name=None,
        var_name=None,
        attributes=None,
        cf_role=None,
        contains_node=None,
        contains_edge=None,
        contains_face=None,
    ):
        members = [c for c in self._members.values() if c is not None]

        if cf_role is not None:
            members = [instance for instance in members if instance.cf_role == cf_role]

        def element_filter(instances, loc_arg, loc_name):
            if loc_arg is False:
                filtered = [
                    instance
                    for instance in instances
                    if loc_name
                    not in (
                        instance.location,
                        instance.connected,
                    )
                ]
            elif loc_arg is None:
                filtered = instances
            else:
                # Interpret any other value as =True.
                filtered = [
                    instance
                    for instance in instances
                    if loc_name in (instance.location, instance.connected)
                ]

            return filtered

        for arg, loc in (
            (contains_node, "node"),
            (contains_edge, "edge"),
            (contains_face, "face"),
        ):
            members = element_filter(members, arg, loc)

        # No need to actually modify filtering behaviour - already won't return
        # any face cf-roles if none are present.
        supports_faces = any(["face" in role for role in self.ALL])
        if contains_face and not supports_faces:
            message = "Ignoring request to filter for non-existent 'face' cf-roles."
            logger.debug(message, extra=dict(cls=self.__class__.__name__))

        result = metadata_filter(
            members,
            item=item,
            standard_name=standard_name,
            long_name=long_name,
            var_name=var_name,
            attributes=attributes,
        )

        # Use the results to filter the _members dict for returning.
        result_ids = [id(r) for r in result]
        result_dict = {k: v for k, v in self._members.items() if id(v) in result_ids}
        return result_dict

    def remove(
        self,
        item=None,
        standard_name=None,
        long_name=None,
        var_name=None,
        attributes=None,
        cf_role=None,
        contains_node=None,
        contains_edge=None,
        contains_face=None,
    ):
        self.timestamp = datetime.now()
        removal_dict = self.filters(
            item=item,
            standard_name=standard_name,
            long_name=long_name,
            var_name=var_name,
            attributes=attributes,
            cf_role=cf_role,
            contains_node=contains_node,
            contains_edge=contains_edge,
            contains_face=contains_face,
        )
        for cf_role in self.REQUIRED:
            excluded = removal_dict.pop(cf_role, None)
            if excluded:
                message = (
                    f"Ignoring request to remove required connectivity "
                    f"({cf_role}: {excluded!r})"
                )
                logger.debug(message, extra=dict(cls=self.__class__.__name__))

        for cf_role in removal_dict.keys():
            self._members[cf_role] = None

        return removal_dict


class _Mesh1DConnectivityManager(_MeshConnectivityManagerBase):
    REQUIRED = ("edge_node_connectivity",)
    OPTIONAL = ()

    @property
    def all_members(self):
        return Mesh1DConnectivities(edge_node=self.edge_node)

    @property
    def edge_node(self):
        return self._members["edge_node_connectivity"]


class _Mesh2DConnectivityManager(_MeshConnectivityManagerBase):
    REQUIRED = ("face_node_connectivity",)
    OPTIONAL = (
        "edge_node_connectivity",
        "face_edge_connectivity",
        "face_face_connectivity",
        "edge_face_connectivity",
        "boundary_node_connectivity",
    )

    @property
    def all_members(self):
        return Mesh2DConnectivities(
            face_node=self.face_node,
            edge_node=self.edge_node,
            face_edge=self.face_edge,
            face_face=self.face_face,
            edge_face=self.edge_face,
            boundary_node=self.boundary_node,
        )

    @property
    def boundary_node(self):
        return self._members["boundary_node_connectivity"]

    @property
    def edge_face(self):
        return self._members["edge_face_connectivity"]

    @property
    def edge_node(self):
        return self._members["edge_node_connectivity"]

    @property
    def face_edge(self):
        return self._members["face_edge_connectivity"]

    @property
    def face_face(self):
        return self._members["face_face_connectivity"]

    @property
    def face_node(self):
        return self._members["face_node_connectivity"]


class MeshCoord(AuxCoord):
    """Geographic coordinate values of data on an unstructured mesh.

    A MeshCoord references a `~iris.mesh.mesh.MeshXY`.
    When contained in a `~iris.cube.Cube` it connects the cube to the Mesh.
    It records (a) which 1-D cube dimension represents the unstructured mesh,
    and (b) which  mesh 'location' the cube data is mapped to -- i.e. is it
    data on 'face's, 'edge's or 'node's.

    A MeshCoord also specifies its 'axis' : 'x' or 'y'.  Its values are then,
    accordingly, longitudes or latitudes.  The values are taken from the
    appropriate coordinates and connectivities in the MeshXY, determined by its
    'location' and 'axis'.

    Any cube with data on a mesh will have a MeshCoord for each axis,
    i.e. an 'X' and a 'Y'.

    The points and bounds contain coordinate values for the mesh elements,
    which depends on location.
    For 'node', the ``.points`` contains node locations.
    For 'edge', the ``.bounds`` contains edge endpoints, and the ``.points`` contain
    edge locations (typically centres), if the MeshXY contains them (optional).
    For 'face', the ``.bounds`` contain the face corners, and the ``.points`` contain the
    face locations (typically centres), if the MeshXY contains them (optional).

    .. note::
        As described above, it is possible for a MeshCoord to have bounds but
        no points.  This is not possible for a regular
        :class:`~iris.coords.AuxCoord` or :class:`~iris.coords.DimCoord`.

    .. note::
        A MeshCoord can not yet actually be created with bounds but no points.
        This is intended in future, but for now it raises an error.

    """

    def __init__(
        self,
        mesh,
        location,
        axis,
    ):
        self._read_only_points_and_bounds = True
        # Setup the metadata.
        self._metadata_manager_temp = metadata_manager_factory(MeshCoordMetadata)

        # Validate and record the class-specific constructor args.
        if not isinstance(mesh, MeshXY):
<<<<<<< HEAD
            msg = (
                "'mesh' must be an "
                f"{MeshXY.__module__}.{MeshXY.__name__}, "
                f"got {mesh}."
=======
            msg = (  # type: ignore[unreachable]
                f"'mesh' must be an {MeshXY.__module__}.{MeshXY.__name__}, got {mesh}."
>>>>>>> 9cf8b3a6
            )
            raise TypeError(msg)
        # Handled as a readonly ".mesh" property.
        # NOTE: currently *not* included in metadata. In future it might be.
        self._mesh = mesh

        if location not in MeshXY.ELEMENTS:
            msg = (
                f"'location' of {location} is not a valid MeshXY location', "
                f"must be one of {MeshXY.ELEMENTS}."
            )
            raise ValueError(msg)
        # Held in metadata, readable as self.location, but cannot set it.
        self._metadata_manager_temp.location = location

        if axis not in MeshXY.AXES:
            # The valid axes are defined by the MeshXY class.
            msg = (
                f"'axis' of {axis} is not a valid MeshXY axis', "
                f"must be one of {MeshXY.AXES}."
            )
            raise ValueError(msg)
        # Held in metadata, readable as self.axis, but cannot set it.
        self._metadata_manager_temp.axis = axis
        points, bounds = self._load_points_and_bounds()
        use_metadict = self._load_metadata()
        # Don't use 'coord_system' as a constructor arg, since for
        # MeshCoords it is deduced from the mesh.
        # (Otherwise a non-None coord_system breaks the 'copy' operation)
        use_metadict.pop("coord_system")
        with self._writable_points_and_bounds():
            super().__init__(points, bounds=bounds, **use_metadict)

    # Define accessors for MeshCoord-specific properties mesh/location/axis.
    # These are all read-only.

    @property
    def mesh(self):
        return self._mesh

    @property
    def location(self):
        return self._metadata_manager.location

    @property
    def axis(self):
        return self._metadata_manager.axis

    @contextmanager
    def _writable_points_and_bounds(self):
        """Context manager to allow bounds and points to be set during __init__.
        `points` currently doesn't encounter any issues without this manager, but
        is included here for future proofing.
        """
        try:
            self._read_only_points_and_bounds = False
            yield
        finally:
            self._read_only_points_and_bounds = True

    @property
    def points(self):
        """The coordinate points values as a NumPy array."""
        if self.timestamp < self.mesh.timestamp or self.timestamp is None:
            points, bounds = self._load_points_and_bounds()
            super(MeshCoord, self.__class__).points.fset(self, points)
            super(MeshCoord, self.__class__).bounds.fset(self, bounds)
        return super().points

    @points.setter
    def points(self, value):
        if self._read_only_points_and_bounds:
            if len(value) != 0 or not (value is None):
                msg = "Cannot set 'points' on a MeshCoord."
                raise ValueError(msg)

    @property
    def bounds(self):
        if self.timestamp < self.mesh.timestamp or self.timestamp is None:
            points, bounds = self._load_points_and_bounds()
            super(MeshCoord, self.__class__).points.fset(self, points)
            super(MeshCoord, self.__class__).bounds.fset(self, bounds)
        return super().bounds

    @bounds.setter
    def bounds(self, value):
        if self._read_only_points_and_bounds:
            if len(value) != 0:  # or not(value is None) and self.bounds:
                msg = "Cannot set 'bounds' on a MeshCoord."
                raise ValueError(msg)
            else:
                super(MeshCoord, self.__class__).bounds.fset(self, value)

    @property
    def _metadata_manager(self):
        # An explanatory comment.
        use_metadict = self._load_metadata()
        self._metadata_manager_temp.standard_name = use_metadict["standard_name"]
        self._metadata_manager_temp.long_name = use_metadict["long_name"]
        self._metadata_manager_temp.var_name = use_metadict["var_name"]
        self._metadata_manager_temp.units = use_metadict["units"]
        self._metadata_manager_temp.attributes = use_metadict["attributes"]
        self._metadata_manager_temp.coord_system = use_metadict["coord_system"]
        self._metadata_manager_temp.climatological = use_metadict["climatological"]
        return self._metadata_manager_temp

    # Provide overrides to mimic the Coord-specific properties that are not
    # supported by MeshCoord, i.e. "coord_system" and "climatological".
    # These mimic the Coord properties, but always return fixed 'null' values.
    # They can be set, to the 'null' value only, for the inherited init code.

    @property
    def coord_system(self):
        """The coordinate-system of a MeshCoord.

        It comes from the `related` location coordinate in the mesh.
        """
        # This matches where the coord metadata is drawn from.
        # See : https://github.com/SciTools/iris/issues/4860
        try:
            # NOTE: at present, a MeshCoord *always* references the relevant location
            # coordinate in the mesh, from which its points are taken.
            # However this might change in future ..
            # see : https://github.com/SciTools/iris/discussions/4438#bounds-no-points
            location_coord = self.mesh.coord(location=self.location, axis=self.axis)
            coord_system = location_coord.coord_system
        except CoordinateNotFoundError:
            # No such coord : possible in UGRID, but probably not Iris (at present).
            coord_system = None

        return coord_system

    @coord_system.setter
    def coord_system(self, value):
        if value is not None:
            msg = "Cannot set the coordinate-system of a MeshCoord."
            raise ValueError(msg)

    @property
    def climatological(self):
        """The 'climatological' of a MeshCoord is always 'False'."""
        return False

    @climatological.setter
    def climatological(self, value):
        if value:
            msg = "Cannot set 'climatological' on a MeshCoord."
            raise ValueError(msg)

    def __getitem__(self, keys):
        # Disallow any sub-indexing, permitting *only* "self[:,]".
        # We *don't* intend here to support indexing as such : the exception is
        # just sufficient to enable cube slicing, when it does not affect the
        # mesh dimension.  This works because Cube.__getitem__ passes us keys
        # "normalised" with iris.util._build_full_slice_given_keys.
        if keys != (slice(None),):
            msg = "Cannot index a MeshCoord."
            raise ValueError(msg)

        # Translate "self[:,]" as "self.copy()".
        return self.copy()

    def collapsed(self, dims_to_collapse=None):
        """Return a copy of this coordinate, which has been collapsed along the specified dimensions.

        Replaces the points & bounds with a simple bounded region.

        The coordinate that is collapsed is a :class:`~iris.coords.AuxCoord`
        copy of this :class:`MeshCoord`, since a :class:`MeshCoord`
        does not have its own points/bounds - they are derived from the
        associated :class:`MeshXY`. See :meth:`iris.coords.AuxCoord.collapsed`.
        """

        @contextmanager
        def temp_suppress_warning():
            """Add IrisVagueMetadataWarning filter then removes it after yielding.

            A workaround to mimic catch_warnings(), given python/cpython#73858.
            """
            warnings.filterwarnings("ignore", category=IrisVagueMetadataWarning)
            added_warning = warnings.filters[0]

            yield

            # (warnings.filters is usually mutable but this is not guaranteed).
            new_filters = list(warnings.filters)
            new_filters.remove(added_warning)
            warnings.filters = new_filters

        aux_coord = AuxCoord.from_coord(self)

        # Reuse existing AuxCoord collapse logic, but with a custom
        #  mesh-specific warning.
        message = (
            "Collapsing a mesh coordinate - cannot check for contiguity."
            f"Metadata may not be fully descriptive for '{self.name()}'."
        )
        warnings.warn(message, category=IrisVagueMetadataWarning)
        with temp_suppress_warning():
            collapsed_coord = aux_coord.collapsed(dims_to_collapse)

        return collapsed_coord

    def copy(self, points=None, bounds=None):
        """Make a copy of the MeshCoord.

        Parameters
        ----------
        points, bounds : array, optional
            Provided solely for signature compatibility with other types of
            :class:`~iris.coords.Coord`.
            In this case, if either is not 'None', an error is raised.

        """
        # Override Coord.copy, so that we can ensure it does not duplicate the
        # Mesh object (via deepcopy).
        # This avoids copying Meshes.

        # FOR NOW: also disallow changing points/bounds at all.
        if points is not None or bounds is not None:
            msg = "Cannot change the content of a MeshCoord."
            raise ValueError(msg)

        # Make a new MeshCoord with the same args :  The Mesh is the *same*
        # as the original (not a copy).
        new_coord = MeshCoord(mesh=self.mesh, location=self.location, axis=self.axis)
        return new_coord

    def __deepcopy__(self, memo):
        """Make this equivalent to "shallow" copy.

        Returns a new MeshCoord based on the same MeshXY.

        Required to prevent cube copying from copying the MeshXY, which would
        prevent "cube.copy() == cube" :  see notes for :meth:`copy`.

        """
        return self.copy()

    # Override _DimensionalMetadata.__eq__, to add 'mesh' comparison into the
    # default implementation (which compares metadata, points and bounds).
    # This is needed because 'mesh' is not included in our metadata.
    def __eq__(self, other):
        eq = NotImplemented
        if isinstance(other, MeshCoord):
            # *Don't* use the parent (_DimensionalMetadata) __eq__, as that
            # will try to compare points and bounds arrays.
            # Just compare the mesh, and the (other) metadata.
            eq = self.mesh == other.mesh  # N.B. 'mesh' not in metadata.
            if eq is not NotImplemented and eq:
                # Compare rest of metadata, but not points/bounds.
                eq = self.metadata == other.metadata

        return eq

    # Exactly as for Coord.__hash__ :  See there for why.
    def __hash__(self):
        return hash(id(self))

    def summary(self, *args, **kwargs):
        # We need to specialise _DimensionalMetadata.summary, so that we always
        # print the mesh+location of a MeshCoord.
        if len(args) > 0:
            shorten = args[0]
        else:
            shorten = kwargs.get("shorten", False)

        # Get the default-form result.
        if shorten:
            # NOTE: we simply aren't interested in the values for the repr,
            # so fix linewidth to suppress them
            kwargs["linewidth"] = 1

        # Plug private key, to get back the section structure info
        section_indices = {}
        kwargs["_section_indices"] = section_indices
        result = super().summary(*args, **kwargs)

        # Modify the generic 'default-form' result to produce what we want.
        if shorten:
            # Single-line form : insert mesh+location before the array part
            # Construct a text detailing the mesh + location
            mesh_string = self.mesh.name()
            if mesh_string == "unknown":
                # If no name, replace with the one-line summary
                mesh_string = self.mesh.summary(shorten=True)
            extra_str = f"mesh({mesh_string}) location({self.location})  "
            # find where in the line the data-array text begins
            i_line, i_array = section_indices["data"]
            assert i_line == 0
            # insert the extra text there
            result = result[:i_array] + extra_str + result[i_array:]
            # NOTE: this invalidates the original width calculation and may
            # easily extend the result beyond the intended maximum linewidth.
            # We do treat that as an advisory control over array printing, not
            # an absolute contract, so just ignore the problem for now.
        else:
            # Multiline form
            # find where the "location: ... " section is
            i_location, i_namestart = section_indices["location"]
            lines = result.split("\n")
            location_line = lines[i_location]
            # copy the indent spacing
            indent = location_line[:i_namestart]
            # use that to construct a suitable 'mesh' line
            mesh_string = self.mesh.summary(shorten=True)
            mesh_line = f"{indent}mesh: {mesh_string}"
            # Move the 'location' line, putting it and the 'mesh' line right at
            # the top, immediately after the header line.
            del lines[i_location]
            lines[1:1] = [mesh_line, location_line]
            # Re-join lines to give the result
            result = "\n".join(lines)
        return result

    def _load_points_and_bounds(self):
        points, bounds = self._construct_access_arrays()
        if points is None:
            # TODO: we intend to support this in future, but it will require
            #  extra work to refactor the parent classes.
            msg = "Cannot yet create a MeshCoord without points."
            raise ValueError(msg)
        self.timestamp = self.mesh.timestamp
        return points, bounds

    def _load_metadata(self):
        axis = self._metadata_manager_temp.axis
        location = self._metadata_manager_temp.location
        # Get the 'coord identity' metadata from the relevant node-coordinate.
        node_coord = self.mesh.coord(location="node", axis=axis)
        node_metadict = node_coord.metadata._asdict()
        # Use node metadata, unless location is face/edge.
        use_metadict = node_metadict.copy()
        if location != "node":
            # Location is either "edge" or "face" - get the relevant coord.
            location_coord = self.mesh.coord(location=location, axis=axis)

            # Take the MeshCoord metadata from the 'location' coord.
            use_metadict = location_coord.metadata._asdict()
            unit_unknown = Unit(None)

            # N.B. at present, coords in a MeshXY are stored+accessed by 'axis', which
            # means they must have a standard_name.  So ...
            # (a) the 'location' (face/edge) coord *always* has a usable phenomenon
            #     identity.
            # (b) we still want to check that location+node coords have the same
            #     phenomenon (i.e. physical meaning identity + units), **but** ...
            # (c) we will accept/ignore some differences : not just "var_name", but
            #     also "long_name" *and* "attributes".  So it is *only* "standard_name"
            #     and "units" that cause an error if they differ.
            for key in ("standard_name", "units"):
                bounds_value = use_metadict[key]
                nodes_value = node_metadict[key]
                if key == "units" and (
                    bounds_value == unit_unknown or nodes_value == unit_unknown
                ):
                    # Allow "any" unit to match no-units (for now)
                    continue
                if bounds_value != nodes_value:

                    def fix_repr(val):
                        # Tidy values appearance by converting Unit to string, and
                        # wrapping strings in '', but leaving other types as a
                        # plain str() representation.
                        if isinstance(val, Unit):
                            val = str(val)
                        if isinstance(val, str):
                            val = repr(val)
                        return val

                    nodes_value, bounds_value = [
                        fix_repr(val) for val in (nodes_value, bounds_value)
                    ]
                    msg = (
                        f"Node coordinate {node_coord!r} disagrees with the "
                        f"{location} coordinate {location_coord!r}, "
                        f'in having a "{key}" value of {nodes_value} '
                        f"instead of {bounds_value}."
                    )
                    raise ValueError(msg)
            return use_metadict

    def _construct_access_arrays(self):
        """Build lazy points and bounds arrays.

        Build lazy points and bounds arrays, providing dynamic access via the
        MeshXY, according to the location and axis.

        Returns
        -------
        array or None
            Tuple of (points, bounds).
            Lazy arrays which calculate the correct points and bounds from the
            MeshXY data, based on the location and axis.
            The MeshXY coordinates accessed are not identified on construction,
            but discovered from the MeshXY at the time of calculation, so that
            the result is always based on current content in the MeshXY.

        """
        mesh, location, axis = self.mesh, self.location, self.axis
        node_coord = mesh.coord(location="node", axis=axis)

        if location == "node":
            points_coord = node_coord
            bounds_connectivity = None
        else:
            points_coord = mesh.coord(location=location, axis=axis)
            bounds_connectivity = getattr(mesh, f"{location}_node_connectivity")

        # The points output is the points of the relevant element-type coord.
        points = points_coord.core_points()
        if bounds_connectivity is None:
            bounds = None
        else:
            # Bounds are calculated from a connectivity and the node points.
            # Data can be real or lazy, so operations must work in Dask, too.
            indices = bounds_connectivity.core_indices()
            # Normalise indices dimension order to [faces/edges, bounds]
            indices = bounds_connectivity.indices_by_location(indices)
            # Normalise the start index
            indices = indices - bounds_connectivity.start_index

            node_points = node_coord.core_points()
            n_nodes = node_points.shape[0]
            # Choose real/lazy array library, to suit array types.
            lazy = _lazy.is_lazy_data(indices) or _lazy.is_lazy_data(node_points)
            al = da if lazy else np
            # NOTE: Dask cannot index with a multidimensional array, so we
            # must flatten it and restore the shape later.
            flat_inds = indices.flatten()
            # NOTE: the connectivity array can have masked points, but we can't
            # effectively index with those.  So use a non-masked index array
            # with "safe" index values, and post-mask the results.
            flat_inds_nomask = al.ma.filled(flat_inds, -1)
            # Note: *also* mask any places where the index is out of range.
            missing_inds = (flat_inds_nomask < 0) | (flat_inds_nomask >= n_nodes)
            flat_inds_safe = al.where(missing_inds, 0, flat_inds_nomask)
            # Here's the core indexing operation.
            # The comma applies all inds-array values to the *first* dimension.
            bounds = node_points[flat_inds_safe,]
            # Fix 'missing' locations, and restore the proper shape.
            bounds = al.ma.masked_array(bounds, missing_inds)
            bounds = bounds.reshape(indices.shape)

        return points, bounds<|MERGE_RESOLUTION|>--- conflicted
+++ resolved
@@ -2742,15 +2742,8 @@
 
         # Validate and record the class-specific constructor args.
         if not isinstance(mesh, MeshXY):
-<<<<<<< HEAD
-            msg = (
-                "'mesh' must be an "
-                f"{MeshXY.__module__}.{MeshXY.__name__}, "
-                f"got {mesh}."
-=======
             msg = (  # type: ignore[unreachable]
                 f"'mesh' must be an {MeshXY.__module__}.{MeshXY.__name__}, got {mesh}."
->>>>>>> 9cf8b3a6
             )
             raise TypeError(msg)
         # Handled as a readonly ".mesh" property.
