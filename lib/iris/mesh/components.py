--- conflicted
+++ resolved
@@ -13,10 +13,7 @@
 from collections import namedtuple
 from collections.abc import Container
 from contextlib import contextmanager
-<<<<<<< HEAD
 from datetime import datetime
-=======
->>>>>>> aa299f28
 from typing import Iterable, Literal
 import warnings
 
