--- conflicted
+++ resolved
@@ -2459,13 +2459,8 @@
         return result  # type: ignore[return-value]
 
     @property
-<<<<<<< HEAD
-    def mesh(self) -> iris.experimental.ugrid.Mesh | None:
-        r"""Return the unstructured :class:`~iris.experimental.ugrid.Mesh` associated with the cube.
-=======
-    def mesh(self):
+    def mesh(self) -> iris.experimental.ugrid.MeshXY | None:
         r"""Return the unstructured :class:`~iris.experimental.ugrid.MeshXY` associated with the cube.
->>>>>>> 38e5a230
 
         Return the unstructured :class:`~iris.experimental.ugrid.MeshXY`
         associated with the cube, if the cube has any
@@ -2474,11 +2469,7 @@
 
         Returns
         -------
-<<<<<<< HEAD
-        :class:`iris.experimental.ugrid.Mesh` or None
-=======
         :class:`iris.experimental.ugrid.mesh.MeshXY` or None
->>>>>>> 38e5a230
             The mesh of the cube
             :class:`~iris.experimental.ugrid.MeshCoord`'s,
             or ``None``.
