--- conflicted
+++ resolved
@@ -47,8 +47,8 @@
 from iris.coords import AncillaryVariable, AuxCoord, CellMeasure, CellMethod, DimCoord
 
 if TYPE_CHECKING:
-    import iris.experimental.ugrid
-    from iris.experimental.ugrid import MeshCoord
+    import iris.mesh
+    from iris.mesh import MeshCoord
 import iris.exceptions
 import iris.util
 import iris.warnings
@@ -2459,13 +2459,8 @@
         return result  # type: ignore[return-value]
 
     @property
-<<<<<<< HEAD
-    def mesh(self) -> iris.experimental.ugrid.MeshXY | None:
-        r"""Return the unstructured :class:`~iris.experimental.ugrid.MeshXY` associated with the cube.
-=======
-    def mesh(self):
+    def mesh(self) -> iris.mesh.MeshXY | None:
         r"""Return the unstructured :class:`~iris.mesh.MeshXY` associated with the cube.
->>>>>>> c88b4076
 
         Return the unstructured :class:`~iris.mesh.MeshXY`
         associated with the cube, if the cube has any
@@ -2488,7 +2483,7 @@
         return result
 
     @property
-    def location(self) -> iris.experimental.ugrid.mesh.Location | None:
+    def location(self) -> iris.mesh.components.Location | None:
         r"""Return the mesh "location" of the cube data.
 
         Return the mesh "location" of the cube data, if the cube has any
