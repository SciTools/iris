# Copyright Iris contributors
#
# This file is part of Iris and is released under the BSD license.
# See LICENSE in the root of the repository for full licensing details.

"""Classes for representing multi-dimensional data with metadata."""

from collections import OrderedDict
import copy
from copy import deepcopy
from functools import partial, reduce
import itertools
import operator
from typing import (
    Container,
    Iterable,
    Iterator,
    Mapping,
    MutableMapping,
    Optional,
    Union,
)
import warnings
from xml.dom.minidom import Document
import zlib

from cf_units import Unit
import dask.array as da
import numpy as np
import numpy.ma as ma

import iris._constraints
from iris._data_manager import DataManager
import iris._lazy_data as _lazy
import iris._merge
import iris.analysis
from iris.analysis import _Weights
from iris.analysis.cartography import wrap_lons
import iris.analysis.maths
import iris.aux_factory
from iris.common import CFVariableMixin, CubeMetadata, metadata_manager_factory
from iris.common.metadata import metadata_filter
from iris.common.mixin import LimitedAttributeDict
import iris.coord_systems
import iris.coords
import iris.exceptions
import iris.util
import iris.warnings

__all__ = ["Cube", "CubeAttrsDict", "CubeList"]


# The XML namespace to use for CubeML documents
XML_NAMESPACE_URI = "urn:x-iris:cubeml-0.2"


class _CubeFilter:
    """A constraint, paired with a list of cubes matching that constraint."""

    def __init__(self, constraint, cubes=None):
        self.constraint = constraint
        if cubes is None:
            cubes = CubeList()
        self.cubes = cubes

    def __len__(self):
        return len(self.cubes)

    def add(self, cube):
        """Add the appropriate (sub)cube to the list of cubes where it matches the constraint."""
        sub_cube = self.constraint.extract(cube)
        if sub_cube is not None:
            self.cubes.append(sub_cube)

    def merged(self, unique=False):
        """Return a new :class:`_CubeFilter` by merging the list of cubes.

        Parameters
        ----------
        unique : bool, default=False
            If True, raises `iris.exceptions.DuplicateDataError` if
            duplicate cubes are detected.

        """
        return _CubeFilter(self.constraint, self.cubes.merge(unique))


class _CubeFilterCollection:
    """A list of _CubeFilter instances."""

    @staticmethod
    def from_cubes(cubes, constraints=None):
        """Create a new collection from an iterable of cubes, and some optional constraints."""
        constraints = iris._constraints.list_of_constraints(constraints)
        pairs = [_CubeFilter(constraint) for constraint in constraints]
        collection = _CubeFilterCollection(pairs)
        for cube in cubes:
            collection.add_cube(cube)
        return collection

    def __init__(self, pairs):
        self.pairs = pairs

    def add_cube(self, cube):
        """Add the given :class:`~iris.cube.Cube` to all of the relevant constraint pairs."""
        for pair in self.pairs:
            pair.add(cube)

    def cubes(self):
        """Return all the cubes in this collection concatenated into a single :class:`CubeList`."""
        result = CubeList()
        for pair in self.pairs:
            result.extend(pair.cubes)
        return result

    def merged(self, unique=False):
        """Return a new :class:`_CubeFilterCollection` by merging all the cube lists of this collection.

        Parameters
        ----------
        unique : bool, default=False
            If True, raises `iris.exceptions.DuplicateDataError` if
            duplicate cubes are detected.

        """
        return _CubeFilterCollection([pair.merged(unique) for pair in self.pairs])


class CubeList(list):
    """All the functionality of a standard :class:`list` with added "Cube" context."""

    def __init__(self, *args, **kwargs):
        """Given an iterable of cubes, return a CubeList instance."""
        # Do whatever a list does, to initialise ourself "as a list"
        super().__init__(*args, **kwargs)
        # Check that all items in the list are cubes.
        for cube in self:
            self._assert_is_cube(cube)

    def __str__(self):
        """Run short :meth:`Cube.summary` on every cube."""
        result = [
            "%s: %s" % (i, cube.summary(shorten=True)) for i, cube in enumerate(self)
        ]
        if result:
            result = "\n".join(result)
        else:
            result = "< No cubes >"
        return result

    def __repr__(self):
        """Run repr on every cube."""
        return "[%s]" % ",\n".join([repr(cube) for cube in self])

    @staticmethod
    def _assert_is_cube(obj):
        if not hasattr(obj, "add_aux_coord"):
            msg = r"Object {obj} cannot be put in a cubelist, as it is not a Cube."
            raise ValueError(msg)

    def _repr_html_(self):
        from iris.experimental.representation import CubeListRepresentation

        representer = CubeListRepresentation(self)
        return representer.repr_html()

    # TODO #370 Which operators need overloads?

    def __add__(self, other):
        return CubeList(list.__add__(self, other))

    def __getitem__(self, keys):  # numpydoc ignore=SS02
        """x.__getitem__(y) <==> x[y]."""
        result = super().__getitem__(keys)
        if isinstance(result, list):
            result = CubeList(result)
        return result

    def __getslice__(self, start, stop):  # numpydoc ignore=SS02
        """x.__getslice__(i, j) <==> x[i:j].

        Use of negative indices is not supported.

        """
        result = super().__getslice__(start, stop)
        result = CubeList(result)
        return result

    def __iadd__(self, other_cubes):
        """Add a sequence of cubes to the cubelist in place."""
        return super(CubeList, self).__iadd__(CubeList(other_cubes))

    def __setitem__(self, key, cube_or_sequence):
        """Set self[key] to cube or sequence of cubes."""
        if isinstance(key, int):
            # should have single cube.
            self._assert_is_cube(cube_or_sequence)
        else:
            # key is a slice (or exception will come from list method).
            cube_or_sequence = CubeList(cube_or_sequence)

        super(CubeList, self).__setitem__(key, cube_or_sequence)

    def append(self, cube):
        """Append a cube."""
        self._assert_is_cube(cube)
        super(CubeList, self).append(cube)

    def extend(self, other_cubes):
        """Extend cubelist by appending the cubes contained in other_cubes.

        Parameters
        ----------
        other_cubes :
           A cubelist or other sequence of cubes.

        """
        super(CubeList, self).extend(CubeList(other_cubes))

    def insert(self, index, cube):
        """Insert a cube before index."""
        self._assert_is_cube(cube)
        super(CubeList, self).insert(index, cube)

    def xml(self, checksum=False, order=True, byteorder=True):
        """Return a string of the XML that this list of cubes represents."""
        doc = Document()
        cubes_xml_element = doc.createElement("cubes")
        cubes_xml_element.setAttribute("xmlns", XML_NAMESPACE_URI)

        for cube_obj in self:
            cubes_xml_element.appendChild(
                cube_obj._xml_element(
                    doc, checksum=checksum, order=order, byteorder=byteorder
                )
            )

        doc.appendChild(cubes_xml_element)

        # return our newly created XML string
        doc = Cube._sort_xml_attrs(doc)
        return doc.toprettyxml(indent="  ")

    def extract(self, constraints):
        """Filter each of the cubes which can be filtered by the given constraints.

        This method iterates over each constraint given, and subsets each of
        the cubes in this CubeList where possible. Thus, a CubeList of length
        **n** when filtered with **m** constraints can generate a maximum of
        **m * n** cubes.

        Parameters
        ----------
        constraints : :class:`~iris.Constraint` or iterable of constraints
            A single constraint or an iterable.

        """
        return self._extract_and_merge(self, constraints, strict=False)

    def extract_cube(self, constraint):
        """Extract a single cube from a CubeList, and return it.

        Extract a single cube from a CubeList, and return it.
        Raise an error if the extract produces no cubes, or more than one.

        Parameters
        ----------
        constraint : :class:`~iris.Constraint`
            The constraint to extract with.

        See Also
        --------
        iris.cube.CubeList.extract :
            Filter each of the cubes which can be filtered by the given constraints.

        """
        # Just validate this, so we can accept strings etc, but not multiples.
        constraint = iris._constraints.as_constraint(constraint)
        return self._extract_and_merge(
            self, constraint, strict=True, return_single_cube=True
        )

    def extract_cubes(self, constraints):
        """Extract specific cubes from a CubeList, one for each given constraint.

        Extract specific cubes from a CubeList, one for each given constraint.
        Each constraint must produce exactly one cube, otherwise an error is
        raised.

        Parameters
        ----------
        constraints : iter of, or single, :class:`~iris.Constraint`
            The constraints to extract with.

        See Also
        --------
        iris.cube.CubeList.extract :
            Filter each of the cubes which can be filtered by the given constraints.

        """
        return self._extract_and_merge(
            self, constraints, strict=True, return_single_cube=False
        )

    @staticmethod
    def _extract_and_merge(cubes, constraints, strict=False, return_single_cube=False):
        constraints = iris._constraints.list_of_constraints(constraints)

        # group the resultant cubes by constraints in a dictionary
        constraint_groups = dict(
            [(constraint, CubeList()) for constraint in constraints]
        )
        for cube in cubes:
            for constraint, cube_list in constraint_groups.items():
                sub_cube = constraint.extract(cube)
                if sub_cube is not None:
                    cube_list.append(sub_cube)

        result = CubeList()
        for constraint in constraints:
            constraint_cubes = constraint_groups[constraint]
            if strict and len(constraint_cubes) != 1:
                msg = "Got %s cubes for constraint %r, expecting 1." % (
                    len(constraint_cubes),
                    constraint,
                )
                raise iris.exceptions.ConstraintMismatchError(msg)
            result.extend(constraint_cubes)

        if return_single_cube:
            if len(result) != 1:
                # Practically this should never occur, as we now *only* request
                # single cube result for 'extract_cube'.
                msg = "Got {!s} cubes for constraints {!r}, expecting 1."
                raise iris.exceptions.ConstraintMismatchError(
                    msg.format(len(result), constraints)
                )
            result = result[0]

        return result

    def extract_overlapping(self, coord_names):
        """Return a :class:`CubeList` of cubes extracted over regions.

        Return a :class:`CubeList` of cubes extracted over regions
        where the coordinates overlap, for the coordinates
        in coord_names.

        Parameters
        ----------
        coord_names : str or list of str
           A string or list of strings of the names of the coordinates
           over which to perform the extraction.

        """
        if isinstance(coord_names, str):
            coord_names = [coord_names]

        def make_overlap_fn(coord_name):
            def overlap_fn(cell):
                return all(cell in cube.coord(coord_name).cells() for cube in self)

            return overlap_fn

        coord_values = {
            coord_name: make_overlap_fn(coord_name) for coord_name in coord_names
        }

        return self.extract(iris.Constraint(coord_values=coord_values))

    def merge_cube(self):
        """Return the merged contents of the :class:`CubeList` as a single :class:`Cube`.

        If it is not possible to merge the `CubeList` into a single
        `Cube`, a :class:`~iris.exceptions.MergeError` will be raised
        describing the reason for the failure.

        For example:

            >>> cube_1 = iris.cube.Cube([1, 2])
            >>> cube_1.add_aux_coord(iris.coords.AuxCoord(0, long_name='x'))
            >>> cube_2 = iris.cube.Cube([3, 4])
            >>> cube_2.add_aux_coord(iris.coords.AuxCoord(1, long_name='x'))
            >>> cube_2.add_dim_coord(
            ...     iris.coords.DimCoord([0, 1], long_name='z'), 0)
            >>> single_cube = iris.cube.CubeList([cube_1, cube_2]).merge_cube()
            Traceback (most recent call last):
            ...
            iris.exceptions.MergeError: failed to merge into a single cube.
              Coordinates in cube.dim_coords differ: z.
              Coordinate-to-dimension mapping differs for cube.dim_coords.

        """
        if not self:
            raise ValueError("can't merge an empty CubeList")

        # Register each of our cubes with a single ProtoCube.
        proto_cube = iris._merge.ProtoCube(self[0])
        for cube in self[1:]:
            proto_cube.register(cube, error_on_mismatch=True)

        # Extract the merged cube from the ProtoCube.
        (merged_cube,) = proto_cube.merge()
        return merged_cube

    def merge(self, unique=True):
        """Return the :class:`CubeList` resulting from merging this :class:`CubeList`.

        Parameters
        ----------
        unique : bool, default=True
            If True, raises `iris.exceptions.DuplicateDataError` if
            duplicate cubes are detected.

        Examples
        --------
        This combines cubes with different values of an auxiliary scalar
        coordinate, by constructing a new dimension.

        .. testsetup::

            import iris
            c1 = iris.cube.Cube([0,1,2], long_name='some_parameter')
            xco = iris.coords.DimCoord([11, 12, 13], long_name='x_vals')
            c1.add_dim_coord(xco, 0)
            c1.add_aux_coord(iris.coords.AuxCoord([100], long_name='y_vals'))
            c2 = c1.copy()
            c2.coord('y_vals').points = [200]

        ::

            >>> print(c1)
            some_parameter / (unknown)          (x_vals: 3)
                 Dimension coordinates:
                      x_vals                           x
                 Scalar coordinates:
                      y_vals: 100
            >>> print(c2)
            some_parameter / (unknown)          (x_vals: 3)
                 Dimension coordinates:
                      x_vals                           x
                 Scalar coordinates:
                      y_vals: 200
            >>> cube_list = iris.cube.CubeList([c1, c2])
            >>> new_cube = cube_list.merge()[0]
            >>> print(new_cube)
            some_parameter / (unknown)          (y_vals: 2; x_vals: 3)
                 Dimension coordinates:
                      y_vals                           x          -
                      x_vals                           -          x
            >>> print(new_cube.coord('y_vals').points)
            [100 200]
            >>>

        Contrast this with :meth:`iris.cube.CubeList.concatenate`, which joins
        cubes along an existing dimension.

        .. note::

            Cubes may contain additional dimensional elements such as auxiliary
            coordinates, cell measures or ancillary variables.
            A group of similar cubes can only merge to a single result if all such
            elements are identical in every input cube : they are then present,
            unchanged, in the merged output cube.

        .. note::

            If time coordinates in the list of cubes have differing epochs then
            the cubes will not be able to be merged. If this occurs, use
            :func:`iris.util.unify_time_units` to normalise the epochs of the
            time coordinates so that the cubes can be merged.

        """
        # Register each of our cubes with its appropriate ProtoCube.
        proto_cubes_by_name = {}
        for cube in self:
            name = cube.standard_name
            proto_cubes = proto_cubes_by_name.setdefault(name, [])
            proto_cube = None

            for target_proto_cube in proto_cubes:
                if target_proto_cube.register(cube):
                    proto_cube = target_proto_cube
                    break

            if proto_cube is None:
                proto_cube = iris._merge.ProtoCube(cube)
                proto_cubes.append(proto_cube)

        # Emulate Python 2 behaviour.
        def _none_sort(item):
            return (item is not None, item)

        # Extract all the merged cubes from the ProtoCubes.
        merged_cubes = CubeList()
        for name in sorted(proto_cubes_by_name, key=_none_sort):
            for proto_cube in proto_cubes_by_name[name]:
                merged_cubes.extend(proto_cube.merge(unique=unique))

        return merged_cubes

    def concatenate_cube(
        self,
        check_aux_coords=True,
        check_cell_measures=True,
        check_ancils=True,
        check_derived_coords=True,
    ):
        """Return the concatenated contents of the :class:`CubeList` as a single :class:`Cube`.

        If it is not possible to concatenate the `CubeList` into a single
        `Cube`, a :class:`~iris.exceptions.ConcatenateError` will be raised
        describing the reason for the failure.

        Parameters
        ----------
        check_aux_coords : bool, default=True
            Checks if the points and bounds of auxiliary coordinates of the
            cubes match. This check is not applied to auxiliary coordinates
            that span the dimension the concatenation is occurring along.
            Defaults to True.
        check_cell_measures : bool, default=True
            Checks if the data of cell measures of the cubes match. This check
            is not applied to cell measures that span the dimension the
            concatenation is occurring along. Defaults to True.
        check_ancils : bool, default=True
            Checks if the data of ancillary variables of the cubes match. This
            check is not applied to ancillary variables that span the dimension
            the concatenation is occurring along. Defaults to True.
        check_derived_coords : bool, default=True
            Checks if the points and bounds of derived coordinates of the cubes
            match. This check is not applied to derived coordinates that span
            the dimension the concatenation is occurring along. Note that
            differences in scalar coordinates and dimensional coordinates used
            to derive the coordinate are still checked. Checks for auxiliary
            coordinates used to derive the coordinates can be ignored with
            `check_aux_coords`. Defaults to True.

        Notes
        -----
        .. note::

            Concatenation cannot occur along an anonymous dimension.

        """
        from iris._concatenate import concatenate

        if not self:
            raise ValueError("can't concatenate an empty CubeList")

        names = [cube.metadata.name() for cube in self]
        unique_names = list(OrderedDict.fromkeys(names))
        if len(unique_names) == 1:
            res = concatenate(
                self,
                error_on_mismatch=True,
                check_aux_coords=check_aux_coords,
                check_cell_measures=check_cell_measures,
                check_ancils=check_ancils,
                check_derived_coords=check_derived_coords,
            )
            n_res_cubes = len(res)
            if n_res_cubes == 1:
                return res[0]
            else:
                msgs = []
                msgs.append("An unexpected problem prevented concatenation.")
                msgs.append(
                    "Expected only a single cube, found {}.".format(n_res_cubes)
                )
                raise iris.exceptions.ConcatenateError(msgs)
        else:
            msgs = []
            msgs.append(
                "Cube names differ: {} != {}".format(unique_names[0], unique_names[1])
            )
            raise iris.exceptions.ConcatenateError(msgs)

    def concatenate(
        self,
        check_aux_coords=True,
        check_cell_measures=True,
        check_ancils=True,
        check_derived_coords=True,
    ):
        """Concatenate the cubes over their common dimensions.

        Parameters
        ----------
        check_aux_coords : bool, default=True
            Checks if the points and bounds of auxiliary coordinates of the
            cubes match. This check is not applied to auxiliary coordinates
            that span the dimension the concatenation is occurring along.
            Defaults to True.
        check_cell_measures : bool, default=True
            Checks if the data of cell measures of the cubes match. This check
            is not applied to cell measures that span the dimension the
            concatenation is occurring along. Defaults to True.
        check_ancils : bool, default=True
            Checks if the data of ancillary variables of the cubes match. This
            check is not applied to ancillary variables that span the dimension
            the concatenation is occurring along. Defaults to True.
        check_derived_coords : bool, default=True
            Checks if the points and bounds of derived coordinates of the cubes
            match. This check is not applied to derived coordinates that span
            the dimension the concatenation is occurring along. Note that
            differences in scalar coordinates and dimensional coordinates used
            to derive the coordinate are still checked. Checks for auxiliary
            coordinates used to derive the coordinates can be ignored with
            `check_aux_coords`. Defaults to True.

        Returns
        -------
        :class:`iris.cube.CubeList`
            A new :class:`iris.cube.CubeList` of concatenated
            :class:`iris.cube.Cube` instances.

        Notes
        -----
        This combines cubes with a common dimension coordinate, but occupying
        different regions of the coordinate value.  The cubes are joined across
        that dimension.

        .. testsetup::

            import iris
            import numpy as np
            xco = iris.coords.DimCoord([11, 12, 13, 14], long_name='x_vals')
            yco1 = iris.coords.DimCoord([4, 5], long_name='y_vals')
            yco2 = iris.coords.DimCoord([7, 9, 10], long_name='y_vals')
            c1 = iris.cube.Cube(np.zeros((2,4)), long_name='some_parameter')
            c1.add_dim_coord(xco, 1)
            c1.add_dim_coord(yco1, 0)
            c2 = iris.cube.Cube(np.zeros((3,4)), long_name='some_parameter')
            c2.add_dim_coord(xco, 1)
            c2.add_dim_coord(yco2, 0)

        For example::

            >>> print(c1)
            some_parameter / (unknown)          (y_vals: 2; x_vals: 4)
                 Dimension coordinates:
                      y_vals                           x          -
                      x_vals                           -          x
            >>> print(c1.coord('y_vals').points)
            [4 5]
            >>> print(c2)
            some_parameter / (unknown)          (y_vals: 3; x_vals: 4)
                 Dimension coordinates:
                      y_vals                           x          -
                      x_vals                           -          x
            >>> print(c2.coord('y_vals').points)
            [ 7  9 10]
            >>> cube_list = iris.cube.CubeList([c1, c2])
            >>> new_cube = cube_list.concatenate()[0]
            >>> print(new_cube)
            some_parameter / (unknown)          (y_vals: 5; x_vals: 4)
                 Dimension coordinates:
                      y_vals                           x          -
                      x_vals                           -          x
            >>> print(new_cube.coord('y_vals').points)
            [ 4  5  7  9 10]
            >>>

        Contrast this with :meth:`iris.cube.CubeList.merge`, which makes a new
        dimension from values of an auxiliary scalar coordinate.

        .. note::

            Cubes may contain 'extra' dimensional elements such as auxiliary
            coordinates, cell measures or ancillary variables.
            For a group of similar cubes to concatenate together into one output, all
            such elements which do not map to the concatenation axis must be identical
            in every input cube : these then appear unchanged in the output.
            Similarly, those elements which *do* map to the concatenation axis must
            have matching properties, but may have different data values : these then
            appear, concatenated, in the output cube.
            If any cubes in a group have dimensional elements which do not match
            correctly, the group will not concatenate to a single output cube.

        .. note::

            If time coordinates in the list of cubes have differing epochs then
            the cubes will not be able to be concatenated. If this occurs, use
            :func:`iris.util.unify_time_units` to normalise the epochs of the
            time coordinates so that the cubes can be concatenated.

        .. note::

            Concatenation cannot occur along an anonymous dimension.

        """
        from iris._concatenate import concatenate

        return concatenate(
            self,
            check_aux_coords=check_aux_coords,
            check_cell_measures=check_cell_measures,
            check_ancils=check_ancils,
            check_derived_coords=check_derived_coords,
        )

    def realise_data(self):
        """Fetch 'real' data for all cubes, in a shared calculation.

        This computes any lazy data, equivalent to accessing each `cube.data`.
        However, lazy calculations and data fetches can be shared between the
        computations, improving performance.

        For example::

            # Form stats.
            a_std = cube_a.collapsed(['x', 'y'], iris.analysis.STD_DEV)
            b_std = cube_b.collapsed(['x', 'y'], iris.analysis.STD_DEV)
            ab_mean_diff = (cube_b - cube_a).collapsed(['x', 'y'],
                                                       iris.analysis.MEAN)
            std_err = (a_std * a_std + b_std * b_std) ** 0.5

            # Compute these stats together (avoiding multiple data passes).
            CubeList([a_std, b_std, ab_mean_diff, std_err]).realise_data()

        .. note::

            Cubes with non-lazy data are not affected.

        """
        _lazy.co_realise_cubes(*self)

    def copy(self):
        """Return a CubeList when CubeList.copy() is called."""
        if isinstance(self, CubeList):
            return deepcopy(self)


def _is_single_item(testee):
    """Return whether this is a single item, rather than an iterable.

    We count string types as 'single', also.

    """
    return isinstance(testee, str) or not isinstance(testee, Iterable)


class CubeAttrsDict(MutableMapping):
    """A :class:`dict`-like object for :attr:`iris.cube.Cube.attributes`.

    A :class:`dict`-like object for :attr:`iris.cube.Cube.attributes`,
    providing unified user access to combined cube "local" and "global" attributes
    dictionaries, with the access behaviour of an ordinary (single) dictionary.

    Properties :attr:`globals` and :attr:`locals` are regular
    :class:`~iris.common.mixin.LimitedAttributeDict`, which can be accessed and
    modified separately.  The :class:`CubeAttrsDict` itself contains *no* additional
    state, but simply provides a 'combined' view of both global + local attributes.

    All the read- and write-type methods, such as ``get()``, ``update()``, ``values()``,
    behave according to the logic documented for : :meth:`__getitem__`,
    :meth:`__setitem__` and :meth:`__iter__`.

    Notes
    -----
    For type testing, ``issubclass(CubeAttrsDict, Mapping)`` is ``True``, but
    ``issubclass(CubeAttrsDict, dict)`` is ``False``.

    Examples
    --------
        >>> from iris.cube import Cube
        >>> cube = Cube([0])
        >>> # CF defines 'history' as global by default.
        >>> cube.attributes.update({"history": "from test-123", "mycode": 3})
        >>> print(cube.attributes)
        {'history': 'from test-123', 'mycode': 3}
        >>> print(repr(cube.attributes))
        CubeAttrsDict(globals={'history': 'from test-123'}, locals={'mycode': 3})

        >>> cube.attributes['history'] += ' +added'
        >>> print(repr(cube.attributes))
        CubeAttrsDict(globals={'history': 'from test-123 +added'}, locals={'mycode': 3})

        >>> cube.attributes.locals['history'] = 'per-variable'
        >>> print(cube.attributes)
        {'history': 'per-variable', 'mycode': 3}
        >>> print(repr(cube.attributes))
        CubeAttrsDict(globals={'history': 'from test-123 +added'}, locals={'mycode': 3, 'history': 'per-variable'})

    """

    # TODO: Create a 'further topic' / 'tech paper' on NetCDF I/O, including
    #  discussion of attribute handling.

    def __init__(
        self,
        combined: Optional[Union[Mapping, str]] = "__unspecified",
        locals: Optional[Mapping] = None,
        globals: Optional[Mapping] = None,
    ):
        """Create a cube attributes dictionary.

        We support initialisation from a single generic mapping input, using the default
        global/local assignment rules explained at :meth:`__setattr__`, or from
        two separate mappings.  Two separate dicts can be passed in the ``locals``
        and ``globals`` args, **or** via a ``combined`` arg which has its own
        ``.globals`` and ``.locals`` properties -- so this allows passing an existing
        :class:`CubeAttrsDict`, which will be copied.

        Parameters
        ----------
        combined : dict
            Values to init both 'self.globals' and 'self.locals'.  If 'combined' itself
            has attributes named 'locals' and 'globals', these are used to update the
            respective content (after initially setting the individual ones).
            Otherwise, 'combined' is treated as a generic mapping, applied as
            ``self.update(combined)``,
            i.e. it will set locals and/or globals with the same logic as
            :meth:`~iris.cube.CubeAttrsDict.__setitem__` .
        locals : dict
            Initial content for 'self.locals'.
        globals : dict
            Initial content for 'self.globals'.

        Examples
        --------
            >>> from iris.cube import CubeAttrsDict
            >>> # CF defines 'history' as global by default.
            >>> CubeAttrsDict({'history': 'data-story', 'comment': 'this-cube'})
            CubeAttrsDict(globals={'history': 'data-story'}, locals={'comment': 'this-cube'})

            >>> CubeAttrsDict(locals={'history': 'local-history'})
            CubeAttrsDict(globals={}, locals={'history': 'local-history'})

            >>> CubeAttrsDict(globals={'x': 'global'}, locals={'x': 'local'})
            CubeAttrsDict(globals={'x': 'global'}, locals={'x': 'local'})

            >>> x1 = CubeAttrsDict(globals={'x': 1}, locals={'y': 2})
            >>> x2 = CubeAttrsDict(x1)
            >>> x2
            CubeAttrsDict(globals={'x': 1}, locals={'y': 2})

        """
        # First initialise locals + globals, defaulting to empty.
        self.locals = locals
        self.globals = globals
        # Update with combined, if present.
        if not isinstance(combined, str) or combined != "__unspecified":
            # Treat a single input with 'locals' and 'globals' properties as an
            # existing CubeAttrsDict, and update from its content.
            # N.B. enforce deep copying, consistent with general Iris usage.
            if hasattr(combined, "globals") and hasattr(combined, "locals"):
                # Copy a mapping with globals/locals, like another 'CubeAttrsDict'
                self.globals.update(deepcopy(combined.globals))
                self.locals.update(deepcopy(combined.locals))
            else:
                # Treat any arbitrary single input value as a mapping (dict), and
                # update from it.
                self.update(dict(deepcopy(combined)))

    #
    # Ensure that the stored local/global dictionaries are "LimitedAttributeDicts".
    #
    @staticmethod
    def _normalise_attrs(
        attributes: Optional[Mapping],
    ) -> LimitedAttributeDict:
        # Convert an input attributes arg into a standard form.
        # N.B. content is always a LimitedAttributeDict, and a deep copy of input.
        # Allow arg of None, etc.
        if not attributes:
            attributes = {}
        else:
            attributes = deepcopy(attributes)

        # Ensure the expected mapping type.
        attributes = LimitedAttributeDict(attributes)
        return attributes

    @property
    def locals(self) -> LimitedAttributeDict:
        return self._locals

    @locals.setter
    def locals(self, attributes: Optional[Mapping]):
        self._locals = self._normalise_attrs(attributes)

    @property
    def globals(self) -> LimitedAttributeDict:
        return self._globals

    @globals.setter
    def globals(self, attributes: Optional[Mapping]):
        self._globals = self._normalise_attrs(attributes)

    #
    # Provide a serialisation interface
    #
    def __getstate__(self):
        return (self.locals, self.globals)

    def __setstate__(self, state):
        self.locals, self.globals = state

    #
    # Support comparison -- required because default operation only compares a single
    # value at each key.
    #
    def __eq__(self, other):
        # For equality, require both globals + locals to match exactly.
        # NOTE: array content works correctly, since 'locals' and 'globals' are always
        # iris.common.mixin.LimitedAttributeDict, which gets this right.
        other = CubeAttrsDict(other)
        result = self.locals == other.locals and self.globals == other.globals
        return result

    #
    # Provide methods duplicating those for a 'dict', but which are *not* provided by
    # MutableMapping, for compatibility with code which expected a cube.attributes to be
    # a :class:`~iris.common.mixin.LimitedAttributeDict`.
    # The extra required methods are :
    #   'copy', 'update', '__ior__', '__or__', '__ror__' and 'fromkeys'.
    #
    def copy(self):
        """Return a copy.

        Implemented with deep copying, consistent with general Iris usage.

        """
        return CubeAttrsDict(self)

    def update(self, *args, **kwargs):
        """Update by adding items from a mapping arg, or keyword-values.

        If the argument is a split dictionary, preserve the local/global nature of its
        keys.
        """
        if args and hasattr(args[0], "globals") and hasattr(args[0], "locals"):
            dic = args[0]
            self.globals.update(dic.globals)
            self.locals.update(dic.locals)
        else:
            super().update(*args)
        super().update(**kwargs)

    def __or__(self, arg):
        """Implement 'or' via 'update'."""
        if not isinstance(arg, Mapping):
            return NotImplemented
        new_dict = self.copy()
        new_dict.update(arg)
        return new_dict

    def __ior__(self, arg):
        """Implement 'ior' via 'update'."""
        self.update(arg)
        return self

    def __ror__(self, arg):
        """Implement 'ror' via 'update'.

        This needs to promote, such that the result is a CubeAttrsDict.
        """
        if not isinstance(arg, Mapping):
            return NotImplemented
        result = CubeAttrsDict(arg)
        result.update(self)
        return result

    @classmethod
    def fromkeys(cls, iterable, value=None):
        """Create a new object with keys taken from an argument, all set to one value.

        If the argument is a split dictionary, preserve the local/global nature of its
        keys.
        """
        if hasattr(iterable, "globals") and hasattr(iterable, "locals"):
            # When main input is a split-attrs dict, create global/local parts from its
            # global/local keys
            result = cls(
                globals=dict.fromkeys(iterable.globals, value),
                locals=dict.fromkeys(iterable.locals, value),
            )
        else:
            # Create from a dict.fromkeys, using default classification of the keys.
            result = cls(dict.fromkeys(iterable, value))
        return result

    #
    # The remaining methods are sufficient to generate a complete standard Mapping
    # API.  See -
    #  https://docs.python.org/3/reference/datamodel.html#emulating-container-types.
    #

    def __iter__(self):
        """Define the combined iteration order.

        Result is: all global keys, then all local ones, but omitting duplicates.

        """
        # NOTE: this means that in the "summary" view, attributes present in both
        # locals+globals are listed first, amongst the globals, even though they appear
        # with the *value* from locals.
        # Otherwise follows order of insertion, as is normal for dicts.
        return itertools.chain(
            self.globals.keys(),
            (x for x in self.locals.keys() if x not in self.globals),
        )

    def __len__(self):
        # Return the number of keys in the 'combined' view.
        return len(list(iter(self)))

    def __getitem__(self, key):
        """Fetch an item from the "combined attributes".

        If the name is present in *both* ``self.locals`` and ``self.globals``, then
        the local value is returned.

        """
        if key in self.locals:
            store = self.locals
        else:
            store = self.globals
        return store[key]

    def __setitem__(self, key, value):
        """Assign an attribute value.

        This may be assigned in either ``self.locals`` or ``self.globals``, chosen as
        follows:

        * If there is an existing setting in either ``.locals`` or ``.globals``, then
          that is updated (i.e. overwritten).

        * If it is present in *both*, only
          ``.locals`` is updated.

        * If there is *no* existing attribute, it is usually created in ``.locals``.
          **However** a handful of "known normally global" cases, as defined by CF,
          go into ``.globals`` instead.
          At present these are : ('conventions', 'featureType', 'history', 'title').
          See `CF Conventions, Appendix A: <https://cfconventions.org/Data/cf-conventions/cf-conventions-1.10/cf-conventions.html#attribute-appendix>`_ .

        """
        # If an attribute of this name is already present, update that
        # (the local one having priority).
        if key in self.locals:
            store = self.locals
        elif key in self.globals:
            store = self.globals
        else:
            # If NO existing attribute, create local unless it is a "known global" one.
            from iris.fileformats.netcdf.saver import _CF_GLOBAL_ATTRS

            if key in _CF_GLOBAL_ATTRS:
                store = self.globals
            else:
                store = self.locals

        store[key] = value

    def __delitem__(self, key):
        """Remove an attribute.

        Delete from both local + global.

        """
        if key in self.locals:
            del self.locals[key]
        if key in self.globals:
            del self.globals[key]

    def __str__(self):
        # Print it just like a "normal" dictionary.
        # Convert to a normal dict to do that.
        return str(dict(self))

    def __repr__(self):
        # Special repr form, showing "real" contents.
        return f"CubeAttrsDict(globals={self.globals}, locals={self.locals})"


class Cube(CFVariableMixin):
    """A single Iris cube of data and metadata.

    Typically obtained from :func:`iris.load`, :func:`iris.load_cube`,
    :func:`iris.load_cubes`, or from the manipulation of existing cubes.

    For example:

        >>> cube = iris.load_cube(iris.sample_data_path('air_temp.pp'))
        >>> print(cube)
        air_temperature / (K)               (latitude: 73; longitude: 96)
            Dimension coordinates:
                latitude                             x              -
                longitude                            -              x
            Scalar coordinates:
                forecast_period             \
6477 hours, bound=(-28083.0, 6477.0) hours
                forecast_reference_time     1998-03-01 03:00:00
                pressure                    1000.0 hPa
                time                        \
1998-12-01 00:00:00, bound=(1994-12-01 00:00:00, 1998-12-01 00:00:00)
            Cell methods:
                0                           time: mean within years
                1                           time: mean over years
            Attributes:
                STASH                       m01s16i203
                source                      'Data from Met Office Unified Model'


    See the :doc:`user guide</userguide/index>` for more information.

    """

    #: Indicates to client code that the object supports
    #: "orthogonal indexing", which means that slices that are 1d arrays
    #: or lists slice along each dimension independently. This behavior
    #: is similar to Fortran or Matlab, but different than numpy.
    __orthogonal_indexing__ = True

    @classmethod
    def _sort_xml_attrs(cls, doc):
        """Return a copy with all element attributes sorted in alphabetical order.

        Take an xml document and returns a copy with all element
        attributes sorted in alphabetical order.

        This is a private utility method required by iris to maintain
        legacy xml behaviour beyond python 3.7.

        Parameters
        ----------
        doc : :class:`xml.dom.minidom.Document`

        Returns
        -------
        :class:`xml.dom.minidom.Document`
            The :class:`xml.dom.minidom.Document` with sorted element
            attributes.

        """
        from xml.dom.minidom import Document

        def _walk_nodes(node):
            """Note: _walk_nodes is called recursively on child elements."""
            # we don't want to copy the children here, so take a shallow copy
            new_node = node.cloneNode(deep=False)

            # Versions of python <3.8 order attributes in alphabetical order.
            # Python >=3.8 order attributes in insert order.  For consistent behaviour
            # across both, we'll go with alphabetical order always.
            # Remove all the attribute nodes, then add back in alphabetical order.
            attrs = [
                new_node.getAttributeNode(attr_name).cloneNode(deep=True)
                for attr_name in sorted(node.attributes.keys())
            ]
            for attr in attrs:
                new_node.removeAttributeNode(attr)
            for attr in attrs:
                new_node.setAttributeNode(attr)

            if node.childNodes:
                children = [_walk_nodes(x) for x in node.childNodes]
                for c in children:
                    new_node.appendChild(c)

            return new_node

        nodes = _walk_nodes(doc.documentElement)
        new_doc = Document()
        new_doc.appendChild(nodes)

        return new_doc

    def __init__(
        self,
        data,
        standard_name=None,
        long_name=None,
        var_name=None,
        units=None,
        attributes=None,
        cell_methods=None,
        dim_coords_and_dims=None,
        aux_coords_and_dims=None,
        aux_factories=None,
        cell_measures_and_dims=None,
        ancillary_variables_and_dims=None,
    ):
        """Create a cube with data and optional metadata.

        Not typically used - normally cubes are obtained by loading data
        (e.g. :func:`iris.load`) or from manipulating existing cubes.

        Parameters
        ----------
        data :
            This object defines the shape of the cube and the phenomenon
            value in each cell.

            ``data`` can be a :class:`dask.array.Array`, a
            :class:`numpy.ndarray`, a NumPy array
            subclass (such as :class:`numpy.ma.MaskedArray`), or
            array_like (as described in :func:`numpy.asarray`).

            See :attr:`Cube.data<iris.cube.Cube.data>`.
        standard_name : optional
            The standard name for the Cube's data.
        long_name : optional
            An unconstrained description of the cube.
        var_name : optional
            The NetCDF variable name for the cube.
        units : optional
            The unit of the cube, e.g. ``"m s-1"`` or ``"kelvin"``.
        attributes : optional
            A dictionary of cube attributes.
        cell_methods : optional
            A tuple of CellMethod objects, generally set by Iris, e.g.
            ``(CellMethod("mean", coords='latitude'), )``.
        dim_coords_and_dims : optional
            A list of coordinates with scalar dimension mappings, e.g
            ``[(lat_coord, 0), (lon_coord, 1)]``.
        aux_coords_and_dims : optional
            A list of coordinates with dimension mappings,
            e.g ``[(lat_coord, 0), (lon_coord, (0, 1))]``.
            See also :meth:`Cube.add_dim_coord()<iris.cube.Cube.add_dim_coord>`
            and :meth:`Cube.add_aux_coord()<iris.cube.Cube.add_aux_coord>`.
        aux_factories : optional
            A list of auxiliary coordinate factories. See
            :mod:`iris.aux_factory`.
        cell_measures_and_dims : optional
            A list of CellMeasures with dimension mappings.
        ancillary_variables_and_dims : optional
            A list of AncillaryVariables with dimension mappings.

        Examples
        --------
        ::

            >>> from iris.coords import DimCoord
            >>> from iris.cube import Cube
            >>> latitude = DimCoord(np.linspace(-90, 90, 4),
            ...                     standard_name='latitude',
            ...                     units='degrees')
            >>> longitude = DimCoord(np.linspace(45, 360, 8),
            ...                      standard_name='longitude',
            ...                      units='degrees')
            >>> cube = Cube(np.zeros((4, 8), np.float32),
            ...             dim_coords_and_dims=[(latitude, 0),
            ...                                  (longitude, 1)])

        """
        # Temporary error while we transition the API.
        if isinstance(data, str):
            raise TypeError("Invalid data type: {!r}.".format(data))

        # Configure the metadata manager.
        self._metadata_manager = metadata_manager_factory(CubeMetadata)

        # Initialise the cube data manager.
        self._data_manager = DataManager(data)

        #: The "standard name" for the Cube's phenomenon.
        self.standard_name = standard_name

        #: An instance of :class:`cf_units.Unit` describing the Cube's data.
        self.units = units

        #: The "long name" for the Cube's phenomenon.
        self.long_name = long_name

        #: The NetCDF variable name for the Cube.
        self.var_name = var_name

        self.cell_methods = cell_methods

        #: A dictionary for arbitrary Cube metadata.
        #: A few keys are restricted - see :class:`CubeAttrsDict`.
        self.attributes = attributes

        # Coords
        self._dim_coords_and_dims = []
        self._aux_coords_and_dims = []
        self._aux_factories = []

        # Cell Measures
        self._cell_measures_and_dims = []

        # Ancillary Variables
        self._ancillary_variables_and_dims = []

        identities = set()
        if dim_coords_and_dims:
            dims = set()
            for coord, dim in dim_coords_and_dims:
                identity = coord.standard_name, coord.long_name
                if identity not in identities and dim not in dims:
                    self._add_unique_dim_coord(coord, dim)
                else:
                    self.add_dim_coord(coord, dim)
                identities.add(identity)
                dims.add(dim)

        if aux_coords_and_dims:
            for coord, dims in aux_coords_and_dims:
                identity = coord.standard_name, coord.long_name
                if identity not in identities:
                    self._add_unique_aux_coord(coord, dims)
                else:
                    self.add_aux_coord(coord, dims)
                identities.add(identity)

        if aux_factories:
            for factory in aux_factories:
                self.add_aux_factory(factory)

        if cell_measures_and_dims:
            for cell_measure, dims in cell_measures_and_dims:
                self.add_cell_measure(cell_measure, dims)

        if ancillary_variables_and_dims:
            for ancillary_variable, dims in ancillary_variables_and_dims:
                self.add_ancillary_variable(ancillary_variable, dims)

    @property
    def _names(self):
        """Tuple containing the value of each name participating in the identity of a :class:`iris.cube.Cube`.

        A tuple containing the value of each name participating in the identity
        of a :class:`iris.cube.Cube`. This includes the standard name,
        long name, NetCDF variable name, and the STASH from the attributes
        dictionary.

        """
        return self._metadata_manager._names

    #
    # Ensure that .attributes is always a :class:`CubeAttrsDict`.
    #
    @property
    def attributes(self) -> CubeAttrsDict:
        return super().attributes

    @attributes.setter
    def attributes(self, attributes: Optional[Mapping]):
        """Override to CfVariableMixin.attributes.setter.

        An override to CfVariableMixin.attributes.setter, which ensures that Cube
        attributes are stored in a way which distinguishes global + local ones.

        """
        self._metadata_manager.attributes = CubeAttrsDict(attributes or {})

    def _dimensional_metadata(self, name_or_dimensional_metadata):
        """Return a single _DimensionalMetadata instance that matches.

        Return a single _DimensionalMetadata instance that matches the given
        name_or_dimensional_metadata. If one is not found, raise an error.

        """
        found_item = None
        for cube_method in [
            self.coord,
            self.cell_measure,
            self.ancillary_variable,
        ]:
            try:
                found_item = cube_method(name_or_dimensional_metadata)
                if found_item:
                    break
            except KeyError:
                pass
        if not found_item:
            raise KeyError(f"{name_or_dimensional_metadata} was not found in {self}.")
        return found_item

    def is_compatible(self, other, ignore=None):
        """Return whether the cube is compatible with another.

        Compatibility is determined by comparing :meth:`iris.cube.Cube.name()`,
        :attr:`iris.cube.Cube.units`, :attr:`iris.cube.Cube.cell_methods` and
        :attr:`iris.cube.Cube.attributes` that are present in both objects.

        Parameters
        ----------
        other :
            An instance of :class:`iris.cube.Cube` or
            :class:`iris.cube.CubeMetadata`.
        ignore : optional
           A single attribute key or iterable of attribute keys to ignore when
           comparing the cubes. Default is None. To ignore all attributes set
           this to other.attributes.

        Returns
        -------
        bool

        Notes
        -----
        .. seealso::

            :meth:`iris.util.describe_diff()`

        .. note::

            This function does not indicate whether the two cubes can be
            merged, instead it checks only the four items quoted above for
            equality. Determining whether two cubes will merge requires
            additional logic that is beyond the scope of this method.

        """
        compatible = (
            self.name() == other.name()
            and self.units == other.units
            and self.cell_methods == other.cell_methods
        )

        if compatible:
            common_keys = set(self.attributes).intersection(other.attributes)
            if ignore is not None:
                if isinstance(ignore, str):
                    ignore = (ignore,)
                common_keys = common_keys.difference(ignore)
            for key in common_keys:
                if np.any(self.attributes[key] != other.attributes[key]):
                    compatible = False
                    break

        return compatible

    def convert_units(self, unit):
        """Change the cube's units, converting the values in the data array.

        For example, if a cube's :attr:`~iris.cube.Cube.units` are
        kelvin then::

            cube.convert_units('celsius')

        will change the cube's :attr:`~iris.cube.Cube.units` attribute to
        celsius and subtract 273.15 from each value in
        :attr:`~iris.cube.Cube.data`.

        Full list of supported units can be found in the UDUNITS-2 documentation
        https://docs.unidata.ucar.edu/udunits/current/#Database

        This operation preserves lazy data.

        """
        # If the cube has units convert the data.
        if self.units.is_unknown():
            raise iris.exceptions.UnitConversionError(
                "Cannot convert from unknown units. "
                'The "cube.units" attribute may be set directly.'
            )
        if self.has_lazy_data():
            # Make fixed copies of old + new units for a delayed conversion.
            old_unit = Unit(self.units)
            new_unit = unit

            pointwise_convert = partial(old_unit.convert, other=new_unit)

            new_data = _lazy.lazy_elementwise(self.lazy_data(), pointwise_convert)
        else:
            new_data = self.units.convert(self.data, unit)
        self.data = new_data
        self.units = unit

    def add_cell_method(self, cell_method):
        """Add a :class:`~iris.coords.CellMethod` to the Cube."""
        self.cell_methods += (cell_method,)

    def add_aux_coord(self, coord, data_dims=None):
        """Add a CF auxiliary coordinate to the cube.

        Parameters
        ----------
        coord :
            The :class:`iris.coords.DimCoord` or :class:`iris.coords.AuxCoord`
            instance to add to the cube.
        data_dims : optional
            Integer or iterable of integers giving the data dimensions spanned
            by the coordinate.

        Raises
        ------
        ValueError
            Raises a ValueError if a coordinate with identical metadata already
            exists on the cube.

        See Also
        --------
        remove_coord :
            Remove a coordinate from the cube.

        """
        if self.coords(coord):  # TODO: just fail on duplicate object
            raise iris.exceptions.CannotAddError(
                "Duplicate coordinates are not permitted."
            )
        self._add_unique_aux_coord(coord, data_dims)

    def _check_multi_dim_metadata(self, metadata, data_dims):
        # Convert to a tuple of integers
        if data_dims is None:
            data_dims = tuple()
        elif isinstance(data_dims, Container):
            data_dims = tuple(int(d) for d in data_dims)
        else:
            data_dims = (int(data_dims),)

        if data_dims:
            if len(data_dims) != metadata.ndim:
                msg = (
                    "Invalid data dimensions: {} given, {} expected for "
                    "{!r}.".format(len(data_dims), metadata.ndim, metadata.name())
                )
                raise iris.exceptions.CannotAddError(msg)
            # Check compatibility with the shape of the data
            for i, dim in enumerate(data_dims):
                if metadata.shape[i] != self.shape[dim]:
                    msg = (
                        "Unequal lengths. Cube dimension {} => {};"
                        " metadata {!r} dimension {} => {}."
                    )
                    raise iris.exceptions.CannotAddError(
                        msg.format(
                            dim,
                            self.shape[dim],
                            metadata.name(),
                            i,
                            metadata.shape[i],
                        )
                    )
        elif metadata.shape != (1,):
            msg = "Missing data dimensions for multi-valued {} {!r}"
            msg = msg.format(metadata.__class__.__name__, metadata.name())
            raise iris.exceptions.CannotAddError(msg)
        return data_dims

    def _add_unique_aux_coord(self, coord, data_dims):
        data_dims = self._check_multi_dim_metadata(coord, data_dims)
        if hasattr(coord, "mesh"):
            mesh = self.mesh
            if mesh:
                msg = (
                    "{item} of Meshcoord {coord!r} is "
                    "{thisval!r}, which does not match existing "
                    "cube {item} of {ownval!r}."
                )
                if coord.mesh != mesh:
                    raise iris.exceptions.CannotAddError(
                        msg.format(
                            item="mesh",
                            coord=coord,
                            thisval=coord.mesh,
                            ownval=mesh,
                        )
                    )
                location = self.location
                if coord.location != location:
                    raise iris.exceptions.CannotAddError(
                        msg.format(
                            item="location",
                            coord=coord,
                            thisval=coord.location,
                            ownval=location,
                        )
                    )
                mesh_dims = (self.mesh_dim(),)
                if data_dims != mesh_dims:
                    raise iris.exceptions.CannotAddError(
                        msg.format(
                            item="mesh dimension",
                            coord=coord,
                            thisval=data_dims,
                            ownval=mesh_dims,
                        )
                    )

        self._aux_coords_and_dims.append((coord, data_dims))

    def add_aux_factory(self, aux_factory):
        """Add an auxiliary coordinate factory to the cube.

        Parameters
        ----------
        aux_factory :
            The :class:`iris.aux_factory.AuxCoordFactory` instance to add.

        """
        if not isinstance(aux_factory, iris.aux_factory.AuxCoordFactory):
            raise TypeError(
                "Factory must be a subclass of iris.aux_factory.AuxCoordFactory."
            )

        # Get all 'real' coords (i.e. not derived ones) : use private data
        # rather than cube.coords(), as that is quite slow.
        def coordsonly(coords_and_dims):
            return [coord for coord, dims in coords_and_dims]

        cube_coords = coordsonly(self._dim_coords_and_dims) + coordsonly(
            self._aux_coords_and_dims
        )

        for dependency in aux_factory.dependencies:
            ref_coord = aux_factory.dependencies[dependency]
            if ref_coord is not None and ref_coord not in cube_coords:
                msg = "{} coordinate for factory is not present on cube {}"
                raise iris.exceptions.CannotAddError(
                    msg.format(ref_coord.name(), self.name())
                )
        self._aux_factories.append(aux_factory)

    def add_cell_measure(self, cell_measure, data_dims=None):
        """Add a CF cell measure to the cube.

        Parameters
        ----------
        cell_measure :
            The :class:`iris.coords.CellMeasure`
            instance to add to the cube.
        data_dims : optional
            Integer or iterable of integers giving the data dimensions spanned
            by the coordinate.

        Raises
        ------
        ValueError
            Raises a ValueError if a cell_measure with identical metadata already
            exists on the cube.

        See Also
        --------
        remove_cell_measure :
            Remove a cell measure from the cube.

        """
        if self.cell_measures(cell_measure):
            raise iris.exceptions.CannotAddError(
                "Duplicate cell_measures are not permitted."
            )
        data_dims = self._check_multi_dim_metadata(cell_measure, data_dims)
        self._cell_measures_and_dims.append((cell_measure, data_dims))
        self._cell_measures_and_dims.sort(
            key=lambda cm_dims: (cm_dims[0].metadata, cm_dims[1])
        )

    def add_ancillary_variable(self, ancillary_variable, data_dims=None):
        """Add a CF ancillary variable to the cube.

        Parameters
        ----------
        ancillary_variable :
            The :class:`iris.coords.AncillaryVariable` instance to be added to
            the cube.
        data_dims : optional
            Integer or iterable of integers giving the data dimensions spanned
            by the ancillary variable.

        Raises
        ------
        ValueError
            Raises a ValueError if an ancillary variable with identical metadata
            already exists on the cube.

        """
        if self.ancillary_variables(ancillary_variable):
            raise iris.exceptions.CannotAddError(
                "Duplicate ancillary variables not permitted"
            )

        data_dims = self._check_multi_dim_metadata(ancillary_variable, data_dims)
        self._ancillary_variables_and_dims.append((ancillary_variable, data_dims))
        self._ancillary_variables_and_dims.sort(
            key=lambda av_dims: (av_dims[0].metadata, av_dims[1])
        )

    def add_dim_coord(self, dim_coord, data_dim):
        """Add a CF coordinate to the cube.

        Parameters
        ----------
        dim_coord : :class:`iris.coords.DimCoord`
            The :class:`iris.coords.DimCoord` instance to add to the cube.
        data_dim :
            Integer giving the data dimension spanned by the coordinate.

        Raises
        ------
        ValueError
            Raises a ValueError if a coordinate with identical metadata already
            exists on the cube or if a coord already exists for the
            given dimension.

        See Also
        --------
        remove_coord :
            Remove a coordinate from the cube.

        """
        if self.coords(dim_coord):
            raise iris.exceptions.CannotAddError(
                "The coordinate already exists on the cube. "
                "Duplicate coordinates are not permitted."
            )
        # Check dimension is available
        if self.coords(dimensions=data_dim, dim_coords=True):
            raise iris.exceptions.CannotAddError(
                "A dim_coord is already associated with dimension %d." % data_dim
            )
        self._add_unique_dim_coord(dim_coord, data_dim)

    def _add_unique_dim_coord(self, dim_coord, data_dim):
        if isinstance(dim_coord, iris.coords.AuxCoord):
            raise iris.exceptions.CannotAddError(
                "The dim_coord may not be an AuxCoord instance."
            )

        # Convert data_dim to a single integer
        if isinstance(data_dim, Container):
            if len(data_dim) != 1:
                raise iris.exceptions.CannotAddError(
                    "The supplied data dimension must be a single number."
                )
            data_dim = int(list(data_dim)[0])
        else:
            data_dim = int(data_dim)

        # Check data_dim value is valid
        if data_dim < 0 or data_dim >= self.ndim:
            raise iris.exceptions.CannotAddError(
                "The cube does not have the specified dimension (%d)" % data_dim
            )

        # Check compatibility with the shape of the data
        if dim_coord.shape[0] != self.shape[data_dim]:
            msg = "Unequal lengths. Cube dimension {} => {}; coord {!r} => {}."
            raise iris.exceptions.CannotAddError(
                msg.format(
                    data_dim,
                    self.shape[data_dim],
                    dim_coord.name(),
                    len(dim_coord.points),
                )
            )

        self._dim_coords_and_dims.append((dim_coord, int(data_dim)))

    def remove_aux_factory(self, aux_factory):
        """Remove the given auxiliary coordinate factory from the cube."""
        self._aux_factories.remove(aux_factory)

    def _remove_coord(self, coord):
        self._dim_coords_and_dims = [
            (coord_, dim)
            for coord_, dim in self._dim_coords_and_dims
            if coord_ is not coord
        ]
        self._aux_coords_and_dims = [
            (coord_, dims)
            for coord_, dims in self._aux_coords_and_dims
            if coord_ is not coord
        ]
        for aux_factory in self.aux_factories:
            if coord.metadata == aux_factory.metadata:
                self.remove_aux_factory(aux_factory)

    def remove_coord(self, coord):
        """Remove a coordinate from the cube.

        Parameters
        ----------
        coord : str or coord
            The (name of the) coordinate to remove from the cube.

        See Also
        --------
        add_dim_coord :
            Add a CF coordinate to the cube.
        add_aux_coord :
            Add a CF auxiliary coordinate to the cube.

        """
        coord = self.coord(coord)
        self._remove_coord(coord)

        for factory in self.aux_factories:
            factory.update(coord)

    def remove_cell_measure(self, cell_measure):
        """Remove a cell measure from the cube.

        Parameters
        ----------
        cell_measure : str or cell_measure
            The (name of the) cell measure to remove from the cube. As either

            * (a) a :attr:`standard_name`, :attr:`long_name`, or
              :attr:`var_name`. Defaults to value of `default`
              (which itself defaults to `unknown`) as defined in
              :class:`iris.common.CFVariableMixin`.

            * (b) a cell_measure instance with metadata equal to that of
              the desired cell_measures.

        Notes
        -----
        If the argument given does not represent a valid cell_measure on
        the cube, an :class:`iris.exceptions.CellMeasureNotFoundError`
        is raised.

        See Also
        --------
        add_cell_measure :
            Add a CF cell measure to the cube.

        """
        cell_measure = self.cell_measure(cell_measure)

        self._cell_measures_and_dims = [
            (cell_measure_, dim)
            for cell_measure_, dim in self._cell_measures_and_dims
            if cell_measure_ is not cell_measure
        ]

    def remove_ancillary_variable(self, ancillary_variable):
        """Remove an ancillary variable from the cube.

        Parameters
        ----------
        ancillary_variable : str or AncillaryVariable
            The (name of the) AncillaryVariable to remove from the cube.

        """
        ancillary_variable = self.ancillary_variable(ancillary_variable)

        self._ancillary_variables_and_dims = [
            (ancillary_variable_, dim)
            for ancillary_variable_, dim in self._ancillary_variables_and_dims
            if ancillary_variable_ is not ancillary_variable
        ]

    def replace_coord(self, new_coord):
        """Replace the coordinate whose metadata matches the given coordinate."""
        old_coord = self.coord(new_coord)
        dims = self.coord_dims(old_coord)
        was_dimensioned = old_coord in self.dim_coords
        self._remove_coord(old_coord)
        if was_dimensioned and isinstance(new_coord, iris.coords.DimCoord):
            self.add_dim_coord(new_coord, dims[0])
        else:
            self.add_aux_coord(new_coord, dims)

        for factory in self.aux_factories:
            factory.update(old_coord, new_coord)

    def coord_dims(self, coord):
        """Return a tuple of the data dimensions relevant to the given coordinate.

        When searching for the given coordinate in the cube the comparison is
        made using coordinate metadata equality. Hence the given coordinate
        instance need not exist on the cube, and may contain different
        coordinate values.

        Parameters
        ----------
        coord : str or coord
            The (name of the) coord to look for.

        """
        name_provided = False
        if isinstance(coord, str):
            # Forced to look-up the coordinate if we only have the name.
            coord = self.coord(coord)
            name_provided = True

        coord_id = id(coord)

        # Dimension of dimension coordinate by object id
        dims_by_id = {id(c): (d,) for c, d in self._dim_coords_and_dims}
        # Check for id match - faster than equality check
        match = dims_by_id.get(coord_id)

        if match is None:
            # Dimension/s of auxiliary coordinate by object id
            aux_dims_by_id = {id(c): d for c, d in self._aux_coords_and_dims}
            # Check for id match - faster than equality
            match = aux_dims_by_id.get(coord_id)
            if match is None:
                dims_by_id.update(aux_dims_by_id)

        if match is None and not name_provided:
            # We may have an equivalent coordinate but not the actual
            # cube coordinate instance - so forced to perform coordinate
            # lookup to attempt to retrieve it
            coord = self.coord(coord)
            # Check for id match - faster than equality
            match = dims_by_id.get(id(coord))

        # Search derived aux coordinates
        if match is None:
            target_metadata = coord.metadata

            def matcher(factory):
                return factory.metadata == target_metadata

            factories = filter(matcher, self._aux_factories)
            matches = [factory.derived_dims(self.coord_dims) for factory in factories]
            if matches:
                match = matches[0]

        if match is None:
            raise iris.exceptions.CoordinateNotFoundError(coord.name())

        return match

    def cell_measure_dims(self, cell_measure):
        """Return a tuple of the data dimensions relevant to the given CellMeasure.

        Parameters
        ----------
        cell_measure : str or CellMeasure
            The (name of the) cell measure to look for.

        """
        cell_measure = self.cell_measure(cell_measure)

        # Search for existing cell measure (object) on the cube, faster lookup
        # than equality - makes no functional difference.
        matches = [
            dims for cm_, dims in self._cell_measures_and_dims if cm_ is cell_measure
        ]

        if not matches:
            raise iris.exceptions.CellMeasureNotFoundError(cell_measure.name())

        return matches[0]

    def ancillary_variable_dims(self, ancillary_variable):
        """Return a tuple of the data dimensions relevant to the given AncillaryVariable.

        Parameters
        ----------
        ancillary_variable : str or AncillaryVariable
            The (name of the) AncillaryVariable to look for.

        """
        ancillary_variable = self.ancillary_variable(ancillary_variable)

        # Search for existing ancillary variable (object) on the cube, faster
        # lookup than equality - makes no functional difference.
        matches = [
            dims
            for av, dims in self._ancillary_variables_and_dims
            if av is ancillary_variable
        ]

        if not matches:
            raise iris.exceptions.AncillaryVariableNotFoundError(
                ancillary_variable.name()
            )

        return matches[0]

    def aux_factory(self, name=None, standard_name=None, long_name=None, var_name=None):
        """Return the single coordinate factory that matches the criteria.

        Return the single coordinate factory that matches the criteria,
        or raises an error if not found.

        Parameters
        ----------
        name : optional
            If not None, matches against factory.name().
        standard_name : optional
            The CF standard name of the desired coordinate factory.
            If None, does not check for standard name.
        long_name : optional
            An unconstrained description of the coordinate factory.
            If None, does not check for long_name.
        var_name : optional
            The NetCDF variable name of the desired coordinate factory.
            If None, does not check for var_name.

        Notes
        -----
        .. note::

            If the arguments given do not result in precisely 1 coordinate
            factory being matched, an
            :class:`iris.exceptions.CoordinateNotFoundError` is raised.

        """
        factories = self.aux_factories

        if name is not None:
            factories = [factory for factory in factories if factory.name() == name]

        if standard_name is not None:
            factories = [
                factory
                for factory in factories
                if factory.standard_name == standard_name
            ]

        if long_name is not None:
            factories = [
                factory for factory in factories if factory.long_name == long_name
            ]

        if var_name is not None:
            factories = [
                factory for factory in factories if factory.var_name == var_name
            ]

        if len(factories) > 1:
            factory_names = (factory.name() for factory in factories)
            msg = (
                "Expected to find exactly one coordinate factory, but "
                "found {}. They were: {}.".format(
                    len(factories), ", ".join(factory_names)
                )
            )
            raise iris.exceptions.CoordinateNotFoundError(msg)
        elif len(factories) == 0:
            msg = "Expected to find exactly one coordinate factory, but found none."
            raise iris.exceptions.CoordinateNotFoundError(msg)

        return factories[0]

    def coords(
        self,
        name_or_coord=None,
        standard_name=None,
        long_name=None,
        var_name=None,
        attributes=None,
        axis=None,
        contains_dimension=None,
        dimensions=None,
        coord_system=None,
        dim_coords=None,
        mesh_coords=None,
    ):
        r"""Return a list of coordinates from the :class:`Cube` that match the provided criteria.

        Parameters
        ----------
        name_or_coord : optional
            Either,

            * a :attr:`~iris.common.mixin.CFVariableMixin.standard_name`,
              :attr:`~iris.common.mixin.CFVariableMixin.long_name`, or
              :attr:`~iris.common.mixin.CFVariableMixin.var_name` which is
              compared against the :meth:`~iris.common.mixin.CFVariableMixin.name`.

            * a coordinate or metadata instance equal to that of the desired
              coordinate e.g., :class:`~iris.coords.DimCoord` or
              :class:`~iris.common.metadata.CoordMetadata`.
        standard_name : optional
            The CF standard name of the desired coordinate. If ``None``, does not
            check for ``standard name``.
        long_name : optional
            An unconstrained description of the coordinate. If ``None``, does not
            check for ``long_name``.
        var_name : optional
            The NetCDF variable name of the desired coordinate. If ``None``, does
            not check for ``var_name``.
        attributes : optional
            A dictionary of attributes desired on the coordinates. If ``None``,
            does not check for ``attributes``.
        axis : optional
            The desired coordinate axis, see :func:`iris.util.guess_coord_axis`.
            If ``None``, does not check for ``axis``. Accepts the values ``X``,
            ``Y``, ``Z`` and ``T`` (case-insensitive).
        contains_dimension : optional
            The desired coordinate contains the data dimension. If ``None``, does
            not check for the dimension.
        dimensions : optional
            The exact data dimensions of the desired coordinate. Coordinates
            with no data dimension can be found with an empty ``tuple`` or
            ``list`` i.e., ``()`` or ``[]``. If ``None``, does not check for
            dimensions.
        coord_system : optional
            Whether the desired coordinates have a coordinate system equal to
            the given coordinate system. If ``None``, no check is done.
        dim_coords : optional
            Set to ``True`` to only return coordinates that are the cube's
            dimension coordinates. Set to ``False`` to only return coordinates
            that are the cube's auxiliary, mesh and derived coordinates.
            If ``None``, returns all coordinates.
        mesh_coords : optional
            Set to ``True`` to return only coordinates which are
            :class:`~iris.experimental.ugrid.MeshCoord`\'s.
            Set to ``False`` to return only non-mesh coordinates.
            If ``None``, returns all coordinates.

        Returns
        -------
        A list containing zero or more coordinates matching the provided criteria.

        See Also
        --------
        coord :
            For matching exactly one coordinate.


        """
        coords_and_factories = []

        if dim_coords in [True, None]:
            coords_and_factories += list(self.dim_coords)

        if dim_coords in [False, None]:
            coords_and_factories += list(self.aux_coords)
            coords_and_factories += list(self.aux_factories)

        if mesh_coords is not None:
            # Select on mesh or non-mesh.
            mesh_coords = bool(mesh_coords)
            # Use duck typing to avoid importing from iris.experimental.ugrid,
            # which could be a circular import.
            if mesh_coords:
                # *only* MeshCoords
                coords_and_factories = [
                    item for item in coords_and_factories if hasattr(item, "mesh")
                ]
            else:
                # *not* MeshCoords
                coords_and_factories = [
                    item for item in coords_and_factories if not hasattr(item, "mesh")
                ]

        coords_and_factories = metadata_filter(
            coords_and_factories,
            item=name_or_coord,
            standard_name=standard_name,
            long_name=long_name,
            var_name=var_name,
            attributes=attributes,
            axis=axis,
        )

        if coord_system is not None:
            coords_and_factories = [
                coord_
                for coord_ in coords_and_factories
                if coord_.coord_system == coord_system
            ]

        if contains_dimension is not None:
            coords_and_factories = [
                coord_
                for coord_ in coords_and_factories
                if contains_dimension in self.coord_dims(coord_)
            ]

        if dimensions is not None:
            if not isinstance(dimensions, Container):
                dimensions = [dimensions]
            dimensions = tuple(dimensions)
            coords_and_factories = [
                coord_
                for coord_ in coords_and_factories
                if self.coord_dims(coord_) == dimensions
            ]

        # If any factories remain after the above filters we have to make the
        # coords so they can be returned
        def extract_coord(coord_or_factory):
            if isinstance(coord_or_factory, iris.aux_factory.AuxCoordFactory):
                coord = coord_or_factory.make_coord(self.coord_dims)
            elif isinstance(coord_or_factory, iris.coords.Coord):
                coord = coord_or_factory
            else:
                msg = "Expected Coord or AuxCoordFactory, got {!r}.".format(
                    type(coord_or_factory)
                )
                raise ValueError(msg)
            return coord

        coords = [
            extract_coord(coord_or_factory) for coord_or_factory in coords_and_factories
        ]

        return coords

    def coord(
        self,
        name_or_coord=None,
        standard_name=None,
        long_name=None,
        var_name=None,
        attributes=None,
        axis=None,
        contains_dimension=None,
        dimensions=None,
        coord_system=None,
        dim_coords=None,
        mesh_coords=None,
    ):
        r"""Return a single coordinate from the :class:`Cube` that matches the provided criteria.

        Parameters
        ----------
        name_or_coord : optional
            Either,

            * a :attr:`~iris.common.mixin.CFVariableMixin.standard_name`,
              :attr:`~iris.common.mixin.CFVariableMixin.long_name`, or
              :attr:`~iris.common.mixin.CFVariableMixin.var_name` which is
              compared against the :meth:`~iris.common.mixin.CFVariableMixin.name`.

            * a coordinate or metadata instance equal to that of the desired
              coordinate e.g., :class:`~iris.coords.DimCoord` or
              :class:`~iris.common.metadata.CoordMetadata`.
        standard_name : optional
            The CF standard name of the desired coordinate. If ``None``, does not
            check for ``standard name``.
        long_name : optional
            An unconstrained description of the coordinate. If ``None``, does not
            check for ``long_name``.
        var_name : optional
            The NetCDF variable name of the desired coordinate. If ``None``, does
            not check for ``var_name``.
        attributes : optional
            A dictionary of attributes desired on the coordinates. If ``None``,
            does not check for ``attributes``.
        axis : optional
            The desired coordinate axis, see :func:`iris.util.guess_coord_axis`.
            If ``None``, does not check for ``axis``. Accepts the values ``X``,
            ``Y``, ``Z`` and ``T`` (case-insensitive).
        contains_dimension : optional
            The desired coordinate contains the data dimension. If ``None``, does
            not check for the dimension.
        dimensions : optional
            The exact data dimensions of the desired coordinate. Coordinates
            with no data dimension can be found with an empty ``tuple`` or
            ``list`` i.e., ``()`` or ``[]``. If ``None``, does not check for
            dimensions.
        coord_system : optional
            Whether the desired coordinates have a coordinate system equal to
            the given coordinate system. If ``None``, no check is done.
        dim_coords : optional
            Set to ``True`` to only return coordinates that are the cube's
            dimension coordinates. Set to ``False`` to only return coordinates
            that are the cube's auxiliary, mesh and derived coordinates.
            If ``None``, returns all coordinates.
        mesh_coords : optional
            Set to ``True`` to return only coordinates which are
            :class:`~iris.experimental.ugrid.MeshCoord`\'s.
            Set to ``False`` to return only non-mesh coordinates.
            If ``None``, returns all coordinates.

        Returns
        -------
        The coordinate that matches the provided criteria.

        Notes
        -----
         .. note::

            If the arguments given do not result in **precisely one** coordinate,
            then a :class:`~iris.exceptions.CoordinateNotFoundError` is raised.

        See Also
        --------
        coords :
            For matching zero or more coordinates.

        """
        coords = self.coords(
            name_or_coord=name_or_coord,
            standard_name=standard_name,
            long_name=long_name,
            var_name=var_name,
            attributes=attributes,
            axis=axis,
            contains_dimension=contains_dimension,
            dimensions=dimensions,
            coord_system=coord_system,
            dim_coords=dim_coords,
        )

        if len(coords) > 1:
            emsg = (
                f"Expected to find exactly 1 coordinate, but found {len(coords)}. "
                f"They were: {', '.join(coord.name() for coord in coords)}."
            )
            raise iris.exceptions.CoordinateNotFoundError(emsg)
        elif len(coords) == 0:
            _name = name_or_coord
            if name_or_coord is not None:
                if not isinstance(name_or_coord, str):
                    _name = name_or_coord.name()
                    emsg = (
                        "Expected to find exactly 1 coordinate matching the given "
                        f"{_name!r} coordinate's metadata, but found none."
                    )
                    raise iris.exceptions.CoordinateNotFoundError(emsg)

            bad_name = _name or standard_name or long_name or ""
            emsg = (
                f"Expected to find exactly 1 {bad_name!r} coordinate, "
                "but found none."
            )
            raise iris.exceptions.CoordinateNotFoundError(emsg)

        return coords[0]

    def coord_system(self, spec=None):
        """Find the coordinate system of the given type.

        If no target coordinate system is provided then find
        any available coordinate system.

        Parameters
        ----------
        spec : optional
            The the name or type of a coordinate system subclass.
            E.g. ::

                cube.coord_system("GeogCS")
                cube.coord_system(iris.coord_systems.GeogCS)

            If spec is provided as a type it can be a superclass of
            any coordinate system found.

            If spec is None, then find any available coordinate
            systems within the :class:`iris.cube.Cube`.

        Returns
        -------
        :class:`iris.coord_systems.CoordSystem` or None.

        """
        if isinstance(spec, str) or spec is None:
            spec_name = spec
        else:
            msg = "type %s is not a subclass of CoordSystem" % spec
            assert issubclass(spec, iris.coord_systems.CoordSystem), msg
            spec_name = spec.__name__

        # Gather a temporary list of our unique CoordSystems.
        coord_systems = ClassDict(iris.coord_systems.CoordSystem)
        for coord in self.coords():
            if coord.coord_system:
                coord_systems.add(coord.coord_system, replace=True)

        result = None
        if spec_name is None:
            for key in sorted(coord_systems.keys(), key=lambda class_: class_.__name__):
                result = coord_systems[key]
                break
        else:
            result = coord_systems.get(spec_name)

        return result

    def _any_meshcoord(self):
        """Return a MeshCoord if there are any, else None."""
        mesh_coords = self.coords(mesh_coords=True)
        if mesh_coords:
            result = mesh_coords[0]
        else:
            result = None
        return result

    @property
    def mesh(self):
        r"""Return the unstructured :class:`~iris.experimental.ugrid.Mesh` associated with the cube.

        Return the unstructured :class:`~iris.experimental.ugrid.Mesh`
        associated with the cube, if the cube has any
        :class:`~iris.experimental.ugrid.MeshCoord`,
        or ``None`` if it has none.

        Returns
        -------
        :class:`iris.experimental.ugrid.mesh.Mesh` or None
            The mesh of the cube
            :class:`~iris.experimental.ugrid.MeshCoord`'s,
            or ``None``.

        """
        result = self._any_meshcoord()
        if result is not None:
            result = result.mesh
        return result

    @property
    def location(self):
        r"""Return the mesh "location" of the cube data.

        Return the mesh "location" of the cube data, if the cube has any
        :class:`~iris.experimental.ugrid.MeshCoord`,
        or ``None`` if it has none.

        Returns
        -------
        str or None
            The mesh location of the cube
            :class:`~iris.experimental.ugrid.MeshCoords`
            (i.e. one of 'face' / 'edge' / 'node'), or ``None``.

        """
        result = self._any_meshcoord()
        if result is not None:
            result = result.location
        return result

    def mesh_dim(self):
        r"""Return the cube dimension of the mesh.

        Return the cube dimension of the mesh, if the cube has any
        :class:`~iris.experimental.ugrid.MeshCoord`,
        or ``None`` if it has none.

        Returns
        -------
        int or None
            The cube dimension which the cube
            :class:`~iris.experimental.ugrid.MeshCoord` map to,
            or ``None``.

        """
        result = self._any_meshcoord()
        if result is not None:
            (result,) = self.coord_dims(result)  # result is a 1-tuple
        return result

    def cell_measures(self, name_or_cell_measure=None):
        """Return a list of cell measures in this cube fitting the given criteria.

        Parameters
        ----------
        name_or_cell_measure : optional
            Either

            * (a) a :attr:`standard_name`, :attr:`long_name`, or
              :attr:`var_name`. Defaults to value of `default`
              (which itself defaults to `unknown`) as defined in
              :class:`iris.common.CFVariableMixin`.

            * (b) a cell_measure instance with metadata equal to that of
              the desired cell_measures.

        See Also
        --------
        cell_measure :
            Return a single cell_measure.

        """
        name = None

        if isinstance(name_or_cell_measure, str):
            name = name_or_cell_measure
        else:
            cell_measure = name_or_cell_measure
        cell_measures = []
        for cm, _ in self._cell_measures_and_dims:
            if name is not None:
                if cm.name() == name:
                    cell_measures.append(cm)
            elif cell_measure is not None:
                if cm == cell_measure:
                    cell_measures.append(cm)
            else:
                cell_measures.append(cm)
        return cell_measures

    def cell_measure(self, name_or_cell_measure=None):
        """Return a single cell_measure given the same arguments as :meth:`Cube.cell_measures`.

        Notes
        -----
        .. note::

            If the arguments given do not result in precisely 1 cell_measure
            being matched, an :class:`iris.exceptions.CellMeasureNotFoundError`
            is raised.

        See Also
        --------
        cell_measures :
            For full keyword documentation.

        """
        cell_measures = self.cell_measures(name_or_cell_measure)

        if len(cell_measures) > 1:
            msg = (
                "Expected to find exactly 1 cell_measure, but found {}. "
                "They were: {}."
            )
            msg = msg.format(
                len(cell_measures),
                ", ".join(cm.name() for cm in cell_measures),
            )
            raise iris.exceptions.CellMeasureNotFoundError(msg)
        elif len(cell_measures) == 0:
            if isinstance(name_or_cell_measure, str):
                bad_name = name_or_cell_measure
            else:
                bad_name = (name_or_cell_measure and name_or_cell_measure.name()) or ""
                if name_or_cell_measure is not None:
                    emsg = (
                        "Expected to find exactly 1 cell measure matching the given "
                        f"{bad_name!r} cell measure's metadata, but found none."
                    )
                    raise iris.exceptions.CellMeasureNotFoundError(emsg)
            msg = (
                f"Expected to find exactly 1 {bad_name!r} cell measure, "
                "but found none."
            )
            raise iris.exceptions.CellMeasureNotFoundError(msg)

        return cell_measures[0]

    def ancillary_variables(self, name_or_ancillary_variable=None):
        """Return a list of ancillary variable in this cube fitting the given criteria.

        Parameters
        ----------
        name_or_ancillary_variable : optional
            Either

            * (a) a :attr:`standard_name`, :attr:`long_name`, or
              :attr:`var_name`. Defaults to value of `default`
              (which itself defaults to `unknown`) as defined in
              :class:`iris.common.CFVariableMixin`.

            * (b) a ancillary_variable instance with metadata equal to that of
              the desired ancillary_variables.

        See Also
        --------
        ancillary_variable :
            Return a single ancillary_variable.

        """
        name = None

        if isinstance(name_or_ancillary_variable, str):
            name = name_or_ancillary_variable
        else:
            ancillary_variable = name_or_ancillary_variable
        ancillary_variables = []
        for av, _ in self._ancillary_variables_and_dims:
            if name is not None:
                if av.name() == name:
                    ancillary_variables.append(av)
            elif ancillary_variable is not None:
                if av == ancillary_variable:
                    ancillary_variables.append(av)
            else:
                ancillary_variables.append(av)
        return ancillary_variables

    def ancillary_variable(self, name_or_ancillary_variable=None):
        """Return a single ancillary_variable given the same arguments as :meth:`Cube.ancillary_variables`.

        Notes
        -----
        .. note::

            If the arguments given do not result in precisely 1
            ancillary_variable being matched, an
            :class:`iris.exceptions.AncillaryVariableNotFoundError` is raised.

        See Also
        --------
        ancillary_variables :
            For full keyword documentation.

        """
        ancillary_variables = self.ancillary_variables(name_or_ancillary_variable)

        if len(ancillary_variables) > 1:
            msg = (
                "Expected to find exactly 1 ancillary_variable, but found "
                "{}. They were: {}."
            )
            msg = msg.format(
                len(ancillary_variables),
                ", ".join(anc_var.name() for anc_var in ancillary_variables),
            )
            raise iris.exceptions.AncillaryVariableNotFoundError(msg)
        elif len(ancillary_variables) == 0:
            if isinstance(name_or_ancillary_variable, str):
                bad_name = name_or_ancillary_variable
            else:
                bad_name = (
                    name_or_ancillary_variable and name_or_ancillary_variable.name()
                ) or ""
                if name_or_ancillary_variable is not None:
                    emsg = (
                        "Expected to find exactly 1 ancillary_variable matching the "
                        f"given {bad_name!r} ancillary_variable's metadata, but found "
                        "none."
                    )
                    raise iris.exceptions.AncillaryVariableNotFoundError(emsg)
            msg = (
                f"Expected to find exactly 1 {bad_name!r} ancillary_variable, "
                "but found none."
            )
            raise iris.exceptions.AncillaryVariableNotFoundError(msg)

        return ancillary_variables[0]

    @property
    def cell_methods(self):
        """Tuple of :class:`iris.coords.CellMethod`.

        Tuple of :class:`iris.coords.CellMethod` representing the processing
        done on the phenomenon.

        """
        return self._metadata_manager.cell_methods

    @cell_methods.setter
    def cell_methods(self, cell_methods: Iterable):
        if not cell_methods:
            # For backwards compatibility: Empty or null value is equivalent to ().
            cell_methods = ()
        else:
            # Can supply any iterable, which is converted (copied) to a tuple.
            cell_methods = tuple(cell_methods)
            for cell_method in cell_methods:
                # All contents should be CellMethods.  Requiring class membership is
                # somewhat non-Pythonic, but simple, and not a problem for now.
                if not isinstance(cell_method, iris.coords.CellMethod):
                    msg = (
                        f"Cube.cell_methods assigned value includes {cell_method}, "
                        "which is not an iris.coords.CellMethod."
                    )
                    raise ValueError(msg)
        self._metadata_manager.cell_methods = cell_methods

    def core_data(self):
        """Retrieve the data array of this :class:`~iris.cube.Cube`.

        Retrieve the data array of this :class:`~iris.cube.Cube` in its
        current state, which will either be real or lazy.

        If this :class:`~iris.cube.Cube` has lazy data, accessing its data
        array via this method **will not** realise the data array. This means
        you can perform operations using this method that work equivalently
        on real or lazy data, and will maintain lazy data if present.

        """
        return self._data_manager.core_data()

    @property
    def shape(self):
        """The shape of the data of this cube."""
        return self._data_manager.shape

    @property
    def dtype(self):
        """The data type of the values in the data array of this :class:`~iris.cube.Cube`."""
        return self._data_manager.dtype

    @property
    def ndim(self):
        """The number of dimensions in the data of this cube."""
        return self._data_manager.ndim

    def lazy_data(self):
        """Return a "lazy array" representing the Cube data.

        Return a "lazy array" representing the Cube data. A lazy array
        describes an array whose data values have not been loaded into memory
        from disk.

        Accessing this method will never cause the Cube data to be loaded.
        Similarly, calling methods on, or indexing, the returned Array
        will not cause the Cube data to be loaded.

        If the Cube data have already been loaded (for example by calling
        :meth:`~iris.cube.Cube.data`), the returned Array will be a view of the
        loaded cube data represented as a lazy array object. Note that this
        does _not_ make the Cube data lazy again; the Cube data remains loaded
        in memory.

        Returns
        -------
        A lazy array, representing the Cube data.

        """
        return self._data_manager.lazy_data()

    @property
    def data(self):
        """The :class:`numpy.ndarray` representing the multi-dimensional data of the cube.

        Notes
        -----
        .. note::

            Cubes obtained from NetCDF, PP, and FieldsFile files will only
            populate this attribute on its first use.

            To obtain the shape of the data without causing it to be loaded,
            use the Cube.shape attribute.

        Example::
            >>> fname = iris.sample_data_path('air_temp.pp')
            >>> cube = iris.load_cube(fname, 'air_temperature')
            >>> # cube.data does not yet have a value.
            ...
            >>> print(cube.shape)
            (73, 96)
            >>> # cube.data still does not have a value.
            ...
            >>> cube = cube[:10, :20]
            >>> # cube.data still does not have a value.
            ...
            >>> data = cube.data
            >>> # Only now is the data loaded.
            ...
            >>> print(data.shape)
            (10, 20)

        """
        return self._data_manager.data

    @data.setter
    def data(self, data):
        self._data_manager.data = data

    def has_lazy_data(self):
        """Detail whether this :class:`~iris.cube.Cube` has lazy data.

        Returns
        -------
        bool

        """
        return self._data_manager.has_lazy_data()

    @property
    def dim_coords(self):
        """Return a tuple of all the dimension coordinates, ordered by dimension.

        .. note::

            The length of the returned tuple is not necessarily the same as
            :attr:`Cube.ndim` as there may be dimensions on the cube without
            dimension coordinates. It is therefore unreliable to use the
            resulting tuple to identify the dimension coordinates for a given
            dimension - instead use the :meth:`Cube.coord` method with the
            ``dimensions`` and ``dim_coords`` keyword arguments.

        """
        return tuple(
            (
                coord
                for coord, dim in sorted(
                    self._dim_coords_and_dims,
                    key=lambda co_di: (co_di[1], co_di[0].name()),
                )
            )
        )

    @property
    def aux_coords(self):
        """Return a tuple of all the auxiliary coordinates, ordered by dimension(s)."""
        return tuple(
            (
                coord
                for coord, dims in sorted(
                    self._aux_coords_and_dims,
                    key=lambda co_di: (co_di[1], co_di[0].name()),
                )
            )
        )

    @property
    def derived_coords(self):
        """Return a tuple of all the coordinates generated by the coordinate factories."""
        return tuple(
            factory.make_coord(self.coord_dims)
            for factory in sorted(
                self.aux_factories, key=lambda factory: factory.name()
            )
        )

    @property
    def aux_factories(self):
        """Return a tuple of all the coordinate factories."""
        return tuple(self._aux_factories)

    def summary(self, shorten=False, name_padding=35):
        """Summary of the Cube.

        String summary of the Cube with name+units, a list of dim coord names
        versus length and, optionally, a summary of all other components.

        Parameters
        ----------
        shorten : bool, default=False
            If set, produce a one-line summary of minimal width, showing only
            the cube name, units and dimensions.
            When not set (default), produces a full multi-line summary string.
        name_padding : int, default=35
            Control the *minimum* width of the cube name + units,
            i.e. the indent of the dimension map section.

        """
        from iris._representation.cube_printout import CubePrinter

        printer = CubePrinter(self)
        summary = printer.to_string(oneline=shorten, name_padding=name_padding)
        return summary

    def __str__(self):
        return self.summary()

    def __repr__(self):
        return "<iris 'Cube' of %s>" % self.summary(shorten=True, name_padding=1)

    def _repr_html_(self):
        from iris.experimental.representation import CubeRepresentation

        representer = CubeRepresentation(self)
        return representer.repr_html()

    # Indicate that the iter option is not available. Python will raise
    # TypeError with a useful message if a Cube is iterated over.
    __iter__ = None

    def __getitem__(self, keys):
        """Cube indexing has been implemented at the data level.

        Cube indexing (through use of square bracket notation) has been
        implemented at the data level. That is, the indices provided to this
        method should be aligned to the data of the cube, and thus the indices
        requested must be applicable directly to the cube.data attribute. All
        metadata will be subsequently indexed appropriately.

        """
        # turn the keys into a full slice spec (all dims)
        full_slice = iris.util._build_full_slice_given_keys(keys, self.ndim)

        def new_coord_dims(coord_):
            return [
                dimension_mapping[d]
                for d in self.coord_dims(coord_)
                if dimension_mapping[d] is not None
            ]

        def new_cell_measure_dims(cm_):
            return [
                dimension_mapping[d]
                for d in self.cell_measure_dims(cm_)
                if dimension_mapping[d] is not None
            ]

        def new_ancillary_variable_dims(av_):
            return [
                dimension_mapping[d]
                for d in self.ancillary_variable_dims(av_)
                if dimension_mapping[d] is not None
            ]

        # Fetch the data as a generic array-like object.
        cube_data = self._data_manager.core_data()

        # Index with the keys, using orthogonal slicing.
        dimension_mapping, data = iris.util._slice_data_with_keys(cube_data, keys)

        # We don't want a view of the data, so take a copy of it.
        data = deepcopy(data)

        # XXX: Slicing a single item from a masked array that is masked,
        #      results in numpy (v1.11.1) *always* returning a MaskedConstant
        #      with a dtype of float64, regardless of the original masked
        #      array dtype!
        if isinstance(data, ma.core.MaskedConstant) and data.dtype != cube_data.dtype:
            data = ma.array(data.data, mask=data.mask, dtype=cube_data.dtype)

        # Make the new cube slice
        cube = Cube(data)
        cube.metadata = deepcopy(self.metadata)

        # Record a mapping from old coordinate IDs to new coordinates,
        # for subsequent use in creating updated aux_factories.
        coord_mapping = {}

        # Slice the coords
        for coord in self.aux_coords:
            coord_keys = tuple([full_slice[dim] for dim in self.coord_dims(coord)])
            try:
                new_coord = coord[coord_keys]
            except ValueError:
                # TODO make this except more specific to catch monotonic error
                # Attempt to slice it by converting to AuxCoord first
                new_coord = iris.coords.AuxCoord.from_coord(coord)[coord_keys]
            cube.add_aux_coord(new_coord, new_coord_dims(coord))
            coord_mapping[id(coord)] = new_coord

        for coord in self.dim_coords:
            coord_keys = tuple([full_slice[dim] for dim in self.coord_dims(coord)])
            new_dims = new_coord_dims(coord)
            # Try/Catch to handle slicing that makes the points/bounds
            # non-monotonic
            try:
                new_coord = coord[coord_keys]
                if not new_dims:
                    # If the associated dimension has been sliced so the coord
                    # is a scalar move the coord to the aux_coords container
                    cube.add_aux_coord(new_coord, new_dims)
                else:
                    cube.add_dim_coord(new_coord, new_dims)
            except ValueError:
                # TODO make this except more specific to catch monotonic error
                # Attempt to slice it by converting to AuxCoord first
                new_coord = iris.coords.AuxCoord.from_coord(coord)[coord_keys]
                cube.add_aux_coord(new_coord, new_dims)
            coord_mapping[id(coord)] = new_coord

        for factory in self.aux_factories:
            cube.add_aux_factory(factory.updated(coord_mapping))

        # slice the cell measures and add them to the cube
        for cellmeasure in self.cell_measures():
            dims = self.cell_measure_dims(cellmeasure)
            cm_keys = tuple([full_slice[dim] for dim in dims])
            new_cm = cellmeasure[cm_keys]
            cube.add_cell_measure(new_cm, new_cell_measure_dims(cellmeasure))

        # slice the ancillary variables and add them to the cube
        for ancvar in self.ancillary_variables():
            dims = self.ancillary_variable_dims(ancvar)
            av_keys = tuple([full_slice[dim] for dim in dims])
            new_av = ancvar[av_keys]
            cube.add_ancillary_variable(new_av, new_ancillary_variable_dims(ancvar))

        return cube

    def subset(self, coord):
        """Get a subset of the cube by providing the desired resultant coordinate.

        Get a subset of the cube by providing the desired resultant
        coordinate. If the coordinate provided applies to the whole cube; the
        whole cube is returned. As such, the operation is not strict.

        """
        if not isinstance(coord, iris.coords.Coord):
            raise ValueError("coord_to_extract must be a valid Coord.")

        # Get the coord to extract from the cube
        coord_to_extract = self.coord(coord)

        # If scalar, return the whole cube. Not possible to subset 1 point.
        if coord_to_extract in self.aux_coords and len(coord_to_extract.points) == 1:
            # Default to returning None
            result = None

            indices = coord_to_extract.intersect(coord, return_indices=True)

            # If there is an intersect between the two scalar coordinates;
            # return the whole cube. Else, return None.
            if len(indices):
                result = self

        else:
            if len(self.coord_dims(coord_to_extract)) > 1:
                msg = "Currently, only 1D coords can be used to subset a cube"
                raise iris.exceptions.CoordinateMultiDimError(msg)
            # Identify the dimension of the cube which this coordinate
            # references
            coord_to_extract_dim = self.coord_dims(coord_to_extract)[0]

            # Identify the indices which intersect the requested coord and
            # coord_to_extract
            coord_indices = coord_to_extract.intersect(coord, return_indices=True)

            if coord_indices.size == 0:
                # No matches found.
                return

            # Build up a slice which spans the whole of the cube
            full_slice = [slice(None, None)] * len(self.shape)
            # Update the full slice to only extract specific indices which
            # were identified above
            full_slice[coord_to_extract_dim] = coord_indices
            full_slice = tuple(full_slice)
            result = self[full_slice]
        return result

    def extract(self, constraint):
        """Filter cube by the given constraint using :meth:`iris.Constraint.extract`."""
        # Cast the constraint into a proper constraint if it is not so already
        constraint = iris._constraints.as_constraint(constraint)
        return constraint.extract(self)

    def intersection(self, *args, **kwargs):
        """Return the intersection of the cube with specified coordinate ranges.

        Coordinate ranges can be specified as:

        * (a) positional arguments: instances of :class:`iris.coords.CoordExtent`,
          or equivalent tuples of 3-5 items:

        * (b) keyword arguments, where the keyword name specifies the name
          of the coordinate, and the value defines the corresponding range of
          coordinate values as a tuple. The tuple must contain two, three, or
          four items, corresponding to `(minimum, maximum, min_inclusive,
          max_inclusive)` as defined above.

        Parameters
        ----------
        coord :
            Either a :class:`iris.coords.Coord`, or coordinate name
            (as defined in :meth:`iris.cube.Cube.coords()`).
        minimum :
            The minimum value of the range to select.
        maximum :
            The maximum value of the range to select.
        min_inclusive :
            If True, coordinate values equal to `minimum` will be included
            in the selection. Default is True.
        max_inclusive :
            If True, coordinate values equal to `maximum` will be included
            in the selection. Default is True.
        ignore_bounds : optional
            Intersect based on points only. Default False.
        threshold : optional
            Minimum proportion of a bounded cell that must overlap with the
            specified range. Default 0.

        Notes
        -----
        .. note::

            For ranges defined over "circular" coordinates (i.e. those
            where the `units` attribute has a modulus defined) the cube
            will be "rolled" to fit where necessary.  When requesting a
            range that covers the entire modulus, a split cell will
            preferentially be placed at the ``minimum`` end.

        Warnings
        --------
        Currently this routine only works with "circular"
        coordinates (as defined in the previous note.)

        For example::

            >>> import iris
            >>> cube = iris.load_cube(iris.sample_data_path('air_temp.pp'))
            >>> print(cube.coord('longitude').points[::10])
            [   0.           37.49999237   74.99998474  112.49996948  \
149.99996948
            187.49995422  224.99993896  262.49993896  299.99993896  \
337.49990845]
            >>> subset = cube.intersection(longitude=(30, 50))
            >>> print(subset.coord('longitude').points)
            [ 33.74999237  37.49999237  41.24998856  44.99998856  48.74998856]
            >>> subset = cube.intersection(longitude=(-10, 10))
            >>> print(subset.coord('longitude').points)
            [-7.50012207 -3.75012207  0.          3.75        7.5       ]

        Returns
        -------
        :class:`~iris.cube.Cube`
            A new :class:`~iris.cube.Cube` giving the subset of the cube
            which intersects with the requested coordinate intervals.

        """
        result = self
        ignore_bounds = kwargs.pop("ignore_bounds", False)
        threshold = kwargs.pop("threshold", 0)
        for arg in args:
            result = result._intersect(
                *arg, ignore_bounds=ignore_bounds, threshold=threshold
            )
        for name, value in kwargs.items():
            result = result._intersect(
                name, *value, ignore_bounds=ignore_bounds, threshold=threshold
            )
        return result

    def _intersect(
        self,
        name_or_coord,
        minimum,
        maximum,
        min_inclusive=True,
        max_inclusive=True,
        ignore_bounds=False,
        threshold=0,
    ):
        coord = self.coord(name_or_coord)
        if coord.ndim != 1:
            raise iris.exceptions.CoordinateMultiDimError(coord)
        if coord.nbounds not in (0, 2):
            raise ValueError("expected 0 or 2 bound values per cell")
        if minimum > maximum:
            raise ValueError("minimum greater than maximum")
        modulus = coord.units.modulus
        if modulus is None:
            raise ValueError("coordinate units with no modulus are not yet supported")
        subsets, points, bounds = self._intersect_modulus(
            coord,
            minimum,
            maximum,
            min_inclusive,
            max_inclusive,
            ignore_bounds,
            threshold,
        )

        # By this point we have either one or two subsets along the relevant
        # dimension. If it's just one subset (which might be a slice or an
        # unordered collection of indices) we can simply index the cube
        # and we're done. If it's two subsets we need to stitch the two
        # pieces together.
        # subsets provides a way of slicing the coordinates to ensure that
        # they remain contiguous.  In doing so, this can mean
        # transforming the data (this stitching together of two separate
        # pieces).
        def make_chunk(key):
            chunk = self[key_tuple_prefix + (key,)]
            chunk_coord = chunk.coord(coord)
            chunk_coord.points = points[(key,)]
            if chunk_coord.has_bounds():
                chunk_coord.bounds = bounds[(key,)]
            return chunk

        (dim,) = self.coord_dims(coord)
        key_tuple_prefix = (slice(None),) * dim
        chunks = [make_chunk(key) for key in subsets]
        if len(chunks) == 1:
            result = chunks[0]
        else:
            chunk_data = [chunk.core_data() for chunk in chunks]
            if self.has_lazy_data():
                func = da.concatenate
            else:
                module = ma if ma.isMaskedArray(self.data) else np
                func = module.concatenate
            data = func(chunk_data, dim)
            result = iris.cube.Cube(data)
            result.metadata = deepcopy(self.metadata)

            # Record a mapping from old coordinate IDs to new coordinates,
            # for subsequent use in creating updated aux_factories.
            coord_mapping = {}

            def create_coords(src_coords, add_coord):
                # Add copies of the source coordinates, selecting
                # the appropriate subsets out of coordinates which
                # share the intersection dimension.
                preserve_circular = (
                    min_inclusive
                    and max_inclusive
                    and abs(maximum - minimum) == modulus
                )
                for src_coord in src_coords:
                    dims = self.coord_dims(src_coord)
                    if dim in dims:
                        dim_within_coord = dims.index(dim)
                        points = np.concatenate(
                            [chunk.coord(src_coord).points for chunk in chunks],
                            dim_within_coord,
                        )
                        if src_coord.has_bounds():
                            bounds = np.concatenate(
                                [chunk.coord(src_coord).bounds for chunk in chunks],
                                dim_within_coord,
                            )
                        else:
                            bounds = None
                        result_coord = src_coord.copy(points=points, bounds=bounds)

                        circular = getattr(result_coord, "circular", False)
                        if circular and not preserve_circular:
                            result_coord.circular = False
                    else:
                        result_coord = src_coord.copy()
                    add_coord(result_coord, dims)
                    coord_mapping[id(src_coord)] = result_coord

            create_coords(self.dim_coords, result.add_dim_coord)
            create_coords(self.aux_coords, result.add_aux_coord)
            for factory in self.aux_factories:
                result.add_aux_factory(factory.updated(coord_mapping))
        return result

    def _intersect_derive_subset(self, coord, points, bounds, inside_indices):
        # Return the subsets, i.e. the means to allow the slicing of
        # coordinates to ensure that they remain contiguous.
        modulus = coord.units.modulus
        delta = coord.points[inside_indices] - points[inside_indices]
        step = np.rint(np.diff(delta) / modulus)
        non_zero_step_indices = np.nonzero(step)[0]

        def dim_coord_subset():
            """Derive the subset for dimension coordinates.

            Ensure that we do not wrap if blocks are at the very edge.  That
            is, if the very edge is wrapped and corresponds to base + period,
            stop this unnecessary wraparound.

            """
            # A contiguous block at the start and another at the end.
            # (NB. We can't have more than two blocks because we've already
            # restricted the coordinate's range to its modulus).
            end_of_first_chunk = non_zero_step_indices[0]
            index_of_second_chunk = inside_indices[end_of_first_chunk + 1]
            final_index = points.size - 1

            # Condition1: The two blocks don't themselves wrap
            #             (inside_indices is contiguous).
            # Condition2: Are we chunked at either extreme edge.
            edge_wrap = (
                index_of_second_chunk == inside_indices[end_of_first_chunk] + 1
            ) and index_of_second_chunk in (final_index, 1)
            subsets = None
            if edge_wrap:
                # Increasing coord
                if coord.points[-1] > coord.points[0]:
                    index_end = -1
                    index_start = 0
                # Decreasing coord
                else:
                    index_end = 0
                    index_start = -1

                # Unwrap points and bounds (if present and equal base + period)
                if bounds is not None:
                    edge_equal_base_period = np.isclose(
                        coord.bounds[index_end, index_end],
                        coord.bounds[index_start, index_start] + modulus,
                    )
                    if edge_equal_base_period:
                        bounds[index_end, :] = coord.bounds[index_end, :]
                else:
                    edge_equal_base_period = np.isclose(
                        coord.points[index_end],
                        coord.points[index_start] + modulus,
                    )
                if edge_equal_base_period:
                    points[index_end] = coord.points[index_end]
                    subsets = [slice(inside_indices[0], inside_indices[-1] + 1)]

            # Either no edge wrap or edge wrap != base + period
            # i.e. derive subset without alteration
            if subsets is None:
                subsets = [
                    slice(index_of_second_chunk, None),
                    slice(None, inside_indices[end_of_first_chunk] + 1),
                ]

            return subsets

        if isinstance(coord, iris.coords.DimCoord):
            if non_zero_step_indices.size:
                subsets = dim_coord_subset()
            else:
                # A single, contiguous block.
                subsets = [slice(inside_indices[0], inside_indices[-1] + 1)]
        else:
            # An AuxCoord could have its values in an arbitrary
            # order, and hence a range of values can select an
            # arbitrary subset. Also, we want to preserve the order
            # from the original AuxCoord. So we just use the indices
            # directly.
            subsets = [inside_indices]
        return subsets

    def _intersect_modulus(
        self,
        coord,
        minimum,
        maximum,
        min_inclusive,
        max_inclusive,
        ignore_bounds,
        threshold,
    ):
        modulus = coord.units.modulus
        if maximum > minimum + modulus:
            raise ValueError("requested range greater than coordinate's unit's modulus")
        if coord.has_bounds():
            values = coord.bounds
        else:
            ignore_bounds = True
            values = coord.points
        if values.max() > values.min() + modulus:
            raise ValueError(
                "coordinate's range greater than coordinate's unit's modulus"
            )
        min_comp = np.less_equal if min_inclusive else np.less
        max_comp = np.less_equal if max_inclusive else np.less

        if ignore_bounds:
            points = wrap_lons(coord.points, minimum, modulus)
            bounds = coord.bounds
            if bounds is not None:
                # To avoid splitting any cells (by wrapping only one of its
                # bounds), apply exactly the same wrapping as the points.
                # Note that the offsets should be exact multiples of the
                # modulus, but may initially be slightly off and need rounding.
                wrap_offset = points - coord.points
                wrap_offset = np.round(wrap_offset / modulus) * modulus
                bounds = coord.bounds + wrap_offset[:, np.newaxis]

            # Check points only
            (inside_indices,) = np.where(
                np.logical_and(min_comp(minimum, points), max_comp(points, maximum))
            )

        else:
            # Set up slices to account for ascending/descending bounds
            if coord.bounds[0, 0] < coord.bounds[0, 1]:
                ilower = (slice(None), 0)
                iupper = (slice(None), 1)
            else:
                ilower = (slice(None), 1)
                iupper = (slice(None), 0)

            # Initially wrap such that upper bounds are in [min, min + modulus]
            # As with the ignore_bounds case, need to round to modulus due to
            # floating point precision
            upper = wrap_lons(coord.bounds[iupper], minimum, modulus)
            wrap_offset = upper - coord.bounds[iupper]
            wrap_offset = np.round(wrap_offset / modulus) * modulus
            lower = coord.bounds[ilower] + wrap_offset

            # Scale threshold for each bound
            thresholds = (upper - lower) * threshold

            # For a range that covers the whole modulus, there may be a
            # cell that is "split" and could appear at either side of
            # the range.  Choose lower, unless there is not enough overlap.
            if minimum + modulus == maximum and threshold == 0:
                # Special case: overlapping in a single point
                # (ie `minimum` itself) is always unintuitive
                is_split = np.isclose(upper, minimum)
            else:
                is_split = upper - minimum < thresholds
            wrap_offset += is_split * modulus

            # Apply wrapping
            points = coord.points + wrap_offset
            bounds = coord.bounds + wrap_offset[:, np.newaxis]

            # Interval [min, max] intersects [a, b] iff min <= b and a <= max
            # (or < for non-inclusive min/max respectively).
            # In this case, its length is L = min(max, b) - max(min, a)
            upper = bounds[iupper]
            lower = bounds[ilower]
            overlap = np.where(
                np.logical_and(min_comp(minimum, upper), max_comp(lower, maximum)),
                np.minimum(maximum, upper) - np.maximum(minimum, lower),
                np.nan,
            )
            (inside_indices,) = np.where(overlap >= thresholds)

        # Determine the subsets
        subsets = self._intersect_derive_subset(coord, points, bounds, inside_indices)
        return subsets, points, bounds

    def _as_list_of_coords(self, names_or_coords):
        """Convert a name, coord, or list of names/coords to a list of coords."""
        # If not iterable, convert to list of a single item
        if _is_single_item(names_or_coords):
            names_or_coords = [names_or_coords]

        coords = []
        for name_or_coord in names_or_coords:
            if isinstance(name_or_coord, str) or isinstance(
                name_or_coord, iris.coords.Coord
            ):
                coords.append(self.coord(name_or_coord))
            else:
                # Don't know how to handle this type
                msg = (
                    "Don't know how to handle coordinate of type %s. "
                    "Ensure all coordinates are of type str "
                    "or iris.coords.Coord."
                ) % (type(name_or_coord),)
                raise TypeError(msg)
        return coords

    def slices_over(self, ref_to_slice):
        """Return an iterator of all subcubes.

        Return an iterator of all subcubes along a given coordinate or
        dimension index, or multiple of these.

        Parameters
        ----------
        ref_to_slice : str, coord, dimension index or a list of these
            Determines which dimensions will be iterated along (i.e. the
            dimensions that are not returned in the subcubes).
            A mix of input types can also be provided.

        Returns
        -------
        An iterator of subcubes.

        Examples
        --------
        For example, for a cube with dimensions `realization`, `time`, `latitude` and
        `longitude`:

            >>> fname = iris.sample_data_path('GloSea4', 'ensemble_01[01].pp')
            >>> cube = iris.load_cube(fname, 'surface_temperature')
            >>> print(cube)  # doctest: SKIP
            surface_temperature / (K)           (realization: 2; time: 6; latitude: 145; longitude: 192)
            Dimension coordinates:
                realization                             x        -            -               -
                time                                    -        x            -               -
                latitude                                -        -            x               -
                longitude                               -        -            -               x
            Auxiliary coordinates:
                forecast_period                         -        x            -               -
            Scalar coordinates:
                forecast_reference_time     2011-07-23 00:00:00
            Cell methods:
                0                           time: mean (interval: 1 hour)
            Attributes:
                STASH                       m01s00i024
                source                      'Data from Met Office Unified Model'
                um_version                  '7.6'

        To get all 12x2D longitude/latitude subcubes:

            >>> for sub_cube in cube.slices_over(['realization', 'time']):
            ...     print(sub_cube)  # doctest: SKIP

        To get realizations as 2x3D separate subcubes, using dimension indices:

            >>> for sub_cube in cube.slices_over(0):
            ...     print(sub_cube)  # doctest: SKIP

        Notes
        -----
        .. note::

            The order of dimension references to slice along does not affect
            the order of returned items in the iterator; instead the ordering
            is based on the fastest-changing dimension.

        See Also
        --------
        iris.cube.Cube.slices :
            Return an iterator of all subcubes given the coordinates or dimension indices.

        """  # noqa: D214, D406, D407, D410, D411
        # Required to handle a mix between types.
        if _is_single_item(ref_to_slice):
            ref_to_slice = [ref_to_slice]

        slice_dims = set()
        for ref in ref_to_slice:
            try:
                (coord,) = self._as_list_of_coords(ref)
            except TypeError:
                dim = int(ref)
                if dim < 0 or dim > self.ndim:
                    msg = (
                        "Requested an iterator over a dimension ({}) "
                        "which does not exist.".format(dim)
                    )
                    raise ValueError(msg)
                # Convert coord index to a single-element list to prevent a
                # TypeError when `slice_dims.update` is called with it.
                dims = [dim]
            else:
                dims = self.coord_dims(coord)
            slice_dims.update(dims)

        all_dims = set(range(self.ndim))
        opposite_dims = list(all_dims - slice_dims)
        return self.slices(opposite_dims, ordered=False)

    def slices(self, ref_to_slice, ordered=True):
        """Return an iterator of all subcubes given the coordinates or dimension indices.

        Return an iterator of all subcubes given the coordinates or dimension
        indices desired to be present in each subcube.

        Parameters
        ----------
        ref_to_slice : str, coord, dimension index or a list of these
            Determines which dimensions will be returned in the subcubes (i.e.
            the dimensions that are not iterated over).
            A mix of input types can also be provided. They must all be
            orthogonal (i.e. point to different dimensions).
        ordered : bool, default=True
<<<<<<< HEAD
            If True, subcube dimensions are ordered to match the dimension order
            in `ref_to_slice`. If False, the order will follow that of
            the source cube.
=======
            If True, the order which the coords to slice or data_dims
            are given will be the order in which they represent the data in
            the resulting cube slices.  If False, the order will follow that of
            the source cube.  Default is True.
>>>>>>> 3f36a375

        Returns
        -------
        An iterator of subcubes.

        Examples
        --------
        For example, for a cube with dimensions `realization`, `time`, `latitude` and
        `longitude`:

            >>> fname = iris.sample_data_path('GloSea4', 'ensemble_01[01].pp')
            >>> cube = iris.load_cube(fname, 'surface_temperature')
            >>> print(cube)  # doctest: SKIP
            surface_temperature / (K)           (realization: 2; time: 6; latitude: 145; longitude: 192)
            Dimension coordinates:
                realization                             x        -            -               -
                time                                    -        x            -               -
                latitude                                -        -            x               -
                longitude                               -        -            -               x
            Auxiliary coordinates:
                forecast_period                         -        x            -               -
            Scalar coordinates:
                forecast_reference_time     2011-07-23 00:00:00
            Cell methods:
                0                           time: mean (interval: 1 hour)
            Attributes:
                STASH                       m01s00i024
                source                      'Data from Met Office Unified Model'
                um_version                  '7.6'

        To get all 12x2D longitude/latitude subcubes:

            >>> for sub_cube in cube.slices(['longitude', 'latitude']):
            ...     print(sub_cube)  # doctest: SKIP

        To get all realizations as 2x3D separate subcubes, using dimension indices:

            >>> for sub_cube in cube.slices([1, 2, 3]):
            ...     print(sub_cube)  # doctest: SKIP

        See Also
        --------
        iris.cube.Cube.slices :
            Return an iterator of all subcubes given the coordinates or dimension indices.

        """  # noqa: D214, D406, D407, D410, D411
        if not isinstance(ordered, bool):
            raise TypeError("'ordered' argument to slices must be boolean.")

        # Required to handle a mix between types
        if _is_single_item(ref_to_slice):
            ref_to_slice = [ref_to_slice]

        dim_to_slice = []
        for ref in ref_to_slice:
            try:
                # attempt to handle as coordinate
                coord = self._as_list_of_coords(ref)[0]
                dims = self.coord_dims(coord)
                if not dims:
                    msg = (
                        "Requested an iterator over a coordinate ({}) "
                        "which does not describe a dimension."
                    )
                    msg = msg.format(coord.name())
                    raise ValueError(msg)
                dim_to_slice.extend(dims)

            except TypeError:
                try:
                    # attempt to handle as dimension index
                    dim = int(ref)
                except ValueError:
                    raise ValueError(
                        "{} Incompatible type {} for slicing".format(ref, type(ref))
                    )
                if dim < 0 or dim > self.ndim:
                    msg = (
                        "Requested an iterator over a dimension ({}) "
                        "which does not exist.".format(dim)
                    )
                    raise ValueError(msg)
                dim_to_slice.append(dim)

        if len(set(dim_to_slice)) != len(dim_to_slice):
            msg = "The requested coordinates are not orthogonal."
            raise ValueError(msg)

        # Create a list with of the shape of our data
        dims_index = list(self.shape)

        # Set the dimensions which have been requested to length 1
        for d in dim_to_slice:
            dims_index[d] = 1

        return _SliceIterator(self, dims_index, dim_to_slice, ordered)

    def transpose(self, new_order=None):
        """Re-order the data dimensions of the cube in-place.

        Parameters
        ----------
        new_order : list of ints, optional
            By default, reverse the dimensions, otherwise permute the
            axes according to the values given.

        Notes
        -----
        .. note:: If defined, new_order must span all of the data dimensions.

        Examples
        --------
        ::

            # put the second dimension first, followed by the third dimension,
            # and finally put the first dimension third::

                >>> cube.transpose([1, 2, 0])

        """
        if new_order is None:
            new_order = np.arange(self.ndim)[::-1]

        # `new_order` must be an iterable for checking with `self.ndim`.
        # Dask transpose only supports lists, so ensure `new_order` is
        # always a list.
        new_order = list(new_order)

        if len(new_order) != self.ndim:
            raise ValueError("Incorrect number of dimensions.")

        # Transpose the data payload.
        dm = self._data_manager
        data = dm.core_data().transpose(new_order)
        self._data_manager = DataManager(data)

        dim_mapping = {src: dest for dest, src in enumerate(new_order)}

        # Remap all cube dimensional metadata (dim and aux coords and cell
        # measures).
        def remap_cube_metadata(metadata_and_dims):
            metadata, dims = metadata_and_dims
            if isinstance(dims, Iterable):
                dims = tuple(dim_mapping[dim] for dim in dims)
            else:
                dims = dim_mapping[dims]
            return metadata, dims

        self._dim_coords_and_dims = list(
            map(remap_cube_metadata, self._dim_coords_and_dims)
        )
        self._aux_coords_and_dims = list(
            map(remap_cube_metadata, self._aux_coords_and_dims)
        )
        self._cell_measures_and_dims = list(
            map(remap_cube_metadata, self._cell_measures_and_dims)
        )
        self._ancillary_variables_and_dims = list(
            map(remap_cube_metadata, self._ancillary_variables_and_dims)
        )

    def xml(self, checksum=False, order=True, byteorder=True):
        """Return a fully valid CubeML string representation of the Cube."""
        doc = Document()

        cube_xml_element = self._xml_element(
            doc, checksum=checksum, order=order, byteorder=byteorder
        )
        cube_xml_element.setAttribute("xmlns", XML_NAMESPACE_URI)
        doc.appendChild(cube_xml_element)

        # Print our newly created XML
        doc = self._sort_xml_attrs(doc)
        return doc.toprettyxml(indent="  ")

    def _xml_element(self, doc, checksum=False, order=True, byteorder=True):
        cube_xml_element = doc.createElement("cube")

        if self.standard_name:
            cube_xml_element.setAttribute("standard_name", self.standard_name)
        if self.long_name:
            cube_xml_element.setAttribute("long_name", self.long_name)
        if self.var_name:
            cube_xml_element.setAttribute("var_name", self.var_name)
        cube_xml_element.setAttribute("units", str(self.units))
        cube_xml_element.setAttribute("dtype", self.dtype.name)

        if self.attributes:
            attributes_element = doc.createElement("attributes")
            for name in sorted(self.attributes.keys()):
                attribute_element = doc.createElement("attribute")
                attribute_element.setAttribute("name", name)

                value = self.attributes[name]
                # Strict check because we don't want namedtuples.
                if type(value) in (list, tuple):
                    delimiter = "[]" if isinstance(value, list) else "()"
                    value = ", ".join(
                        ("'%s'" if isinstance(item, str) else "%s") % (item,)
                        for item in value
                    )
                    value = delimiter[0] + value + delimiter[1]
                else:
                    value = str(value)

                attribute_element.setAttribute("value", value)
                attributes_element.appendChild(attribute_element)

            cube_xml_element.appendChild(attributes_element)

        def dimmeta_xml_element(element, typename, dimscall):
            # Make an inner xml element for a cube DimensionalMetadata element, with a
            # 'datadims' property showing how it maps to the parent cube dims.
            xml_element = doc.createElement(typename)
            dims = list(dimscall(element))
            if dims:
                xml_element.setAttribute("datadims", repr(dims))
            xml_element.appendChild(element.xml_element(doc))
            return xml_element

        coords_xml_element = doc.createElement("coords")
        for coord in sorted(self.coords(), key=lambda coord: coord.name()):
            # make a "cube coordinate" element which holds the dimensions (if
            # appropriate) which itself will have a sub-element of the
            # coordinate instance itself.
            coords_xml_element.appendChild(
                dimmeta_xml_element(coord, "coord", self.coord_dims)
            )
        cube_xml_element.appendChild(coords_xml_element)

        # cell methods (no sorting!)
        cell_methods_xml_element = doc.createElement("cellMethods")
        for cm in self.cell_methods:
            cell_method_xml_element = cm.xml_element(doc)
            cell_methods_xml_element.appendChild(cell_method_xml_element)
        cube_xml_element.appendChild(cell_methods_xml_element)

        # cell measures
        cell_measures = sorted(self.cell_measures(), key=lambda cm: cm.name())
        if cell_measures:
            # This one is an optional subelement.
            cms_xml_element = doc.createElement("cellMeasures")
            for cm in cell_measures:
                cms_xml_element.appendChild(
                    dimmeta_xml_element(cm, "cell-measure", self.cell_measure_dims)
                )
            cube_xml_element.appendChild(cms_xml_element)

        # ancillary variables
        ancils = sorted(self.ancillary_variables(), key=lambda anc: anc.name())
        if ancils:
            # This one is an optional subelement.
            ancs_xml_element = doc.createElement("ancillaryVariables")
            for anc in ancils:
                ancs_xml_element.appendChild(
                    dimmeta_xml_element(
                        anc, "ancillary-var", self.ancillary_variable_dims
                    )
                )
            cube_xml_element.appendChild(ancs_xml_element)

        # data
        data_xml_element = doc.createElement("data")
        data_xml_element.setAttribute("shape", str(self.shape))

        # NB. Getting a checksum triggers any deferred loading,
        # in which case it also has the side-effect of forcing the
        # byte order to be native.
        if checksum:
            data = self.data

            # Ensure consistent memory layout for checksums.
            def normalise(data):
                data = np.ascontiguousarray(data)
                if data.dtype.newbyteorder("<") != data.dtype:
                    data = data.byteswap(False)
                    data.dtype = data.dtype.newbyteorder("<")
                return data

            if ma.isMaskedArray(data):
                # Fill in masked values to avoid the checksum being
                # sensitive to unused numbers. Use a fixed value so
                # a change in fill_value doesn't affect the
                # checksum.
                crc = "0x%08x" % (zlib.crc32(normalise(data.filled(0))) & 0xFFFFFFFF,)
                data_xml_element.setAttribute("checksum", crc)
                if ma.is_masked(data):
                    crc = "0x%08x" % (zlib.crc32(normalise(data.mask)) & 0xFFFFFFFF,)
                else:
                    crc = "no-masked-elements"
                data_xml_element.setAttribute("mask_checksum", crc)
            else:
                crc = "0x%08x" % (zlib.crc32(normalise(data)) & 0xFFFFFFFF,)
                data_xml_element.setAttribute("checksum", crc)
        elif self.has_lazy_data():
            data_xml_element.setAttribute("state", "deferred")
        else:
            data_xml_element.setAttribute("state", "loaded")

        # Add the dtype, and also the array and mask orders if the
        # data is loaded.
        if not self.has_lazy_data():
            data = self.data
            dtype = data.dtype

            def _order(array):
                order = ""
                if array.flags["C_CONTIGUOUS"]:
                    order = "C"
                elif array.flags["F_CONTIGUOUS"]:
                    order = "F"
                return order

            if order:
                data_xml_element.setAttribute("order", _order(data))

            # NB. dtype.byteorder can return '=', which is bad for
            # cross-platform consistency - so we use dtype.str
            # instead.
            if byteorder:
                array_byteorder = {">": "big", "<": "little"}.get(dtype.str[0])
                if array_byteorder is not None:
                    data_xml_element.setAttribute("byteorder", array_byteorder)

            if order and ma.isMaskedArray(data):
                data_xml_element.setAttribute("mask_order", _order(data.mask))
        else:
            dtype = self.lazy_data().dtype
        data_xml_element.setAttribute("dtype", dtype.name)

        cube_xml_element.appendChild(data_xml_element)

        return cube_xml_element

    def copy(self, data=None):
        """Return a deep copy of this cube.

        Parameters
        ----------
        data : optional
            Replace the data of the cube copy with provided data payload.

        Returns
        -------
        A copy instance of the :class:`Cube`.

        """
        memo = {}
        cube = self._deepcopy(memo, data=data)
        return cube

    def __copy__(self):
        """Shallow copying is disallowed for Cubes."""
        raise copy.Error("Cube shallow-copy not allowed. Use deepcopy() or Cube.copy()")

    def __deepcopy__(self, memo):
        return self._deepcopy(memo)

    def _deepcopy(self, memo, data=None):
        dm = self._data_manager.copy(data=data)

        new_dim_coords_and_dims = deepcopy(self._dim_coords_and_dims, memo)
        new_aux_coords_and_dims = deepcopy(self._aux_coords_and_dims, memo)
        new_cell_measures_and_dims = deepcopy(self._cell_measures_and_dims, memo)
        new_ancillary_variables_and_dims = deepcopy(
            self._ancillary_variables_and_dims, memo
        )

        # Record a mapping from old coordinate IDs to new coordinates,
        # for subsequent use in creating updated aux_factories.
        coord_mapping = {}

        for old_pair, new_pair in zip(
            self._dim_coords_and_dims, new_dim_coords_and_dims
        ):
            coord_mapping[id(old_pair[0])] = new_pair[0]

        for old_pair, new_pair in zip(
            self._aux_coords_and_dims, new_aux_coords_and_dims
        ):
            coord_mapping[id(old_pair[0])] = new_pair[0]

        new_cube = Cube(
            dm.core_data(),
            dim_coords_and_dims=new_dim_coords_and_dims,
            aux_coords_and_dims=new_aux_coords_and_dims,
            cell_measures_and_dims=new_cell_measures_and_dims,
            ancillary_variables_and_dims=new_ancillary_variables_and_dims,
        )

        new_cube.metadata = deepcopy(self.metadata, memo)

        for factory in self.aux_factories:
            new_cube.add_aux_factory(factory.updated(coord_mapping))

        return new_cube

    # START OPERATOR OVERLOADS
    def __eq__(self, other):
        if other is self:
            return True

        result = NotImplemented

        if isinstance(other, Cube):
            result = self.metadata == other.metadata

            # having checked the metadata, now check the coordinates
            if result:
                coord_compares = iris.analysis._dimensional_metadata_comparison(
                    self, other
                )
                # if there are any coordinates which are not equal
                result = not (
                    coord_compares["not_equal"]
                    or coord_compares["non_equal_data_dimension"]
                )

            if result:
                cm_compares = iris.analysis._dimensional_metadata_comparison(
                    self, other, object_get=Cube.cell_measures
                )
                # if there are any cell measures which are not equal
                result = not (
                    cm_compares["not_equal"] or cm_compares["non_equal_data_dimension"]
                )

            if result:
                av_compares = iris.analysis._dimensional_metadata_comparison(
                    self, other, object_get=Cube.ancillary_variables
                )
                # if there are any ancillary variables which are not equal
                result = not (
                    av_compares["not_equal"] or av_compares["non_equal_data_dimension"]
                )

            # Having checked everything else, check approximate data equality.
            if result:
                # TODO: why do we use allclose() here, but strict equality in
                #  _DimensionalMetadata (via util.array_equal())?
                result = bool(
                    np.allclose(
                        self.core_data(),
                        other.core_data(),
                        equal_nan=True,
                    )
                )
        return result

    # Must supply __ne__, Python does not defer to __eq__ for negative equality
    def __ne__(self, other):
        result = self.__eq__(other)
        if result is not NotImplemented:
            result = not result
        return result

    # Must supply __hash__ as Python 3 does not enable it if __eq__ is defined.
    # NOTE: Violates "objects which compare equal must have the same hash".
    # We ought to remove this, as equality of two cube can *change*, so they
    # really should not be hashable.
    # However, current code needs it, e.g. so we can put them in sets.
    # Fixing it will require changing those uses.  See #962 and #1772.
    def __hash__(self):
        return hash(id(self))

    __add__ = iris.analysis.maths.add

    def __iadd__(self, other):
        return iris.analysis.maths.add(self, other, in_place=True)

    __radd__ = __add__

    __sub__ = iris.analysis.maths.subtract

    def __isub__(self, other):
        return iris.analysis.maths.subtract(self, other, in_place=True)

    def __rsub__(self, other):
        return (-self) + other

    __mul__ = iris.analysis.maths.multiply

    def __imul__(self, other):
        return iris.analysis.maths.multiply(self, other, in_place=True)

    __rmul__ = __mul__

    __div__ = iris.analysis.maths.divide

    def __idiv__(self, other):
        return iris.analysis.maths.divide(self, other, in_place=True)

    def __rdiv__(self, other):
        data = 1 / self.core_data()
        reciprocal = self.copy(data=data)
        reciprocal.units = reciprocal.units**-1
        return iris.analysis.maths.multiply(reciprocal, other)

    __truediv__ = __div__

    __itruediv__ = __idiv__

    __rtruediv__ = __rdiv__

    __pow__ = iris.analysis.maths.exponentiate

    def __neg__(self):
        return self.copy(data=-self.core_data())

    # END OPERATOR OVERLOADS

    def collapsed(self, coords, aggregator, **kwargs):
        """Collapse one or more dimensions over the cube given the coordinate/s and an aggregation.

        Examples of aggregations that may be used include
        :data:`~iris.analysis.COUNT` and :data:`~iris.analysis.MAX`.

        Weighted aggregations (:class:`iris.analysis.WeightedAggregator`) may
        also be supplied. These include :data:`~iris.analysis.MEAN` and
        sum :data:`~iris.analysis.SUM`.

        Weighted aggregations support an optional *weights* keyword argument.
        If set, this can be supplied as an array, cube, or (names of)
        :meth:`~iris.cube.Cube.coords`, :meth:`~iris.cube.Cube.cell_measures`,
        or :meth:`~iris.cube.Cube.ancillary_variables`. In all cases, the
        weights should be 1d (for collapsing over a 1d coordinate) or match the
        shape of the cube. When weights are not given as arrays, units are
        correctly handled for weighted sums, i.e., the original unit of the
        cube is multiplied by the units of the weights. Values for
        latitude-longitude area weights may be calculated using
        :func:`iris.analysis.cartography.area_weights`.

        Some Iris aggregators support "lazy" evaluation, meaning that
        cubes resulting from this method may represent data arrays which are
        not computed until the data is requested (e.g. via ``cube.data`` or
        ``iris.save``). If lazy evaluation exists for the given aggregator
        it will be used wherever possible when this cube's data is itself
        a deferred array.

        Parameters
        ----------
        coords : str, coord or a list of strings/coords
            Coordinate names/coordinates over which the cube should be
            collapsed.
        aggregator : :class:`iris.analysis.Aggregator`
            Aggregator to be applied for collapse operation.
        **kwargs : dict, optional
            Aggregation function keyword arguments.

        Returns
        -------
        Collapsed cube.

        Examples
        --------
            >>> import iris
            >>> import iris.analysis
            >>> path = iris.sample_data_path('ostia_monthly.nc')
            >>> cube = iris.load_cube(path)
            >>> new_cube = cube.collapsed('longitude', iris.analysis.MEAN)
            >>> print(new_cube)
            surface_temperature / (K)           (time: 54; latitude: 18)
                Dimension coordinates:
                    time                             x             -
                    latitude                         -             x
                Auxiliary coordinates:
                    forecast_reference_time          x             -
                Scalar coordinates:
                    forecast_period             0 hours
                    longitude                   \
180.0 degrees, bound=(0.0, 360.0) degrees
                Cell methods:
                    0                           month: year: mean
                    1                           longitude: mean
                Attributes:
                    Conventions                 'CF-1.5'
                    STASH                       m01s00i024

        Notes
        -----
        .. note::

            Some aggregations are not commutative and hence the order of
            processing is important i.e.::

                tmp = cube.collapsed('realization', iris.analysis.VARIANCE)
                result = tmp.collapsed('height', iris.analysis.VARIANCE)

            is not necessarily the same result as::

                tmp = cube.collapsed('height', iris.analysis.VARIANCE)
                result2 = tmp.collapsed('realization', iris.analysis.VARIANCE)

            Conversely operations which operate on more than one coordinate
            at the same time are commutative as they are combined internally
            into a single operation. Hence the order of the coordinates
            supplied in the list does not matter::

                cube.collapsed(['longitude', 'latitude'],
                               iris.analysis.VARIANCE)

            is the same (apart from the logically equivalent cell methods that
            may be created etc.) as::

                cube.collapsed(['latitude', 'longitude'],
                               iris.analysis.VARIANCE)
        """
        # Update weights kwargs (if necessary) to handle different types of
        # weights
        weights_info = None
        if kwargs.get("weights") is not None:
            weights_info = _Weights(kwargs["weights"], self)
            kwargs["weights"] = weights_info.array

        # Convert any coordinate names to coordinates
        coords = self._as_list_of_coords(coords)

        if isinstance(
            aggregator, iris.analysis.WeightedAggregator
        ) and not aggregator.uses_weighting(**kwargs):
            msg = "Collapsing spatial coordinate {!r} without weighting"
            lat_match = [coord for coord in coords if "latitude" in coord.name()]
            if lat_match:
                for coord in lat_match:
                    warnings.warn(
                        msg.format(coord.name()),
                        category=iris.warnings.IrisUserWarning,
                    )

        # Determine the dimensions we need to collapse (and those we don't)
        if aggregator.cell_method == "peak":
            dims_to_collapse = [list(self.coord_dims(coord)) for coord in coords]

            # Remove duplicate dimensions.
            new_dims = OrderedDict.fromkeys(d for dim in dims_to_collapse for d in dim)
            # Reverse the dimensions so the order can be maintained when
            # reshaping the data.
            dims_to_collapse = list(new_dims)[::-1]
        else:
            dims_to_collapse = set()
            for coord in coords:
                dims_to_collapse.update(self.coord_dims(coord))

        if aggregator.name() == "max_run" and len(dims_to_collapse) > 1:
            msg = "Not possible to calculate runs over more than one dimension"
            raise ValueError(msg)

        if not dims_to_collapse:
            msg = "Cannot collapse a dimension which does not describe any data."
            raise iris.exceptions.CoordinateCollapseError(msg)

        untouched_dims = set(range(self.ndim)) - set(dims_to_collapse)

        collapsed_cube = iris.util._strip_metadata_from_dims(self, dims_to_collapse)

        # Remove the collapsed dimension(s) from the metadata
        indices = [slice(None, None)] * self.ndim
        for dim in dims_to_collapse:
            indices[dim] = 0
        collapsed_cube = collapsed_cube[tuple(indices)]

        # Collapse any coords that span the dimension(s) being collapsed
        for coord in self.dim_coords + self.aux_coords:
            coord_dims = self.coord_dims(coord)
            if set(dims_to_collapse).intersection(coord_dims):
                local_dims = [
                    coord_dims.index(dim)
                    for dim in dims_to_collapse
                    if dim in coord_dims
                ]
                collapsed_cube.replace_coord(coord.collapsed(local_dims))

        untouched_dims = sorted(untouched_dims)

        # Record the axis(s) argument passed to 'aggregation', so the same is
        # passed to the 'update_metadata' function.
        collapse_axis = -1

        data_result = None

        # Perform the actual aggregation.
        if aggregator.cell_method == "peak":
            # The PEAK aggregator must collapse each coordinate separately.
            untouched_shape = [self.shape[d] for d in untouched_dims]
            collapsed_shape = [self.shape[d] for d in dims_to_collapse]
            new_shape = untouched_shape + collapsed_shape

            array_dims = untouched_dims + dims_to_collapse
            unrolled_data = np.transpose(self.data, array_dims).reshape(new_shape)

            for dim in dims_to_collapse:
                unrolled_data = aggregator.aggregate(unrolled_data, axis=-1, **kwargs)
            data_result = unrolled_data

        # Perform the aggregation in lazy form if possible.
        elif aggregator.lazy_func is not None and self.has_lazy_data():
            # Use a lazy operation separately defined by the aggregator, based
            # on the cube lazy array.
            # NOTE: do not reform the data in this case, as 'lazy_aggregate'
            # accepts multiple axes (unlike 'aggregate').
            collapse_axes = list(dims_to_collapse)
            if len(collapse_axes) == 1:
                # Replace a "list of 1 axes" with just a number :  This single-axis form is *required* by functions
                # like da.average (and np.average), if a 1d weights array is specified.
                collapse_axes = collapse_axes[0]

            try:
                data_result = aggregator.lazy_aggregate(
                    self.lazy_data(), axis=collapse_axes, **kwargs
                )
            except TypeError:
                # TypeError - when unexpected keywords passed through (such as
                # weights to mean)
                pass

        # If we weren't able to complete a lazy aggregation, compute it
        # directly now.
        if data_result is None:
            # Perform the (non-lazy) aggregation over the cube data
            # First reshape the data so that the dimensions being aggregated
            # over are grouped 'at the end' (i.e. axis=-1).
            dims_to_collapse = sorted(dims_to_collapse)

            end_size = reduce(
                operator.mul, (self.shape[dim] for dim in dims_to_collapse)
            )
            untouched_shape = [self.shape[dim] for dim in untouched_dims]
            new_shape = untouched_shape + [end_size]
            dims = untouched_dims + dims_to_collapse
            unrolled_data = np.transpose(self.data, dims).reshape(new_shape)

            # Perform the same operation on the weights if applicable
            weights = kwargs.get("weights")
            if weights is not None and weights.ndim > 1:
                # Note: *don't* adjust 1d weights arrays, these have a special meaning for statistics functions.
                weights = weights.view()
                kwargs["weights"] = np.transpose(weights, dims).reshape(new_shape)

            data_result = aggregator.aggregate(unrolled_data, axis=-1, **kwargs)

        aggregator.update_metadata(
            collapsed_cube,
            coords,
            axis=collapse_axis,
            _weights_units=getattr(weights_info, "units", None),
            **kwargs,
        )
        result = aggregator.post_process(collapsed_cube, data_result, coords, **kwargs)
        return result

    def aggregated_by(self, coords, aggregator, climatological=False, **kwargs):
        """Perform aggregation over the cube given one or more "group coordinates".

        A "group coordinate" is a coordinate where repeating values represent a
        single group, such as a month coordinate on a daily time slice. Repeated
        values will form a group even if they are not consecutive.

        The group coordinates must all be over the same cube dimension. Each
        common value group identified over all the group-by coordinates is
        collapsed using the provided aggregator.

        Weighted aggregations (:class:`iris.analysis.WeightedAggregator`) may
        also be supplied. These include :data:`~iris.analysis.MEAN` and
        :data:`~iris.analysis.SUM`.

        Weighted aggregations support an optional *weights* keyword argument.
        If set, this can be supplied as an array, cube, or (names of)
        :meth:`~iris.cube.Cube.coords`, :meth:`~iris.cube.Cube.cell_measures`,
        or :meth:`~iris.cube.Cube.ancillary_variables`. In all cases, the
        weights should be 1d or match the shape of the cube. When weights are
        not given as arrays, units are correctly handled for weighted sums,
        i.e., the original unit of the cube is multiplied by the units of the
        weights.

        Parameters
        ----------
        coords : (list of coord names or :class:`iris.coords.Coord` instances)
            One or more coordinates over which group aggregation is to be
            performed.
        aggregator : :class:`iris.analysis.Aggregator`
            Aggregator to be applied to each group.
        climatological : bool, default=False
            Indicates whether the output is expected to be climatological. For
            any aggregated time coord(s), this causes the climatological flag to
            be set and the point for each cell to equal its first bound, thereby
            preserving the time of year.
        **kwargs : dict, optional
            Aggregator and aggregation function keyword arguments.

        Returns
        -------
        :class:`iris.cube.Cube`

        Examples
        --------
            >>> import iris
            >>> import iris.analysis
            >>> import iris.coord_categorisation as cat
            >>> fname = iris.sample_data_path('ostia_monthly.nc')
            >>> cube = iris.load_cube(fname, 'surface_temperature')
            >>> cat.add_year(cube, 'time', name='year')
            >>> new_cube = cube.aggregated_by('year', iris.analysis.MEAN)
            >>> print(new_cube)
            surface_temperature / (K)           \
(time: 5; latitude: 18; longitude: 432)
                Dimension coordinates:
                    time                             \
x            -              -
                    latitude                         \
-            x              -
                    longitude                        \
-            -              x
                Auxiliary coordinates:
                    forecast_reference_time          \
x            -              -
                    year                             \
x            -              -
                Scalar coordinates:
                    forecast_period             0 hours
                Cell methods:
                    0                           month: year: mean
                    1                           year: mean
                Attributes:
                    Conventions                 'CF-1.5'
                    STASH                       m01s00i024

        """
        # Update weights kwargs (if necessary) to handle different types of
        # weights
        weights_info = None
        if kwargs.get("weights") is not None:
            weights_info = _Weights(kwargs["weights"], self)
            kwargs["weights"] = weights_info.array

        groupby_coords = []
        dimension_to_groupby = None

        coords = self._as_list_of_coords(coords)
        for coord in sorted(coords, key=lambda coord: coord.metadata):
            if coord.ndim > 1:
                msg = (
                    "Cannot aggregate_by coord %s as it is "
                    "multidimensional." % coord.name()
                )
                raise iris.exceptions.CoordinateMultiDimError(msg)
            dimension = self.coord_dims(coord)
            if not dimension:
                msg = (
                    'Cannot group-by the coordinate "%s", as its '
                    "dimension does not describe any data." % coord.name()
                )
                raise iris.exceptions.CoordinateCollapseError(msg)
            if dimension_to_groupby is None:
                dimension_to_groupby = dimension[0]
            if dimension_to_groupby != dimension[0]:
                msg = "Cannot group-by coordinates over different dimensions."
                raise iris.exceptions.CoordinateCollapseError(msg)
            groupby_coords.append(coord)

        # Check shape of weights. These must either match the shape of the cube
        # or be 1D (in this case, their length must be equal to the length of the
        # dimension we are aggregating over).
        weights = kwargs.get("weights")
        return_weights = kwargs.get("returned", False)
        if weights is not None:
            if weights.ndim == 1:
                if len(weights) != self.shape[dimension_to_groupby]:
                    raise ValueError(
                        f"1D weights must have the same length as the dimension "
                        f"that is aggregated, got {len(weights):d}, expected "
                        f"{self.shape[dimension_to_groupby]:d}"
                    )
                weights = iris.util.broadcast_to_shape(
                    weights,
                    self.shape,
                    (dimension_to_groupby,),
                )
            if weights.shape != self.shape:
                raise ValueError(
                    f"Weights must either be 1D or have the same shape as the "
                    f"cube, got shape {weights.shape} for weights, "
                    f"{self.shape} for cube"
                )

        # Determine the other coordinates that share the same group-by
        # coordinate dimension.
        shared_coords = list(
            filter(
                lambda coord_: coord_ not in groupby_coords
                and dimension_to_groupby in self.coord_dims(coord_),
                self.dim_coords + self.aux_coords,
            )
        )

        # Determine which of each shared coord's dimensions will be aggregated.
        shared_coords_and_dims = [
            (coord_, index)
            for coord_ in shared_coords
            for (index, dim) in enumerate(self.coord_dims(coord_))
            if dim == dimension_to_groupby
        ]

        # Create the aggregation group-by instance.
        groupby = iris.analysis._Groupby(
            groupby_coords,
            shared_coords_and_dims,
            climatological=climatological,
        )

        # Create the resulting aggregate-by cube and remove the original
        # coordinates that are going to be groupedby.
        aggregateby_cube = iris.util._strip_metadata_from_dims(
            self, [dimension_to_groupby]
        )
        key = [slice(None, None)] * self.ndim
        # Generate unique index tuple key to maintain monotonicity.
        key[dimension_to_groupby] = tuple(range(len(groupby)))
        key = tuple(key)
        aggregateby_cube = aggregateby_cube[key]
        for coord in groupby_coords + shared_coords:
            aggregateby_cube.remove_coord(coord)

        coord_mapping = {}
        for coord in aggregateby_cube.coords():
            orig_id = id(self.coord(coord))
            coord_mapping[orig_id] = coord

        # Determine the group-by cube data shape.
        data_shape = list(self.shape + aggregator.aggregate_shape(**kwargs))
        data_shape[dimension_to_groupby] = len(groupby)

        # Choose appropriate data and functions for data aggregation.
        if aggregator.lazy_func is not None and self.has_lazy_data():
            stack = da.stack
            input_data = self.lazy_data()
            agg_method = aggregator.lazy_aggregate
        else:
            input_data = self.data
            # Note numpy.stack does not preserve masks.
            stack = ma.stack if ma.isMaskedArray(input_data) else np.stack
            agg_method = aggregator.aggregate

        # Create data and weights slices.
        front_slice = (slice(None),) * dimension_to_groupby
        back_slice = (slice(None),) * (len(data_shape) - dimension_to_groupby - 1)

        groupby_subarrs = map(
            lambda groupby_slice: iris.util._slice_data_with_keys(
                input_data, front_slice + (groupby_slice,) + back_slice
            )[1],
            groupby.group(),
        )

        if weights is not None:
            groupby_subweights = map(
                lambda groupby_slice: weights[
                    front_slice + (groupby_slice,) + back_slice
                ],
                groupby.group(),
            )
        else:
            groupby_subweights = (None for _ in range(len(groupby)))

        # Aggregate data slices.
        agg = iris.analysis.create_weighted_aggregator_fn(
            agg_method, axis=dimension_to_groupby, **kwargs
        )
        result = list(map(agg, groupby_subarrs, groupby_subweights))

        # If weights are returned, "result" is a list of tuples (each tuple
        # contains two elements; the first is the aggregated data, the
        # second is the aggregated weights). Convert these to two lists
        # (one for the aggregated data and one for the aggregated weights)
        # before combining the different slices.
        if return_weights:
            result, weights_result = list(zip(*result))
            aggregateby_weights = stack(weights_result, axis=dimension_to_groupby)
        else:
            aggregateby_weights = None

        aggregateby_data = stack(result, axis=dimension_to_groupby)
        # Ensure plain ndarray is output if plain ndarray was input.
        if ma.isMaskedArray(aggregateby_data) and not ma.isMaskedArray(input_data):
            aggregateby_data = ma.getdata(aggregateby_data)

        # Add the aggregation meta data to the aggregate-by cube.
        aggregator.update_metadata(
            aggregateby_cube,
            groupby_coords,
            aggregate=True,
            _weights_units=getattr(weights_info, "units", None),
            **kwargs,
        )
        # Replace the appropriate coordinates within the aggregate-by cube.
        (dim_coord,) = self.coords(
            dimensions=dimension_to_groupby, dim_coords=True
        ) or [None]
        for coord in groupby.coords:
            new_coord = coord.copy()

            # The metadata may have changed (e.g. climatology), so check if
            # there's a better coord to pass to self.coord_dims
            lookup_coord = coord
            for (
                cube_coord,
                groupby_coord,
            ) in groupby.coord_replacement_mapping:
                if coord == groupby_coord:
                    lookup_coord = cube_coord

            if (
                dim_coord is not None
                and dim_coord.metadata == lookup_coord.metadata
                and isinstance(coord, iris.coords.DimCoord)
            ):
                aggregateby_cube.add_dim_coord(new_coord, dimension_to_groupby)
            else:
                aggregateby_cube.add_aux_coord(new_coord, self.coord_dims(lookup_coord))
            coord_mapping[id(self.coord(lookup_coord))] = new_coord

        aggregateby_cube._aux_factories = []
        for factory in self.aux_factories:
            aggregateby_cube.add_aux_factory(factory.updated(coord_mapping))

        # Attach the aggregate-by data into the aggregate-by cube.
        if aggregateby_weights is None:
            data_result = aggregateby_data
        else:
            data_result = (aggregateby_data, aggregateby_weights)
        aggregateby_cube = aggregator.post_process(
            aggregateby_cube, data_result, coords, **kwargs
        )

        return aggregateby_cube

    def rolling_window(self, coord, aggregator, window, **kwargs):
        """Perform rolling window aggregation on a cube.

        Perform rolling window aggregation on a cube given a coordinate, an
        aggregation method and a window size.

        Parameters
        ----------
        coord : str or :class:`iris.coords.Coord`
            The coordinate over which to perform the rolling window
            aggregation.
        aggregator : :class:`iris.analysis.Aggregator`
            Aggregator to be applied to the data.
        window : int
            Size of window to use.
        **kwargs : dict, optional
            Aggregator and aggregation function keyword arguments. The weights
            argument to the aggregator, if any, should be a 1d array, cube, or
            (names of) :meth:`~iris.cube.Cube.coords`,
            :meth:`~iris.cube.Cube.cell_measures`, or
            :meth:`~iris.cube.Cube.ancillary_variables` with the same length as
            the chosen window.

        Returns
        -------
        :class:`iris.cube.Cube`.

        Notes
        -----
        .. note::

            This operation does not yet have support for lazy evaluation.

        Examples
        --------
            >>> import iris, iris.analysis
            >>> fname = iris.sample_data_path('GloSea4', 'ensemble_010.pp')
            >>> cube = iris.load_cube(fname, 'surface_temperature')
            >>> print(cube)
            surface_temperature / (K)           \
(time: 6; latitude: 145; longitude: 192)
                Dimension coordinates:
                    time                             \
x            -               -
                    latitude                         \
-            x               -
                    longitude                        \
-            -               x
                Auxiliary coordinates:
                    forecast_period                  \
x            -               -
                Scalar coordinates:
                    forecast_reference_time     2011-07-23 00:00:00
                    realization                 10
                Cell methods:
                    0                           time: mean (interval: 1 hour)
                Attributes:
                    STASH                       m01s00i024
                    source                      \
'Data from Met Office Unified Model'
                    um_version                  '7.6'

            >>> print(cube.rolling_window('time', iris.analysis.MEAN, 3))
            surface_temperature / (K)           \
(time: 4; latitude: 145; longitude: 192)
                Dimension coordinates:
                    time                             \
x            -               -
                    latitude                         \
-            x               -
                    longitude                        \
-            -               x
                Auxiliary coordinates:
                    forecast_period                  \
x            -               -
                Scalar coordinates:
                    forecast_reference_time     2011-07-23 00:00:00
                    realization                 10
                Cell methods:
                    0                           time: mean (interval: 1 hour)
                    1                           time: mean
                Attributes:
                    STASH                       m01s00i024
                    source                      \
'Data from Met Office Unified Model'
                    um_version                  '7.6'

            Notice that the forecast_period dimension now represents the 4
            possible windows of size 3 from the original cube.

        """  # noqa: D214, D406, D407, D410, D411
        # Update weights kwargs (if necessary) to handle different types of
        # weights
        weights_info = None
        if kwargs.get("weights") is not None:
            weights_info = _Weights(kwargs["weights"], self)
            kwargs["weights"] = weights_info.array

        coord = self._as_list_of_coords(coord)[0]

        if getattr(coord, "circular", False):
            raise iris.exceptions.NotYetImplementedError(
                "Rolling window over a circular coordinate."
            )

        if window < 2:
            raise ValueError(
                "Cannot perform rolling window with a window size less than 2."
            )

        if coord.ndim > 1:
            raise iris.exceptions.CoordinateMultiDimError(coord)

        dimension = self.coord_dims(coord)
        if len(dimension) != 1:
            raise iris.exceptions.CoordinateCollapseError(
                'Cannot perform rolling window with coordinate "%s", '
                "must map to one data dimension." % coord.name()
            )
        dimension = dimension[0]

        # Use indexing to get a result-cube of the correct shape.
        # NB. This indexes the data array which is wasted work.
        # As index-to-get-shape-then-fiddle is a common pattern, perhaps
        # some sort of `cube.prepare()` method would be handy to allow
        # re-shaping with given data, and returning a mapping of
        # old-to-new-coords (to avoid having to use metadata identity)?
        new_cube = iris.util._strip_metadata_from_dims(self, [dimension])
        key = [slice(None, None)] * self.ndim
        key[dimension] = slice(None, self.shape[dimension] - window + 1)
        new_cube = new_cube[tuple(key)]

        # take a view of the original data using the rolling_window function
        # this will add an extra dimension to the data at dimension + 1 which
        # represents the rolled window (i.e. will have a length of window)
        rolling_window_data = iris.util.rolling_window(
            self.data, window=window, axis=dimension
        )

        # now update all of the coordinates to reflect the aggregation
        for coord_ in self.coords(dimensions=dimension):
            if coord_.has_bounds():
                warnings.warn(
                    "The bounds of coordinate %r were ignored in "
                    "the rolling window operation." % coord_.name(),
                    category=iris.warnings.IrisIgnoringBoundsWarning,
                )

            if coord_.ndim != 1:
                raise ValueError(
                    "Cannot calculate the rolling "
                    "window of %s as it is a multidimensional "
                    "coordinate." % coord_.name()
                )

            new_bounds = iris.util.rolling_window(coord_.points, window)

            if np.issubdtype(new_bounds.dtype, np.str_):
                # Handle case where the AuxCoord contains string. The points
                # are the serialized form of the points contributing to each
                # window and the bounds are the first and last points in the
                # window as with numeric coordinates.
                new_points = np.apply_along_axis(lambda x: "|".join(x), -1, new_bounds)
                new_bounds = new_bounds[:, (0, -1)]
            else:
                # Take the first and last element of the rolled window (i.e.
                # the bounds) and the new points are the midpoints of these
                # bounds.
                new_bounds = new_bounds[:, (0, -1)]
                new_points = np.mean(new_bounds, axis=-1)

            # wipe the coords points and set the bounds
            new_coord = new_cube.coord(coord_)
            new_coord.points = new_points
            new_coord.bounds = new_bounds

        # update the metadata of the cube itself
        aggregator.update_metadata(
            new_cube,
            [coord],
            action="with a rolling window of length %s over" % window,
            _weights_units=getattr(weights_info, "units", None),
            **kwargs,
        )
        # and perform the data transformation, generating weights first if
        # needed
        if isinstance(
            aggregator, iris.analysis.WeightedAggregator
        ) and aggregator.uses_weighting(**kwargs):
            if "weights" in kwargs:
                weights = kwargs["weights"]
                if weights.ndim > 1 or weights.shape[0] != window:
                    raise ValueError(
                        "Weights for rolling window aggregation "
                        "must be a 1d array with the same length "
                        "as the window."
                    )
                kwargs = dict(kwargs)
                kwargs["weights"] = iris.util.broadcast_to_shape(
                    weights, rolling_window_data.shape, (dimension + 1,)
                )
        data_result = aggregator.aggregate(
            rolling_window_data, axis=dimension + 1, **kwargs
        )
        result = aggregator.post_process(new_cube, data_result, [coord], **kwargs)
        return result

    def interpolate(self, sample_points, scheme, collapse_scalar=True):
        """Interpolate from this :class:`~iris.cube.Cube` to the given sample points.

        Interpolate from this :class:`~iris.cube.Cube` to the given
        sample points using the given interpolation scheme.

        Parameters
        ----------
        sample_points :
            A sequence of (coordinate, points) pairs over which to
            interpolate. The values for coordinates that correspond to
            dates or times may optionally be supplied as datetime.datetime or
            cftime.datetime instances.
            The N pairs supplied will be used to create an N-d grid of points
            that will then be sampled (rather than just N points).
        scheme :
            An instance of the type of interpolation to use to interpolate from this
            :class:`~iris.cube.Cube` to the given sample points. The
            interpolation schemes currently available in Iris are:

            * :class:`iris.analysis.Linear`, and
            * :class:`iris.analysis.Nearest`.
        collapse_scalar : bool, default=True
            Whether to collapse the dimension of scalar sample points
            in the resulting cube. Default is True.

        Returns
        -------
        cube
            A cube interpolated at the given sample points.
            If `collapse_scalar` is True then the dimensionality of the cube
            will be the number of original cube dimensions minus
            the number of scalar coordinates.

        Examples
        --------
            >>> import datetime
            >>> import iris
            >>> path = iris.sample_data_path('uk_hires.pp')
            >>> cube = iris.load_cube(path, 'air_potential_temperature')
            >>> print(cube.summary(shorten=True))
            air_potential_temperature / (K)     \
(time: 3; model_level_number: 7; grid_latitude: 204; grid_longitude: 187)
            >>> print(cube.coord('time'))
            DimCoord :  time / (hours since 1970-01-01 00:00:00, standard calendar)
                points: [2009-11-19 10:00:00, 2009-11-19 11:00:00, 2009-11-19 12:00:00]
                shape: (3,)
                dtype: float64
                standard_name: 'time'
            >>> print(cube.coord('time').points)
            [349618. 349619. 349620.]
            >>> samples = [('time', 349618.5)]
            >>> result = cube.interpolate(samples, iris.analysis.Linear())
            >>> print(result.summary(shorten=True))
            air_potential_temperature / (K)     \
(model_level_number: 7; grid_latitude: 204; grid_longitude: 187)
            >>> print(result.coord('time'))
            DimCoord :  time / (hours since 1970-01-01 00:00:00, standard calendar)
                points: [2009-11-19 10:30:00]
                shape: (1,)
                dtype: float64
                standard_name: 'time'
            >>> print(result.coord('time').points)
            [349618.5]
            >>> # For datetime-like coordinates, we can also use
            >>> # datetime-like objects.
            >>> samples = [('time', datetime.datetime(2009, 11, 19, 10, 30))]
            >>> result2 = cube.interpolate(samples, iris.analysis.Linear())
            >>> print(result2.summary(shorten=True))
            air_potential_temperature / (K)     \
(model_level_number: 7; grid_latitude: 204; grid_longitude: 187)
            >>> print(result2.coord('time'))
            DimCoord :  time / (hours since 1970-01-01 00:00:00, standard calendar)
                points: [2009-11-19 10:30:00]
                shape: (1,)
                dtype: float64
                standard_name: 'time'
            >>> print(result2.coord('time').points)
            [349618.5]
            >>> print(result == result2)
            True

        """
        coords, points = zip(*sample_points)
        interp = scheme.interpolator(self, coords)
        return interp(points, collapse_scalar=collapse_scalar)

    def regrid(self, grid, scheme):
        r"""Regrid this :class:`~iris.cube.Cube` on to the given target `grid`.

        Regrid this :class:`~iris.cube.Cube` on to the given target `grid`
        using the given regridding `scheme`.

        Parameters
        ----------
        grid :
            A :class:`~iris.cube.Cube` that defines the target grid.
        scheme :
            An instance of the type of regridding to use to regrid this cube onto the
            target grid. The regridding schemes in Iris currently include:

            * :class:`iris.analysis.Linear`\*,
            * :class:`iris.analysis.Nearest`\*,
            * :class:`iris.analysis.AreaWeighted`\*,
            * :class:`iris.analysis.UnstructuredNearest`,
            * :class:`iris.analysis.PointInCell`,

            \* Supports lazy regridding.

        Returns
        -------
        :class:`~iris.cube`
            A cube defined with the horizontal dimensions of the target grid
            and the other dimensions from this cube. The data values of
            this cube will be converted to values on the new grid
            according to the given regridding scheme.

            The returned cube will have lazy data if the original cube has
            lazy data and the regridding scheme supports lazy regridding.

        Notes
        -----
        .. note::

            Both the source and target cubes must have a CoordSystem, otherwise
            this function is not applicable.

        """
        regridder = scheme.regridder(self, grid)
        return regridder(self)


class ClassDict(MutableMapping):
    """A mapping that stores objects keyed on their superclasses and their names.

    The mapping has a root class, all stored objects must be a subclass of the
    root class. The superclasses used for an object include the class of the
    object, but do not include the root class. Only one object is allowed for
    any key.

    """

    def __init__(self, superclass):
        if not isinstance(superclass, type):
            raise TypeError("The superclass must be a Python type or new style class.")
        self._superclass = superclass
        self._basic_map = {}
        self._retrieval_map = {}

    def add(self, object_, replace=False):
        """Add an object to the dictionary."""
        if not isinstance(object_, self._superclass):
            msg = "Only subclasses of {!r} are allowed as values.".format(
                self._superclass.__name__
            )
            raise TypeError(msg)
        # Find all the superclasses of the given object, starting with the
        # object's class.
        superclasses = type.mro(type(object_))
        if not replace:
            # Ensure nothing else is already registered against those
            # superclasses.
            # NB. This implies the _basic_map will also be empty for this
            # object.
            for key_class in superclasses:
                if key_class in self._retrieval_map:
                    msg = (
                        "Cannot add instance of '%s' because instance of "
                        "'%s' already added."
                        % (type(object_).__name__, key_class.__name__)
                    )
                    raise ValueError(msg)
        # Register the given object against those superclasses.
        for key_class in superclasses:
            self._retrieval_map[key_class] = object_
            self._retrieval_map[key_class.__name__] = object_
        self._basic_map[type(object_)] = object_

    def __getitem__(self, class_):
        try:
            return self._retrieval_map[class_]
        except KeyError:
            raise KeyError("Coordinate system %r does not exist." % class_)

    def __setitem__(self, key, value):
        raise NotImplementedError("You must call the add method instead.")

    def __delitem__(self, class_):
        cs = self[class_]
        keys = [k for k, v in self._retrieval_map.items() if v == cs]
        for key in keys:
            del self._retrieval_map[key]
        del self._basic_map[type(cs)]
        return cs

    def __len__(self):
        return len(self._basic_map)

    def __iter__(self):
        for item in self._basic_map:
            yield item

    def keys(self):
        """Return the keys of the dictionary mapping."""
        return self._basic_map.keys()


def sorted_axes(axes):
    """Return the axis names sorted alphabetically.

    Return the axis names sorted alphabetically, with the exception that
    't', 'z', 'y', and, 'x' are sorted to the end.

    """
    return sorted(
        axes,
        key=lambda name: ({"x": 4, "y": 3, "z": 2, "t": 1}.get(name, 0), name),
    )


# See Cube.slice() for the definition/context.
class _SliceIterator(Iterator):
    def __init__(self, cube, dims_index, requested_dims, ordered):
        self._cube = cube

        # Let Numpy do some work in providing all of the permutations of our
        # data shape. This functionality is something like:
        # ndindex(2, 1, 3) -> [(0, 0, 0), (0, 0, 1), (0, 0, 2),
        #                      (1, 0, 0), (1, 0, 1), (1, 0, 2)]
        self._ndindex = np.ndindex(*dims_index)

        self._requested_dims = requested_dims
        # indexing relating to sliced cube
        self._mod_requested_dims = np.argsort(requested_dims)
        self._ordered = ordered

    def __next__(self):
        # NB. When self._ndindex runs out it will raise StopIteration for us.
        index_tuple = next(self._ndindex)

        # Turn the given tuple into a list so that we can do something with it
        index_list = list(index_tuple)

        # For each of the spanning dimensions requested, replace the 0 with a
        # spanning slice
        for d in self._requested_dims:
            index_list[d] = slice(None, None)

        # Request the slice
        cube = self._cube[tuple(index_list)]

        if self._ordered:
            if any(self._mod_requested_dims != list(range(len(cube.shape)))):
                n = len(self._mod_requested_dims)
                sliced_dims = np.empty(n, dtype=int)
                sliced_dims[self._mod_requested_dims] = np.arange(n)
                cube.transpose(sliced_dims)

        return cube

    next = __next__<|MERGE_RESOLUTION|>--- conflicted
+++ resolved
@@ -3491,16 +3491,9 @@
             A mix of input types can also be provided. They must all be
             orthogonal (i.e. point to different dimensions).
         ordered : bool, default=True
-<<<<<<< HEAD
             If True, subcube dimensions are ordered to match the dimension order
             in `ref_to_slice`. If False, the order will follow that of
             the source cube.
-=======
-            If True, the order which the coords to slice or data_dims
-            are given will be the order in which they represent the data in
-            the resulting cube slices.  If False, the order will follow that of
-            the source cube.  Default is True.
->>>>>>> 3f36a375
 
         Returns
         -------
