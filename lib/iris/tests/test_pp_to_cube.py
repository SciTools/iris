--- conflicted
+++ resolved
@@ -88,13 +88,8 @@
         # If the target cube is missing one of the source dimension
         # coords, ensure the re-grid fails nicely - i.e. returns None.
         self.target.remove_coord("bar")
-<<<<<<< HEAD
-        new_ref = iris.fileformats.rules._ensure_aligned({}, self.ref, self.target)
+        new_ref, _ = iris.fileformats.rules._ensure_aligned({}, self.ref, self.target)
         assert new_ref is None
-=======
-        new_ref, _ = iris.fileformats.rules._ensure_aligned({}, self.ref, self.target)
-        self.assertIsNone(new_ref)
->>>>>>> 61e04b99
 
     def test_regrid_codimension(self):
         # If the target cube has two of the source dimension coords
@@ -104,13 +99,8 @@
         new_foo = self.target.coord("bar").copy()
         new_foo.rename("foo")
         self.target.add_aux_coord(new_foo, 0)
-<<<<<<< HEAD
-        new_ref = iris.fileformats.rules._ensure_aligned({}, self.ref, self.target)
+        new_ref, _ = iris.fileformats.rules._ensure_aligned({}, self.ref, self.target)
         assert new_ref is None
-=======
-        new_ref, _ = iris.fileformats.rules._ensure_aligned({}, self.ref, self.target)
-        self.assertIsNone(new_ref)
->>>>>>> 61e04b99
 
     def test_regrid_identity(self):
         new_ref, _ = iris.fileformats.rules._ensure_aligned({}, self.ref, self.target)
