# Copyright Iris contributors
#
# This file is part of Iris and is released under the BSD license.
# See LICENSE in the root of the repository for full licensing details.
"""Test the cf module."""

import contextlib
import io

import pytest

import iris
import iris.fileformats.cf as cf
from iris.tests import _shared_utils


class TestCaching:
    def test_cached(self, mocker):
        # Make sure attribute access to the underlying netCDF4.Variable
        # is cached.
        name = "foo"
        nc_var = mocker.MagicMock()
        cf_var = cf.CFAncillaryDataVariable(name, nc_var)
        assert nc_var.ncattrs.call_count == 1

        # Accessing a netCDF attribute should result in no further calls
        # to nc_var.ncattrs() and the creation of an attribute on the
        # cf_var.
        # NB. Can't use hasattr() because that triggers the attribute
        # to be created!
        assert "coordinates" not in cf_var.__dict__
        _ = cf_var.coordinates
        assert nc_var.ncattrs.call_count == 1
        assert "coordinates" in cf_var.__dict__

        # Trying again results in no change.
        _ = cf_var.coordinates
        assert nc_var.ncattrs.call_count == 1
        assert "coordinates" in cf_var.__dict__

        # Trying another attribute results in just a new attribute.
        assert "standard_name" not in cf_var.__dict__
        _ = cf_var.standard_name
        assert nc_var.ncattrs.call_count == 1
        assert "standard_name" in cf_var.__dict__


@_shared_utils.skip_data
class TestCFReader:
    @pytest.fixture(autouse=True)
<<<<<<< HEAD
    def set_up(self):
=======
    def _setup(self):
>>>>>>> dc0cddba
        filename = _shared_utils.get_data_path(
            ("NetCDF", "rotated", "xyt", "small_rotPole_precipitation.nc")
        )
        self.cfr = cf.CFReader(filename)
        with self.cfr:
            yield

    def test_ancillary_variables_pass_0(self):
        assert self.cfr.cf_group.ancillary_variables == {}

    def test_auxiliary_coordinates_pass_0(self):
        assert sorted(self.cfr.cf_group.auxiliary_coordinates.keys()) == ["lat", "lon"]

        lat = self.cfr.cf_group["lat"]
        assert lat.shape == (190, 174)
        assert lat.dimensions == ("rlat", "rlon")
        assert lat.ndim == 2
        assert lat.cf_attrs() == (
            ("long_name", "latitude"),
            ("standard_name", "latitude"),
            ("units", "degrees_north"),
        )

        lon = self.cfr.cf_group["lon"]
        assert lon.shape == (190, 174)
        assert lon.dimensions == ("rlat", "rlon")
        assert lon.ndim == 2
        assert lon.cf_attrs() == (
            ("long_name", "longitude"),
            ("standard_name", "longitude"),
            ("units", "degrees_east"),
        )

    def test_bounds_pass_0(self):
        assert sorted(self.cfr.cf_group.bounds.keys()) == ["time_bnds"]

        time_bnds = self.cfr.cf_group["time_bnds"]
        assert time_bnds.shape == (4, 2)
        assert time_bnds.dimensions == ("time", "time_bnds")
        assert time_bnds.ndim == 2
        assert time_bnds.cf_attrs() == ()

    def test_coordinates_pass_0(self):
        assert sorted(self.cfr.cf_group.coordinates.keys()) == ["rlat", "rlon", "time"]

        rlat = self.cfr.cf_group["rlat"]
        assert rlat.shape == (190,)
        assert rlat.dimensions == ("rlat",)
        assert rlat.ndim == 1
        attr = []
        attr.append(("axis", "Y"))
        attr.append(("long_name", "rotated latitude"))
        attr.append(("standard_name", "grid_latitude"))
        attr.append(("units", "degrees"))
        assert rlat.cf_attrs() == tuple(attr)

        rlon = self.cfr.cf_group["rlon"]
        assert rlon.shape == (174,)
        assert rlon.dimensions == ("rlon",)
        assert rlon.ndim == 1
        attr = []
        attr.append(("axis", "X"))
        attr.append(("long_name", "rotated longitude"))
        attr.append(("standard_name", "grid_longitude"))
        attr.append(("units", "degrees"))
        assert rlon.cf_attrs() == tuple(attr)

        time = self.cfr.cf_group["time"]
        assert time.shape == (4,)
        assert time.dimensions == ("time",)
        assert time.ndim == 1
        attr = []
        attr.append(("axis", "T"))
        attr.append(("bounds", "time_bnds"))
        attr.append(("calendar", "gregorian"))
        attr.append(("long_name", "Julian Day"))
        attr.append(("units", "days since 1950-01-01 00:00:00.0"))
        assert time.cf_attrs() == tuple(attr)

    def test_data_pass_0(self):
        assert sorted(self.cfr.cf_group.data_variables.keys()) == ["pr"]

        data = self.cfr.cf_group["pr"]
        assert data.shape == (4, 190, 174)
        assert data.dimensions == ("time", "rlat", "rlon")
        assert data.ndim == 3
        attr = []
        attr.append(("_FillValue", 1e30))
        attr.append(("cell_methods", "time: mean"))
        attr.append(("coordinates", "lon lat"))
        attr.append(("grid_mapping", "rotated_pole"))
        attr.append(("long_name", "Precipitation"))
        attr.append(("missing_value", 1e30))
        attr.append(("standard_name", "precipitation_flux"))
        attr.append(("units", "kg m-2 s-1"))
        attr = tuple(attr)
        assert data.cf_attrs()[0][0] == attr[0][0]
        assert data.cf_attrs()[0][1] == pytest.approx(attr[0][1], abs=1.6e22)
        assert data.cf_attrs()[1:5] == attr[1:5]
        assert data.cf_attrs()[5][1] == pytest.approx(attr[5][1], abs=1.6e22)
        assert data.cf_attrs()[6:] == attr[6:]

    def test_formula_terms_pass_0(self):
        assert self.cfr.cf_group.formula_terms == {}

    def test_grid_mapping_pass_0(self):
        assert sorted(self.cfr.cf_group.grid_mappings.keys()) == ["rotated_pole"]

        rotated_pole = self.cfr.cf_group["rotated_pole"]
        assert rotated_pole.shape == ()
        assert rotated_pole.dimensions == ()
        assert rotated_pole.ndim == 0
        attr = []
        attr.append(("grid_mapping_name", "rotated_latitude_longitude"))
        attr.append(("grid_north_pole_latitude", 18.0))
        attr.append(("grid_north_pole_longitude", -140.75))
        assert rotated_pole.cf_attrs() == tuple(attr)

    def test_cell_measures_pass_0(self):
        assert self.cfr.cf_group.cell_measures == {}

    def test_global_attributes_pass_0(self):
        assert sorted(self.cfr.cf_group.global_attributes.keys()) == [
            "Conventions",
            "NCO",
            "experiment",
            "history",
            "institution",
            "source",
        ]

        assert self.cfr.cf_group.global_attributes["Conventions"] == "CF-1.0"
        assert self.cfr.cf_group.global_attributes["experiment"] == "ER3"
        assert self.cfr.cf_group.global_attributes["institution"] == "DMI"
        assert self.cfr.cf_group.global_attributes["source"] == "HIRHAM"

    def test_variable_cf_group_pass_0(self):
        assert sorted(self.cfr.cf_group["time"].cf_group.keys()) == ["time_bnds"]
        assert sorted(self.cfr.cf_group["pr"].cf_group.keys()) == [
            "lat",
            "lon",
            "rlat",
            "rlon",
            "rotated_pole",
            "time",
        ]

    def test_variable_attribute_touch_pass_0(self):
        lat = self.cfr.cf_group["lat"]

        assert lat.cf_attrs() == (
            ("long_name", "latitude"),
            ("standard_name", "latitude"),
            ("units", "degrees_north"),
        )
        assert lat.cf_attrs_used() == ()
        assert lat.cf_attrs_unused() == (
            ("long_name", "latitude"),
            ("standard_name", "latitude"),
            ("units", "degrees_north"),
        )

        # touch some variable attributes.
        lat.long_name
        lat.units
        assert lat.cf_attrs_used() == (
            ("long_name", "latitude"),
            ("units", "degrees_north"),
        )
        assert lat.cf_attrs_unused() == (("standard_name", "latitude"),)

        # clear the attribute touch history.
        lat.cf_attrs_reset()
        assert lat.cf_attrs_used() == ()
        assert lat.cf_attrs_unused() == (
            ("long_name", "latitude"),
            ("standard_name", "latitude"),
            ("units", "degrees_north"),
        )

    def test_destructor(self, tmp_path):
        """Test the destructor when reading the dataset fails.
        Related to issue #3312: previously, the `CFReader` would
        always call `close()` on its `_dataset` attribute, even if it
        didn't exist because opening the dataset had failed.
        """
        fn = tmp_path / "tmp.nc"
        with fn.open("wb+") as fh:
            fh.write(b"\x89HDF\r\n\x1a\nBroken file with correct signature")
            fh.flush()

            with io.StringIO() as buf:
                with contextlib.redirect_stderr(buf):
                    try:
                        _ = cf.CFReader(str(fn))
                    except OSError:
                        pass
                    try:
                        _ = iris.load_cubes(str(fn))
                    except OSError:
                        pass
                buf.seek(0)
                assert buf.read() == ""


@_shared_utils.skip_data
class TestLoad:
    def test_attributes_empty(self):
        filename = _shared_utils.get_data_path(
            ("NetCDF", "global", "xyt", "SMALL_hires_wind_u_for_ipcc4.nc")
        )
        cube = iris.load_cube(filename)
        assert cube.coord("time").attributes == {}

    def test_attributes_contain_positive(self):
        filename = _shared_utils.get_data_path(
            ("NetCDF", "global", "xyt", "SMALL_hires_wind_u_for_ipcc4.nc")
        )
        cube = iris.load_cube(filename)
        assert cube.coord("height").attributes["positive"] == "up"

    def test_attributes_populated(self):
        filename = _shared_utils.get_data_path(
            ("NetCDF", "label_and_climate", "small_FC_167_mon_19601101.nc")
        )
        cube = iris.load_cube(filename, "air_temperature")
        assert sorted(cube.coord("longitude").attributes.items()) == [
            ("data_type", "float"),
            ("modulo", 360),
            ("topology", "circular"),
            ("valid_max", 359.0),
            ("valid_min", 0.0),
        ]

    def test_cell_methods(self):
        filename = _shared_utils.get_data_path(
            ("NetCDF", "global", "xyt", "SMALL_hires_wind_u_for_ipcc4.nc")
        )
        cube = iris.load_cube(filename)
        assert cube.cell_methods == (
            iris.coords.CellMethod(
                method="mean",
                coords=("time",),
                intervals=("6 minutes",),
                comments=(),
            ),
        )


@_shared_utils.skip_data
class TestClimatology:
    @pytest.fixture(autouse=True)
<<<<<<< HEAD
    def set_up(self):
=======
    def _setup(self):
>>>>>>> dc0cddba
        filename = _shared_utils.get_data_path(
            (
                "NetCDF",
                "label_and_climate",
                "A1B-99999a-river-sep-2070-2099.nc",
            )
        )
        self.cfr = cf.CFReader(filename)
        with self.cfr:
            yield

    def test_bounds(self):
        time = self.cfr.cf_group["temp_dmax_tmean_abs"].cf_group.coordinates["time"]
        climatology = time.cf_group.climatology
        assert len(climatology) == 1
        assert list(climatology.keys()) == ["climatology_bounds"]

        climatology_var = climatology["climatology_bounds"]
        assert climatology_var.ndim == 2
        assert climatology_var.shape == (1, 2)


@_shared_utils.skip_data
class TestLabels:
    @pytest.fixture(autouse=True)
<<<<<<< HEAD
    def set_up(self):
=======
    def _setup(self):
>>>>>>> dc0cddba
        filename = _shared_utils.get_data_path(
            (
                "NetCDF",
                "label_and_climate",
                "A1B-99999a-river-sep-2070-2099.nc",
            )
        )
        self.cfr_start = cf.CFReader(filename)

        filename = _shared_utils.get_data_path(
            ("NetCDF", "label_and_climate", "small_FC_167_mon_19601101.nc")
        )
        self.cfr_end = cf.CFReader(filename)

        with self.cfr_start:
            with self.cfr_end:
                yield

    def test_label_dim_start(self):
        cf_data_var = self.cfr_start.cf_group["temp_dmax_tmean_abs"]

        region_group = self.cfr_start.cf_group.labels["region_name"]
        assert sorted(self.cfr_start.cf_group.labels.keys()) == ["region_name"]
        assert sorted(cf_data_var.cf_group.labels.keys()) == ["region_name"]

        assert region_group.cf_label_dimensions(cf_data_var) == ("georegion",)
        assert region_group.cf_label_data(cf_data_var)[0] == "Anglian"

        cf_data_var = self.cfr_start.cf_group["cdf_temp_dmax_tmean_abs"]

        assert sorted(self.cfr_start.cf_group.labels.keys()) == ["region_name"]
        assert sorted(cf_data_var.cf_group.labels.keys()) == ["region_name"]

        assert region_group.cf_label_dimensions(cf_data_var) == ("georegion",)
        assert region_group.cf_label_data(cf_data_var)[0] == "Anglian"

    def test_label_dim_end(self):
        cf_data_var = self.cfr_end.cf_group["tas"]

        assert sorted(self.cfr_end.cf_group.labels.keys()) == [
            "experiment_id",
            "institution",
            "source",
        ]
        assert sorted(cf_data_var.cf_group.labels.keys()) == [
            "experiment_id",
            "institution",
            "source",
        ]

        assert self.cfr_end.cf_group.labels["experiment_id"].cf_label_dimensions(
            cf_data_var
        ) == ("ensemble",)
        assert (
            self.cfr_end.cf_group.labels["experiment_id"].cf_label_data(cf_data_var)[0]
            == "2005"
        )

        assert self.cfr_end.cf_group.labels["institution"].cf_label_dimensions(
            cf_data_var
        ) == ("ensemble",)
        assert (
            self.cfr_end.cf_group.labels["institution"].cf_label_data(cf_data_var)[0]
            == "ECMWF"
        )

        assert self.cfr_end.cf_group.labels["source"].cf_label_dimensions(
            cf_data_var
        ) == ("ensemble",)
        assert (
            self.cfr_end.cf_group.labels["source"].cf_label_data(cf_data_var)[0]
            == "IFS33R1/HOPE-E, Sys 1, Met 1, ENSEMBLES"
        )<|MERGE_RESOLUTION|>--- conflicted
+++ resolved
@@ -48,11 +48,7 @@
 @_shared_utils.skip_data
 class TestCFReader:
     @pytest.fixture(autouse=True)
-<<<<<<< HEAD
-    def set_up(self):
-=======
     def _setup(self):
->>>>>>> dc0cddba
         filename = _shared_utils.get_data_path(
             ("NetCDF", "rotated", "xyt", "small_rotPole_precipitation.nc")
         )
@@ -305,11 +301,7 @@
 @_shared_utils.skip_data
 class TestClimatology:
     @pytest.fixture(autouse=True)
-<<<<<<< HEAD
-    def set_up(self):
-=======
     def _setup(self):
->>>>>>> dc0cddba
         filename = _shared_utils.get_data_path(
             (
                 "NetCDF",
@@ -335,11 +327,7 @@
 @_shared_utils.skip_data
 class TestLabels:
     @pytest.fixture(autouse=True)
-<<<<<<< HEAD
-    def set_up(self):
-=======
     def _setup(self):
->>>>>>> dc0cddba
         filename = _shared_utils.get_data_path(
             (
                 "NetCDF",
