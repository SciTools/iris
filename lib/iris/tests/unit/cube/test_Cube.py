--- conflicted
+++ resolved
@@ -3985,7 +3985,6 @@
 
     def test_is_dataless_no_data(self):
         cube = Cube(data=None, shape=self.shape)
-<<<<<<< HEAD
         assert cube.is_dataless()
 
     def test_from_dataless_with_data(self):
@@ -4000,11 +3999,4 @@
             mask=da.ones(self.shape),
         )
         cube.from_dataless()
-        _shared_utils.assert_array_equal(cube.core_data(), masked_data)
-
-
-if __name__ == "__main__":
-    tests.main()
-=======
-        assert cube.is_dataless()
->>>>>>> bb0ef8c1
+        _shared_utils.assert_array_equal(cube.core_data(), masked_data)