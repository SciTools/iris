# Copyright Iris contributors
#
# This file is part of Iris and is released under the BSD license.
# See LICENSE in the root of the repository for full licensing details.
"""Test function :func:`iris.util.array_equal`."""

import numpy as np
import numpy.ma as ma

from iris.util import array_equal


class Test:
    def test_0d(self):
        array_a = np.array(23)
        array_b = np.array(23)
        array_c = np.array(7)
        assert array_equal(array_a, array_b)
        assert not array_equal(array_a, array_c)

    def test_0d_and_scalar(self):
        array_a = np.array(23)
        assert array_equal(array_a, 23)
        assert not array_equal(array_a, 45)

    def test_1d_and_sequences(self):
        for sequence_type in (list, tuple):
            seq_a = sequence_type([1, 2, 3])
            array_a = np.array(seq_a)
            assert array_equal(array_a, seq_a)
            assert not array_equal(array_a, seq_a[:-1])
            array_a[1] = 45
            assert not array_equal(array_a, seq_a)

    def test_nd(self):
        array_a = np.array(np.arange(24).reshape(2, 3, 4))
        array_b = np.array(np.arange(24).reshape(2, 3, 4))
        array_c = np.array(np.arange(24).reshape(2, 3, 4))
        array_c[0, 1, 2] = 100
        assert array_equal(array_a, array_b)
        assert not array_equal(array_a, array_c)

    def test_masked_is_not_ignored(self):
        array_a = ma.masked_array([1, 2, 3], mask=[1, 0, 1])
        array_b = ma.masked_array([2, 2, 2], mask=[1, 0, 1])
<<<<<<< HEAD
        assert not array_equal(array_a, array_b)
=======
        self.assertTrue(array_equal(array_a, array_b))

    def test_masked_is_different(self):
        array_a = ma.masked_array([1, 2, 3], mask=[1, 0, 1])
        array_b = ma.masked_array([1, 2, 3], mask=[0, 0, 1])
        self.assertFalse(array_equal(array_a, array_b))
>>>>>>> 61e04b99

    def test_masked_isnt_unmasked(self):
        array_a = np.array([1, 2, 2])
        array_b = ma.masked_array([1, 2, 2], mask=[0, 0, 1])
        self.assertFalse(array_equal(array_a, array_b))

    def test_masked_unmasked_equivelance(self):
        array_a = np.array([1, 2, 2])
        array_b = ma.masked_array([1, 2, 2])
        array_c = ma.masked_array([1, 2, 2], mask=[0, 0, 0])
        self.assertTrue(array_equal(array_a, array_b))
        self.assertTrue(array_equal(array_a, array_c))

    def test_fully_masked_arrays(self):
        array_a = ma.masked_array(np.arange(24).reshape(2, 3, 4), mask=True)
        array_b = ma.masked_array(np.arange(24).reshape(2, 3, 4), mask=True)
        assert array_equal(array_a, array_b)

    def test_fully_masked_0d_arrays(self):
        array_a = ma.masked_array(3, mask=True)
        array_b = ma.masked_array(3, mask=True)
        assert array_equal(array_a, array_b)

    def test_fully_masked_string_arrays(self):
        array_a = ma.masked_array(["a", "b", "c"], mask=True)
        array_b = ma.masked_array(["a", "b", "c"], mask=[1, 1, 1])
        assert array_equal(array_a, array_b)

    def test_partially_masked_string_arrays(self):
        array_a = ma.masked_array(["a", "b", "c"], mask=[1, 0, 1])
        array_b = ma.masked_array(["a", "b", "c"], mask=[1, 0, 1])
        assert array_equal(array_a, array_b)

    def test_string_arrays_equal(self):
        array_a = np.array(["abc", "def", "efg"])
        array_b = np.array(["abc", "def", "efg"])
        assert array_equal(array_a, array_b)

    def test_string_arrays_different_contents(self):
        array_a = np.array(["abc", "def", "efg"])
        array_b = np.array(["abc", "de", "efg"])
        assert not array_equal(array_a, array_b)

    def test_string_arrays_subset(self):
        array_a = np.array(["abc", "def", "efg"])
        array_b = np.array(["abc", "def"])
        assert not array_equal(array_a, array_b)
        assert not array_equal(array_b, array_a)

    def test_string_arrays_unequal_dimensionality(self):
        array_a = np.array("abc")
        array_b = np.array(["abc"])
        array_c = np.array([["abc"]])
        assert not array_equal(array_a, array_b)
        assert not array_equal(array_b, array_a)
        assert not array_equal(array_a, array_c)
        assert not array_equal(array_b, array_c)

    def test_string_arrays_0d_and_scalar(self):
        array_a = np.array("foobar")
        assert array_equal(array_a, "foobar")
        assert not array_equal(array_a, "foo")
        assert not array_equal(array_a, "foobar.")

    def test_nan_equality_nan_ne_nan(self):
        array_a = np.array([1.0, np.nan, 2.0, np.nan, 3.0])
        array_b = array_a.copy()
        assert not array_equal(array_a, array_a)
        assert not array_equal(array_a, array_b)

    def test_nan_equality_nan_naneq_nan(self):
        array_a = np.array([1.0, np.nan, 2.0, np.nan, 3.0])
        array_b = np.array([1.0, np.nan, 2.0, np.nan, 3.0])
        assert array_equal(array_a, array_a, withnans=True)
        assert array_equal(array_a, array_b, withnans=True)

    def test_nan_equality_nan_nanne_a(self):
        array_a = np.array([1.0, np.nan, 2.0, np.nan, 3.0])
        array_b = np.array([1.0, np.nan, 2.0, 0.0, 3.0])
        assert not array_equal(array_a, array_b, withnans=True)

    def test_nan_equality_a_nanne_b(self):
        array_a = np.array([1.0, np.nan, 2.0, np.nan, 3.0])
        array_b = np.array([1.0, np.nan, 2.0, np.nan, 4.0])
        assert not array_equal(array_a, array_b, withnans=True)<|MERGE_RESOLUTION|>--- conflicted
+++ resolved
@@ -43,28 +43,24 @@
     def test_masked_is_not_ignored(self):
         array_a = ma.masked_array([1, 2, 3], mask=[1, 0, 1])
         array_b = ma.masked_array([2, 2, 2], mask=[1, 0, 1])
-<<<<<<< HEAD
-        assert not array_equal(array_a, array_b)
-=======
-        self.assertTrue(array_equal(array_a, array_b))
+        assert array_equal(array_a, array_b)
 
     def test_masked_is_different(self):
         array_a = ma.masked_array([1, 2, 3], mask=[1, 0, 1])
         array_b = ma.masked_array([1, 2, 3], mask=[0, 0, 1])
-        self.assertFalse(array_equal(array_a, array_b))
->>>>>>> 61e04b99
+        assert not array_equal(array_a, array_b)
 
     def test_masked_isnt_unmasked(self):
         array_a = np.array([1, 2, 2])
         array_b = ma.masked_array([1, 2, 2], mask=[0, 0, 1])
-        self.assertFalse(array_equal(array_a, array_b))
+        assert not array_equal(array_a, array_b)
 
     def test_masked_unmasked_equivelance(self):
         array_a = np.array([1, 2, 2])
         array_b = ma.masked_array([1, 2, 2])
         array_c = ma.masked_array([1, 2, 2], mask=[0, 0, 0])
-        self.assertTrue(array_equal(array_a, array_b))
-        self.assertTrue(array_equal(array_a, array_c))
+        assert array_equal(array_a, array_b)
+        assert array_equal(array_a, array_c)
 
     def test_fully_masked_arrays(self):
         array_a = ma.masked_array(np.arange(24).reshape(2, 3, 4), mask=True)
