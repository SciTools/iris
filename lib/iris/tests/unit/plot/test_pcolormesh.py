--- conflicted
+++ resolved
@@ -3,17 +3,12 @@
 # This file is part of Iris and is released under the BSD license.
 # See LICENSE in the root of the repository for full licensing details.
 """Unit tests for the `iris.plot.pcolormesh` function."""
-<<<<<<< HEAD
-from iris.tests import _shared_utils
-=======
 
 # Import iris.tests first so that some things can be initialised before
 # importing anything else.
 from typing import Any
 
-import iris.tests as tests  # isort:skip
-
->>>>>>> 61e04b99
+from iris.tests import _shared_utils
 from iris.tests.unit.plot import TestGraphicStringCoord
 from iris.tests.unit.plot._blockplot_common import (
     Mixin2dCoordsContigTol,
