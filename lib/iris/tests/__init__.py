# (C) British Crown Copyright 2010 - 2013, Met Office
#
# This file is part of Iris.
#
# Iris is free software: you can redistribute it and/or modify it under
# the terms of the GNU Lesser General Public License as published by the
# Free Software Foundation, either version 3 of the License, or
# (at your option) any later version.
#
# Iris is distributed in the hope that it will be useful,
# but WITHOUT ANY WARRANTY; without even the implied warranty of
# MERCHANTABILITY or FITNESS FOR A PARTICULAR PURPOSE.  See the
# GNU Lesser General Public License for more details.
#
# You should have received a copy of the GNU Lesser General Public License
# along with Iris.  If not, see <http://www.gnu.org/licenses/>.
"""
Provides testing capabilities and customisations specific to Iris.

.. note:: This module needs to control the matplotlib backend, so it
          **must** be imported before ``matplotlib.pyplot``.

The primary class for this module is :class:`IrisTest`.

By default, this module sets the matplotlib backend to "agg". But when
this module is imported it checks ``sys.argv`` for the flag "-d". If
found, it is removed from ``sys.argv`` and the matplotlib backend is
switched to "tkagg" to allow the interactive visual inspection of
graphical test results.

"""
import collections
import contextlib
import difflib
import filecmp
import gzip
import logging
import os
import os.path
import re
import shutil
import StringIO
import subprocess
import sys
import unittest
import warnings
import xml.dom.minidom
import zlib

import matplotlib
import matplotlib.testing.compare as mcompare
import matplotlib.pyplot as plt
import numpy as np
import numpy.ma as ma

import iris.cube
import iris.config
import iris.util


#: Basepath for test results.
_RESULT_PATH = os.path.join(os.path.dirname(__file__), 'results')

if '--data-files-used' in sys.argv:
    sys.argv.remove('--data-files-used')
    fname = '/var/tmp/all_iris_test_resource_paths.txt'
    print 'saving list of files used by tests to %s' % fname
    _EXPORT_DATAPATHS_FILE = open(fname, 'w')
else:
    _EXPORT_DATAPATHS_FILE = None


# A shared logger for use by unit tests
logger = logging.getLogger('tests')

# Whether to display matplotlib output to the screen.
_DISPLAY_FIGURES = False

if '-d' in sys.argv:
    sys.argv.remove('-d')
    plt.switch_backend('tkagg')
    _DISPLAY_FIGURES = True
else:
    plt.switch_backend('agg')

_DEFAULT_IMAGE_TOLERANCE = 0.001


def main():
    """A wrapper for unittest.main() which adds iris.test specific options to the help (-h) output."""
    if '-h' in sys.argv or '--help' in sys.argv:
        stdout = sys.stdout
        buff = StringIO.StringIO()
        # NB. unittest.main() raises an exception after it's shown the help text
        try:
            sys.stdout = buff
            unittest.main()
        finally:
            sys.stdout = stdout
            lines = buff.getvalue().split('\n')
            lines.insert(9, 'Iris-specific options:')
            lines.insert(10, '  -d                   Display matplotlib figures (uses tkagg).')
            lines.insert(11, '                       NOTE: To compare results of failing tests, ')
            lines.insert(12, '                             use idiff.py instead')
            lines.insert(13, '  --data-files-used    Save a list of files used to a temporary file')
            print '\n'.join(lines)
    else:
        unittest.main()


def get_data_path(relative_path):
    """
    Return the absolute path to a data file when given the relative path
    as a string, or sequence of strings.

    """
    if not isinstance(relative_path, basestring):
        relative_path = os.path.join(*relative_path)
    data_path = os.path.join(iris.config.TEST_DATA_DIR, relative_path)

    if _EXPORT_DATAPATHS_FILE is not None:
        _EXPORT_DATAPATHS_FILE.write(data_path + '\n')

    if isinstance(data_path, basestring) and not os.path.exists(data_path):
        # if the file is gzipped, ungzip it and return the path of the ungzipped
        # file.
        gzipped_fname = data_path + '.gz'
        if os.path.exists(gzipped_fname):
            with gzip.open(gzipped_fname, 'rb') as gz_fh:
                with open(data_path, 'wb') as fh:
                    fh.writelines(gz_fh)

    return data_path


def get_result_path(relative_path):
    """Returns the absolute path to a result file when given the relative path
    as a string, or sequence of strings."""
    if not isinstance(relative_path, basestring):
        relative_path = os.path.join(*relative_path)
    return os.path.abspath(os.path.join(_RESULT_PATH, relative_path))


class IrisTest(unittest.TestCase):
    """A subclass of unittest.TestCase which provides Iris specific testing functionality."""

    _assertion_counts = collections.defaultdict(int)

    @classmethod
    def setUpClass(cls):
        # Ensure that the CF profile if turned-off for testing.
        iris.site_configuration['cf_profile'] = None

    def _assert_str_same(self, reference_str, test_str, reference_filename, type_comparison_name='Strings'):
        if reference_str != test_str:
            diff = ''.join(difflib.unified_diff(reference_str.splitlines(1), test_str.splitlines(1),
                                                 'Reference', 'Test result', '', '', 0))
            self.fail("%s do not match: %s\n%s" % (type_comparison_name, reference_filename, diff))

    def _assert_cml(self, cube_xml, reference_xml, reference_filename):
        self._assert_str_same(reference_xml, cube_xml, reference_filename, 'CML')

    def assertCMLApproxData(self, cubes, reference_filename, *args, **kwargs):
        # passes args and kwargs on to approx equal
        if isinstance(cubes, iris.cube.Cube):
            cubes = [cubes]
        for i, cube in enumerate(cubes):
            fname = list(reference_filename)
            # don't want the ".cml" for the numpy data file
            if fname[-1].endswith(".cml"):
                fname[-1] = fname[-1][:-4]
            fname[-1] += '.data.%d.npy' % i
            self.assertCubeDataAlmostEqual(cube, fname, *args, **kwargs)

        self.assertCML(cubes, reference_filename, checksum=False)

    def assertCDL(self, netcdf_filename, reference_filename):
        """
        Converts the given CF-netCDF file to CDL for comparison with
        the reference CDL file, or creates the reference file if it
        doesn't exist.

        """
        # Convert the netCDF file to CDL file format.
        cdl_filename = iris.util.create_temp_filename(suffix='.cdl')

        with open(cdl_filename, 'w') as cdl_file:
            subprocess.check_call(['ncdump', '-h', netcdf_filename], stderr=cdl_file, stdout=cdl_file)

        # Ingest the CDL for comparison, excluding first line.
        with open(cdl_filename, 'r') as cdl_file:
            lines = cdl_file.readlines()[1:]

        # Sort the dimensions (except for the first, which can be unlimited).
        # This gives consistent CDL across different platforms.
        sort_key = lambda line: ('UNLIMITED' not in line, line)
        dimension_lines = slice(lines.index('dimensions:\n') + 1,
                                lines.index('variables:\n'))
        lines[dimension_lines] = sorted(lines[dimension_lines], key=sort_key)
        cdl = ''.join(lines)

        os.remove(cdl_filename)
        reference_path = get_result_path(reference_filename)
        self._check_same(cdl, reference_path, reference_filename, type_comparison_name='CDL')

    def assertCML(self, cubes, reference_filename, checksum=True):
        """
        Checks the given cubes match the reference file, or creates the
        reference file if it doesn't exist.

        """
        if isinstance(cubes, iris.cube.Cube):
            cubes = [cubes]

        if isinstance(cubes, (list, tuple)):
            xml = iris.cube.CubeList(cubes).xml(checksum=checksum)
        else:
            xml = cubes.xml(checksum=checksum)
        reference_path = get_result_path(reference_filename)
        self._check_same(xml, reference_path, reference_filename)

    def assertTextFile(self, source_filename, reference_filename, desc="text file"):
        """Check if two text files are the same, printing any diffs."""
        with open(source_filename) as source_file:
            source_text = source_file.readlines()
        with open(reference_filename) as reference_file:
            reference_text = reference_file.readlines()
        if reference_text != source_text:
            diff = ''.join(difflib.unified_diff(reference_text, source_text, 'Reference', 'Test result', '', '', 0))
            self.fail("%s does not match reference file: %s\n%s" % (desc, reference_filename, diff))

    def assertCubeDataAlmostEqual(self, cube, reference_filename, *args, **kwargs):
        reference_path = get_result_path(reference_filename)
        if os.path.isfile(reference_path):
            kwargs.setdefault('err_msg', 'Reference file %s' % reference_path)

            result = np.load(reference_path)
            if isinstance(result, np.lib.npyio.NpzFile):
                self.assertIsInstance(cube.data, ma.MaskedArray, 'Cube data was not a masked array.')
                mask = result['mask']
                # clear the cube's data where it is masked to avoid any non-initialised array data
                cube.data.data[cube.data.mask] = cube.data.fill_value
                np.testing.assert_array_almost_equal(cube.data.data, result['data'], *args, **kwargs)
                np.testing.assert_array_equal(cube.data.mask, mask, *args, **kwargs)
            else:
                np.testing.assert_array_almost_equal(cube.data, result, *args, **kwargs)
        else:
            self._ensure_folder(reference_path)
            logger.warning('Creating result file: %s', reference_path)
            if isinstance(cube.data, ma.MaskedArray):
                # clear the cube's data where it is masked to avoid any non-initialised array data
                data = cube.data.data[cube.data.mask] = cube.data.fill_value
                np.savez(file(reference_path, 'wb'), data=data, mask=cube.data.mask)
            else:
                np.save(file(reference_path, 'wb'), cube.data)

    def assertFilesEqual(self, test_filename, reference_filename):
        reference_path = get_result_path(reference_filename)
        if os.path.isfile(reference_path):
            self.assertTrue(filecmp.cmp(test_filename, reference_path))
        else:
            self._ensure_folder(reference_path)
            logger.warning('Creating result file: %s', reference_path)
            shutil.copy(test_filename, reference_path)

    def assertString(self, string, reference_filename):
        reference_path = get_result_path(reference_filename)
        # If the test string is a unicode string, encode as
        # utf-8 before comparison to the reference string.
        if isinstance(string, unicode):
            string = string.encode('utf-8')
        self._check_same(string, reference_path, reference_filename,
                         type_comparison_name='Strings')

    def assertRepr(self, obj, reference_filename):
        self.assertString(repr(obj), reference_filename)

    def _check_same(self, item, reference_path, reference_filename, type_comparison_name='CML'):
        if os.path.isfile(reference_path):
            reference = ''.join(open(reference_path, 'r').readlines())
            self._assert_str_same(reference, item, reference_filename, type_comparison_name)
        else:
            self._ensure_folder(reference_path)
            logger.warning('Creating result file: %s', reference_path)
            open(reference_path, 'w').writelines(line.encode('utf-8') for
                                                 line in item)

    def assertXMLElement(self, obj, reference_filename):
        """
        Calls the xml_element method given obj and asserts the result is the same as the test file.

        """
        doc = xml.dom.minidom.Document()
        doc.appendChild(obj.xml_element(doc))
        pretty_xml = doc.toprettyxml(indent="  ")
        reference_path = get_result_path(reference_filename)
        self._check_same(pretty_xml, reference_path, reference_filename, type_comparison_name='XML')
<<<<<<< HEAD
        
    def assertArrayEqual(self, a, b, err_msg=''):
        np.testing.assert_array_equal(a, b, err_msg=err_msg)
=======

    def assertArrayEqual(self, a, b):
        np.testing.assert_array_equal(a, b)
>>>>>>> 33c2a2cd

    def assertArrayAlmostEqual(self, a, b):
        np.testing.assert_array_almost_equal(a, b)

    def assertMaskedArrayAlmostEqual(self, a, b):
        """
        Check that masked arrays are almost equal. This requires the
        masks to be identical, and the unmasked values to be almost
        equal.

        """
        np.testing.assert_array_equal(a.mask, b.mask)
        np.testing.assert_array_almost_equal(a, b)

    def assertArrayAllClose(self, a, b, rtol=1.0e-7, atol=0.0, **kwargs):
        """
        Check arrays are equal, within given relative + absolute tolerances.

        Args:

        * a, b (array-like):
            Two arrays to compare.

        Kwargs:

        * rtol, atol (float):
            Relative and absolute tolerances to apply.

        Any additional kwargs are passed to numpy.testing.assert_allclose.

        Performs pointwise toleranced comparison, and raises an assertion if
        the two are not equal 'near enough'.
        For full details see underlying routine numpy.testing.assert_allclose.

        """
        np.testing.assert_allclose(a, b, rtol=rtol, atol=atol, **kwargs)

    def assertAttributesEqual(self, attr1, attr2):
        """
        Asserts two mappings (dictionaries) are equal after
        stripping out all timestamps of the form 'dd/mm/yy hh:mm:ss Iris: '
        from values associated with a key of 'history'. This allows
        tests that compare the attributes property of cubes to be
        independent of timestamp.

        """
        def attr_filter(attr):
            result = {}
            for key, value in attr.iteritems():
                if key == 'history':
                    value = re.sub("[\d\/]{8} [\d\:]{8} Iris\: ", '', str(value))
                else:
                    value = str(value)
            return result
        return self.assertEqual(attr_filter(attr1), attr_filter(attr2))

    @contextlib.contextmanager
    def temp_filename(self, suffix=''):
        filename = iris.util.create_temp_filename(suffix)
        yield filename
        os.remove(filename)

    def file_checksum(self, file_path):
        """
        Generate checksum from file.
        """
        in_file = open(file_path, "rb")
        return zlib.crc32(in_file.read())

    def _unique_id(self):
        """
        Returns the unique ID for the current assertion.

        The ID is composed of two parts: a unique ID for the current test
        (which is itself composed of the module, class, and test names), and
        a sequential counter (specific to the current test) that is incremented
        on each call.

        For example, calls from a "test_tx" routine followed by a "test_ty"
        routine might result in::
            test_plot.TestContourf.test_tx.0
            test_plot.TestContourf.test_tx.1
            test_plot.TestContourf.test_tx.2
            test_plot.TestContourf.test_ty.0

        """
        # Obtain a consistent ID for the current test.

        # NB. unittest.TestCase.id() returns different values depending on
        # whether the test has been run explicitly, or via test discovery.
        # For example:
        #   python tests/test_plot.py => '__main__.TestContourf.test_tx'
        #   ird -t => 'iris.tests.test_plot.TestContourf.test_tx'
        bits = self.id().split('.')[-3:]
        if bits[0] == '__main__':
            file_name = os.path.basename(sys.modules['__main__'].__file__)
            bits[0] = os.path.splitext(file_name)[0]
        test_id = '.'.join(bits)

        # Derive the sequential assertion ID within the test
        assertion_id = self._assertion_counts[test_id]
        self._assertion_counts[test_id] += 1

        return test_id + '.' + str(assertion_id)

    def _ensure_folder(self, path):
        dir_path = os.path.dirname(path)
        if not os.path.exists(dir_path):
            logger.warning('Creating folder: %s', dir_path)
            os.makedirs(dir_path)

    def check_graphic(self, tol=_DEFAULT_IMAGE_TOLERANCE):
        """Checks the CRC matches for the current matplotlib.pyplot figure, and closes the figure."""

        unique_id = self._unique_id()

        figure = plt.gcf()

        try:
            expected_fname = os.path.join(os.path.dirname(__file__),
                                          'results', 'visual_tests',
                                          unique_id + '.png')

            if not os.path.isdir(os.path.dirname(expected_fname)):
                os.makedirs(os.path.dirname(expected_fname))

            result_fname = os.path.join(os.path.dirname(__file__),
                                        'result_image_comparison',
                                        'result-' + unique_id + '.png')

            if not os.path.isdir(os.path.dirname(result_fname)):
                os.makedirs(os.path.dirname(result_fname))

            figure.savefig(result_fname)

            if not os.path.exists(expected_fname):
                warnings.warn('Created image for test %s' % unique_id)
                shutil.copy2(result_fname, expected_fname)

            err = mcompare.compare_images(expected_fname, result_fname, tol=tol)

            if _DISPLAY_FIGURES:
                if err:
                    print 'Image comparison would have failed. Message: %s' % err
                plt.show()
            else:
                assert not err, 'Image comparison failed. Message: %s' % err

        finally:
            plt.close()


class GraphicsTest(IrisTest):

    def tearDown(self):
        # If a plotting test bombs out it can leave the current figure
        # in an odd state, so we make sure it's been disposed of.
        plt.close()


def skip_data(fn):
    """
    Decorator to choose whether to run tests, based on the availability of
    external data.

    Example usage:
        @skip_data
        class MyDataTests(tests.IrisTest):
            ...

    """
    no_data = (not iris.config.TEST_DATA_DIR
               or not os.path.isdir(iris.config.TEST_DATA_DIR)
               or os.environ.get('IRIS_TEST_NO_DATA'))

    skip = unittest.skipIf(
        condition=no_data,
        reason='Test(s) require external data.')

    return skip(fn)<|MERGE_RESOLUTION|>--- conflicted
+++ resolved
@@ -295,15 +295,9 @@
         pretty_xml = doc.toprettyxml(indent="  ")
         reference_path = get_result_path(reference_filename)
         self._check_same(pretty_xml, reference_path, reference_filename, type_comparison_name='XML')
-<<<<<<< HEAD
         
     def assertArrayEqual(self, a, b, err_msg=''):
         np.testing.assert_array_equal(a, b, err_msg=err_msg)
-=======
-
-    def assertArrayEqual(self, a, b):
-        np.testing.assert_array_equal(a, b)
->>>>>>> 33c2a2cd
 
     def assertArrayAlmostEqual(self, a, b):
         np.testing.assert_array_almost_equal(a, b)
