# Copyright Iris contributors
#
# This file is part of Iris and is released under the LGPL license.
# See COPYING and COPYING.LESSER in the root of the repository for full
# licensing details.

# import iris tests first so that some things can be initialised before
# importing anything else
import iris.tests as tests  # isort:skip

import copy
import datetime
from termios import IXOFF  # noqa: F401

import cf_units
import cftime
import matplotlib.units
import numpy as np
import pytest

import iris
from iris._deprecation import IrisDeprecation

# Importing pandas has the side-effect of messing with the formatters
# used by matplotlib for handling dates.
default_units_registry = copy.copy(matplotlib.units.registry)
try:
    import pandas
except ImportError:
    # Disable all these tests if pandas is not installed.
    pandas = None
matplotlib.units.registry = default_units_registry

skip_pandas = pytest.mark.skipif(
    pandas is None,
    reason='Test(s) require "pandas", ' "which is not available.",
)

if pandas is not None:
<<<<<<< HEAD
    from iris.coords import AuxCoord, DimCoord
    from iris.cube import Cube
=======
    from iris.coords import AncillaryVariable, AuxCoord, CellMeasure, DimCoord
    from iris.cube import Cube, CubeList
>>>>>>> b79c61de
    import iris.pandas


@skip_pandas
<<<<<<< HEAD
=======
class TestAsSeries(tests.IrisTest):
    """Test conversion of 1D cubes to Pandas using as_series()"""

    def test_no_dim_coord(self):
        cube = Cube(np.array([0, 1, 2, 3, 4]), long_name="foo")
        series = iris.pandas.as_series(cube)
        expected_index = np.array([0, 1, 2, 3, 4])
        self.assertArrayEqual(series, cube.data)
        self.assertArrayEqual(series.index, expected_index)

    def test_simple(self):
        cube = Cube(np.array([0, 1, 2, 3, 4.4]), long_name="foo")
        dim_coord = DimCoord([5, 6, 7, 8, 9], long_name="bar")
        cube.add_dim_coord(dim_coord, 0)
        expected_index = np.array([5, 6, 7, 8, 9])
        series = iris.pandas.as_series(cube)
        self.assertArrayEqual(series, cube.data)
        self.assertArrayEqual(series.index, expected_index)

    def test_masked(self):
        data = np.ma.MaskedArray([0, 1, 2, 3, 4.4], mask=[0, 1, 0, 1, 0])
        cube = Cube(data, long_name="foo")
        series = iris.pandas.as_series(cube)
        self.assertArrayEqual(series, cube.data.astype("f").filled(np.nan))

    def test_time_standard(self):
        cube = Cube(np.array([0, 1, 2, 3, 4]), long_name="ts")
        time_coord = DimCoord(
            [0, 100.1, 200.2, 300.3, 400.4],
            long_name="time",
            units="days since 2000-01-01 00:00",
        )
        cube.add_dim_coord(time_coord, 0)
        expected_index = [
            datetime.datetime(2000, 1, 1, 0, 0),
            datetime.datetime(2000, 4, 10, 2, 24),
            datetime.datetime(2000, 7, 19, 4, 48),
            datetime.datetime(2000, 10, 27, 7, 12),
            datetime.datetime(2001, 2, 4, 9, 36),
        ]
        series = iris.pandas.as_series(cube)
        self.assertArrayEqual(series, cube.data)
        assert list(series.index) == expected_index

    def test_time_360(self):
        cube = Cube(np.array([0, 1, 2, 3, 4]), long_name="ts")
        time_unit = cf_units.Unit(
            "days since 2000-01-01 00:00", calendar=cf_units.CALENDAR_360_DAY
        )
        time_coord = DimCoord(
            [0, 100.1, 200.2, 300.3, 400.4], long_name="time", units=time_unit
        )
        cube.add_dim_coord(time_coord, 0)
        expected_index = [
            cftime.Datetime360Day(2000, 1, 1, 0, 0),
            cftime.Datetime360Day(2000, 4, 11, 2, 24),
            cftime.Datetime360Day(2000, 7, 21, 4, 48),
            cftime.Datetime360Day(2000, 11, 1, 7, 12),
            cftime.Datetime360Day(2001, 2, 11, 9, 36),
        ]

        series = iris.pandas.as_series(cube)
        self.assertArrayEqual(series, cube.data)
        self.assertArrayEqual(series.index, expected_index)

    def test_copy_true(self):
        cube = Cube(np.array([0, 1, 2, 3, 4]), long_name="foo")
        series = iris.pandas.as_series(cube)
        series[0] = 99
        assert cube.data[0] == 0

    def test_copy_int32_false(self):
        cube = Cube(np.array([0, 1, 2, 3, 4], dtype=np.int32), long_name="foo")
        series = iris.pandas.as_series(cube, copy=False)
        series[0] = 99
        assert cube.data[0] == 99

    def test_copy_int64_false(self):
        cube = Cube(np.array([0, 1, 2, 3, 4], dtype=np.int32), long_name="foo")
        series = iris.pandas.as_series(cube, copy=False)
        series[0] = 99
        assert cube.data[0] == 99

    def test_copy_float_false(self):
        cube = Cube(np.array([0, 1, 2, 3.3, 4]), long_name="foo")
        series = iris.pandas.as_series(cube, copy=False)
        series[0] = 99
        assert cube.data[0] == 99

    def test_copy_masked_true(self):
        data = np.ma.MaskedArray([0, 1, 2, 3, 4], mask=[0, 1, 0, 1, 0])
        cube = Cube(data, long_name="foo")
        series = iris.pandas.as_series(cube)
        series[0] = 99
        assert cube.data[0] == 0

    def test_copy_masked_false(self):
        data = np.ma.MaskedArray([0, 1, 2, 3, 4], mask=[0, 1, 0, 1, 0])
        cube = Cube(data, long_name="foo")
        with pytest.raises(ValueError):
            _ = iris.pandas.as_series(cube, copy=False)


@skip_pandas
>>>>>>> b79c61de
class TestAsDataFrame(tests.IrisTest):
    """Test conversion of 2D cubes to Pandas using as_data_frame()"""

    def test_no_dim_coords(self):
        cube = Cube(
            np.array([[0, 1, 2, 3, 4], [5, 6, 7, 8, 9]]), long_name="foo"
        )
        expected_dim0 = np.repeat([0, 1], 5)
        expected_dim1 = np.tile([0, 1, 2, 3, 4], 2)
        expected_foo = np.arange(0, 10)
        data_frame = iris.pandas.as_data_frame(cube)
        self.assertArrayEqual(data_frame.foo.values, expected_foo)
        self.assertArrayEqual(data_frame.dim0, expected_dim0)
        self.assertArrayEqual(data_frame.dim1, expected_dim1)

    def test_no_x_coord(self):
        cube = Cube(
            np.array([[0, 1, 2, 3, 4], [5, 6, 7, 8, 9]]), long_name="foo"
        )
        dim0 = DimCoord([10, 11], long_name="bar")
        cube.add_dim_coord(dim0, 0)
        expected_bar = np.repeat([10, 11], 5)
        expected_dim1 = np.tile([0, 1, 2, 3, 4], 2)
        expected_foo = np.arange(0, 10)
        data_frame = iris.pandas.as_data_frame(cube)
        self.assertArrayEqual(data_frame.foo, expected_foo)
        self.assertArrayEqual(data_frame.bar, expected_bar)
        self.assertArrayEqual(data_frame.dim1, expected_dim1)

    def test_no_y_coord(self):
        cube = Cube(
            np.array([[0, 1, 2, 3, 4], [5, 6, 7, 8, 9]]), long_name="foo"
        )
        dim1 = DimCoord([10, 11, 12, 13, 14], long_name="bar")
        cube.add_dim_coord(dim1, 1)
        expected_dim0 = np.repeat([0, 1], 5)
        expected_bar = np.tile([10, 11, 12, 13, 14], 2)
        expected_foo = np.arange(0, 10)
        data_frame = iris.pandas.as_data_frame(cube)
        self.assertArrayEqual(data_frame.foo, expected_foo.data)
        self.assertArrayEqual(data_frame.dim0, expected_dim0)
        self.assertArrayEqual(data_frame.bar, expected_bar)

    def test_simple1D(self):
        cube = Cube(np.array([0, 1, 2, 3, 4, 5, 6, 7, 8, 9]), long_name="foo")
        dim_coord = DimCoord(
            [10, 11, 12, 13, 14, 15, 16, 17, 18, 19], long_name="bar"
        )
        cube.add_dim_coord(dim_coord, 0)
        expected_bar = np.arange(10, 20)
        expected_foo = np.arange(0, 10)
        data_frame = iris.pandas.as_data_frame(cube)
        self.assertArrayEqual(data_frame.foo, expected_foo)
        self.assertArrayEqual(data_frame.bar, expected_bar)

    def test_simple2D(self):
        cube2d = Cube(
            np.array([[0, 1, 2, 3, 4], [5, 6, 7, 8, 9]]), long_name="foo"
        )
        dim0_coord = DimCoord([15, 16], long_name="milk")
        dim1_coord = DimCoord([10, 11, 12, 13, 14], long_name="bar")
        cube2d.add_dim_coord(dim0_coord, 0)
        cube2d.add_dim_coord(dim1_coord, 1)
        expected_milk = np.repeat([15, 16], 5)
        expected_bar = np.tile([10, 11, 12, 13, 14], 2)
        expected_foo = np.arange(0, 10)
        data_frame = iris.pandas.as_data_frame(cube2d)
        self.assertArrayEqual(data_frame.foo, expected_foo)
        self.assertArrayEqual(data_frame.milk, expected_milk)
        self.assertArrayEqual(data_frame.bar, expected_bar)

    def test_simple3D(self):
        cube3d = Cube(
            np.array(
                [
                    [[0, 1, 2, 3, 4], [5, 6, 7, 8, 9]],
                    [[10, 11, 12, 13, 14], [15, 16, 17, 18, 19]],
                    [[20, 21, 22, 23, 24], [25, 26, 27, 28, 29]],
                ]
            ),
            long_name="foo",
        )
        dim0_coord = DimCoord([1, 2, 3], long_name="milk")
        dim1_coord = DimCoord([10, 11], long_name="bar")
        dim2_coord = DimCoord([20, 21, 22, 23, 24], long_name="kid")
        cube3d.add_dim_coord(dim0_coord, 0)
        cube3d.add_dim_coord(dim1_coord, 1)
        cube3d.add_dim_coord(dim2_coord, 2)
        expected_milk = np.repeat([1, 2, 3], 10)
        expected_bar = np.tile(np.repeat([10, 11], 5), 3)
        expected_kid = np.tile([20, 21, 22, 23, 24], 6)
        expected_foo = np.arange(0, 30)
        data_frame = iris.pandas.as_data_frame(cube3d)
        self.assertArrayEqual(data_frame.foo, expected_foo)
        self.assertArrayEqual(data_frame.milk, expected_milk)
        self.assertArrayEqual(data_frame.bar, expected_bar)
        self.assertArrayEqual(data_frame.kid, expected_kid)

    def test_copy_false(self):
        cube = Cube(np.array([0, 1, 2, 3, 4]), long_name="foo")
        data_frame = iris.pandas.as_data_frame(cube, copy=False)
        cube.data[2] = 99
        self.assertEqual(cube.data[2], data_frame.foo[2])

    def test_copy_true(self):
        cube = Cube(np.array([0, 1, 2, 3, 4]), long_name="foo")
        data_frame = iris.pandas.as_data_frame(cube, copy=True)
        cube.data[2] = 99
        self.assertNotEqual(cube.data[2], data_frame.foo[2])

    def test_time_standard(self):
        cube = Cube(
            np.array([[0, 1, 2, 3, 4], [5, 6, 7, 8, 9]]), long_name="ts"
        )
        day_offsets = [0, 100.1, 200.2, 300.3, 400.4]
        time_coord = DimCoord(
            day_offsets, long_name="time", units="days since 2000-01-01 00:00"
        )
        cube.add_dim_coord(time_coord, 1)
        expected_ts = np.array([0, 1, 2, 3, 4, 5, 6, 7, 8, 9])
        expected_time = np.array(
            [
                cftime.DatetimeGregorian(
                    2000, 1, 1, 0, 0, 0, 0, has_year_zero=False
                ),
                cftime.DatetimeGregorian(
                    2000, 4, 10, 2, 24, 0, 0, has_year_zero=False
                ),
                cftime.DatetimeGregorian(
                    2000, 7, 19, 4, 48, 0, 0, has_year_zero=False
                ),
                cftime.DatetimeGregorian(
                    2000, 10, 27, 7, 12, 0, 0, has_year_zero=False
                ),
                cftime.DatetimeGregorian(
                    2001, 2, 4, 9, 36, 0, 0, has_year_zero=False
                ),
                cftime.DatetimeGregorian(
                    2000, 1, 1, 0, 0, 0, 0, has_year_zero=False
                ),
                cftime.DatetimeGregorian(
                    2000, 4, 10, 2, 24, 0, 0, has_year_zero=False
                ),
                cftime.DatetimeGregorian(
                    2000, 7, 19, 4, 48, 0, 0, has_year_zero=False
                ),
                cftime.DatetimeGregorian(
                    2000, 10, 27, 7, 12, 0, 0, has_year_zero=False
                ),
                cftime.DatetimeGregorian(
                    2001, 2, 4, 9, 36, 0, 0, has_year_zero=False
                ),
            ],
            dtype=object,
        )
        data_frame = iris.pandas.as_data_frame(cube)
<<<<<<< HEAD
        self.assertArrayEqual(data_frame.ts, expected_ts)
        self.assertArrayEqual(data_frame.time, expected_time)
=======
        self.assertArrayEqual(data_frame, cube.data)
        nanoseconds_per_day = 24 * 60 * 60 * 1000000000
        days_to_2000 = 365 * 30 + 7
        # pandas Timestamp class cannot handle floats in pandas <v0.12
        timestamps = [
            pandas.Timestamp(
                int(nanoseconds_per_day * (days_to_2000 + day_offset))
            )
            for day_offset in day_offsets
        ]
        assert all(data_frame.columns == timestamps)
        assert all(data_frame.index == [0, 1])
>>>>>>> b79c61de

    def test_time_360(self):
        cube = Cube(
            np.array([[0, 1, 2, 3, 4], [5, 6, 7, 8, 9]]), long_name="ts"
        )
        time_unit = cf_units.Unit(
            "days since 2000-01-01 00:00", calendar=cf_units.CALENDAR_360_DAY
        )
        time_coord = DimCoord(
            [100.1, 200.2], long_name="time", units=time_unit
        )
        cube.add_dim_coord(time_coord, 0)
        expected_time = np.array(
            [
                cftime.Datetime360Day(
                    2000, 4, 11, 2, 24, 0, 0, has_year_zero=True
                ),
                cftime.Datetime360Day(
                    2000, 4, 11, 2, 24, 0, 0, has_year_zero=True
                ),
                cftime.Datetime360Day(
                    2000, 4, 11, 2, 24, 0, 0, has_year_zero=True
                ),
                cftime.Datetime360Day(
                    2000, 4, 11, 2, 24, 0, 0, has_year_zero=True
                ),
                cftime.Datetime360Day(
                    2000, 4, 11, 2, 24, 0, 0, has_year_zero=True
                ),
                cftime.Datetime360Day(
                    2000, 7, 21, 4, 48, 0, 0, has_year_zero=True
                ),
                cftime.Datetime360Day(
                    2000, 7, 21, 4, 48, 0, 0, has_year_zero=True
                ),
                cftime.Datetime360Day(
                    2000, 7, 21, 4, 48, 0, 0, has_year_zero=True
                ),
                cftime.Datetime360Day(
                    2000, 7, 21, 4, 48, 0, 0, has_year_zero=True
                ),
                cftime.Datetime360Day(
                    2000, 7, 21, 4, 48, 0, 0, has_year_zero=True
                ),
            ],
            dtype=object,
        )
        expected_ts = np.array([0, 1, 2, 3, 4, 5, 6, 7, 8, 9])
        data_frame = iris.pandas.as_data_frame(cube)
<<<<<<< HEAD
        self.assertArrayEqual(data_frame.ts, expected_ts)
        self.assertArrayEqual(data_frame.time, expected_time)

    def test_attributes(self):
        cube = Cube(np.array([0, 1, 2, 3, 4]), long_name="foo")
        cube.attributes["sheep"] = "baa"
        expected_attribute = np.repeat("baa", 5)
        data_frame = iris.pandas.as_data_frame(
            cube, add_global_attributes=["sheep"]
        )
        self.assertArrayEqual(expected_attribute, data_frame.sheep)
=======
        data_frame[0][0] = 99
        assert cube.data[0, 0] == 0

    def test_copy_int32_false(self):
        cube = Cube(
            np.array([[0, 1, 2, 3, 4], [5, 6, 7, 8, 9]], dtype=np.int32),
            long_name="foo",
        )
        data_frame = iris.pandas.as_data_frame(cube, copy=False)
        data_frame[0][0] = 99
        assert cube.data[0, 0] == 99

    def test_copy_int64_false(self):
        cube = Cube(
            np.array([[0, 1, 2, 3, 4], [5, 6, 7, 8, 9]], dtype=np.int64),
            long_name="foo",
        )
        data_frame = iris.pandas.as_data_frame(cube, copy=False)
        data_frame[0][0] = 99
        assert cube.data[0, 0] == 99
>>>>>>> b79c61de

    def test_attribute_error(self):
        cube = Cube(np.array([0, 1, 2, 3, 4]), long_name="foo")
        self.assertRaises(
            ValueError,
            iris.pandas.as_data_frame,
            cube,
            add_global_attributes=["sheep"],
        )

    def test_aux_coord(self):
        cube = Cube(np.array([[0, 1], [5, 6]]), long_name="foo")
        dim0_coord = DimCoord([15, 16], long_name="milk")
        dim1_coord = DimCoord([10, 11], long_name="bar")
        aux0_coord = AuxCoord(["fiveteen", "sixteen"], long_name="words0")
        aux1_coord = AuxCoord(["ten", "eleven"], long_name="words1")
        cube.add_dim_coord(dim0_coord, 0)
        cube.add_dim_coord(dim1_coord, 1)
        cube.add_aux_coord(aux0_coord, 0)
        cube.add_aux_coord(aux1_coord, 1)
        expected_milk = np.repeat([15, 16], 2)
        expected_bar = np.tile([10, 11], 2)
        expected_foo = np.array([0, 1, 5, 6])
        expected_words0 = np.repeat(["fiveteen", "sixteen"], 2)
        expected_words1 = np.tile(["ten", "eleven"], 2)
        data_frame = iris.pandas.as_data_frame(cube, add_aux_coord=True)
        self.assertArrayEqual(data_frame.foo, expected_foo)
        self.assertArrayEqual(data_frame.milk, expected_milk)
        self.assertArrayEqual(data_frame.bar, expected_bar)
        self.assertArrayEqual(data_frame.words0, expected_words0)
        self.assertArrayEqual(data_frame.words1, expected_words1)

    def test_aux_coord2(self):
        cube = Cube(np.array([[0, 1], [5, 6]]), long_name="foo")
        dim0_coord = DimCoord([15, 16], long_name="milk")
        dim1_coord = DimCoord([10, 11], long_name="bar")
        aux0_coord = AuxCoord(["fiveteen0", "sixteen0"], long_name="words0")
        aux1_coord = AuxCoord(["fiveteen1", "sixteen1"], long_name="words1")
        aux2_coord = AuxCoord(["ten", "eleven"], long_name="words2")
        cube.add_dim_coord(dim0_coord, 0)
        cube.add_dim_coord(dim1_coord, 1)
        cube.add_aux_coord(aux0_coord, 0)  # Two aux coords associated with dim0
        cube.add_aux_coord(aux1_coord, 0)  # Two aux coords associated with dim0
        cube.add_aux_coord(aux2_coord, 1)
        expected_milk = np.repeat([15, 16], 2)
        expected_bar = np.tile([10, 11], 2)
        expected_foo = np.array([0, 1, 5, 6])
        expected_words0 = np.repeat(["fiveteen0", "sixteen0"], 2)
        expected_words1 = np.repeat(["fiveteen1", "sixteen1"], 2)
        expected_words2 = np.tile(["ten", "eleven"], 2)
        data_frame = iris.pandas.as_data_frame(cube, add_aux_coord=True)
        self.assertArrayEqual(data_frame.foo, expected_foo)
        self.assertArrayEqual(data_frame.milk, expected_milk)
        self.assertArrayEqual(data_frame.bar, expected_bar)
        self.assertArrayEqual(data_frame.words0, expected_words0)
        self.assertArrayEqual(data_frame.words1, expected_words1)
        self.assertArrayEqual(data_frame.words2, expected_words2)

    def test_multidim_aux(self):
        cube = Cube(
<<<<<<< HEAD
            np.arange(300, 312, 1).reshape(2, 2, 3),
            long_name="air_temperature",
        )
        dim0_coord = DimCoord([0, 10], long_name="longitude")
        dim1_coord = DimCoord([25, 35], long_name="latitude")
        dim2_coord = DimCoord([0, 100, 200], long_name="height")
        aux0_coord = AuxCoord(
            [[True, False], [False, False]], long_name="in_region"
        )
        cube.add_dim_coord(dim0_coord, 0)
        cube.add_dim_coord(dim1_coord, 1)
        cube.add_dim_coord(dim2_coord, 2)
        cube.add_aux_coord(aux0_coord, data_dims=(0, 1))
        expected_in_region = np.repeat([True, False, False, False], 3)
        data_frame = iris.pandas.as_data_frame(cube, add_aux_coord=True)
        self.assertArrayEqual(data_frame.in_region, expected_in_region)
=======
            np.array([[0, 1, 2, 3, 4.4], [5, 6, 7, 8, 9]]), long_name="foo"
        )
        data_frame = iris.pandas.as_data_frame(cube, copy=False)
        data_frame[0][0] = 99
        assert cube.data[0, 0] == 99

    def test_copy_masked_true(self):
        data = np.ma.MaskedArray(
            [[0, 1, 2, 3, 4], [5, 6, 7, 8, 9]],
            mask=[[0, 1, 0, 1, 0], [1, 0, 1, 0, 1]],
        )
        cube = Cube(data, long_name="foo")
        data_frame = iris.pandas.as_data_frame(cube)
        data_frame[0][0] = 99
        assert cube.data[0, 0] == 0

    def test_copy_masked_false(self):
        data = np.ma.MaskedArray(
            [[0, 1, 2, 3, 4], [5, 6, 7, 8, 9]],
            mask=[[0, 1, 0, 1, 0], [1, 0, 1, 0, 1]],
        )
        cube = Cube(data, long_name="foo")
        with pytest.raises(ValueError):
            _ = iris.pandas.as_data_frame(cube, copy=False)

    def test_copy_false_with_cube_view(self):
        data = np.array([[0, 1, 2, 3, 4], [5, 6, 7, 8, 9]])
        cube = Cube(data[:], long_name="foo")
        data_frame = iris.pandas.as_data_frame(cube, copy=False)
        data_frame[0][0] = 99
        assert cube.data[0, 0] == 99
>>>>>>> b79c61de


@skip_pandas
@pytest.mark.filterwarnings(
    "ignore:.*as_cube has been deprecated.*:iris._deprecation.IrisDeprecation"
)
class TestSeriesAsCube(tests.IrisTest):
    def test_series_simple(self):
        series = pandas.Series([0, 1, 2, 3, 4], index=[5, 6, 7, 8, 9])
        self.assertCML(
            iris.pandas.as_cube(series),
            tests.get_result_path(("pandas", "as_cube", "series_simple.cml")),
        )

    def test_series_object(self):
        class Thing:
            def __repr__(self):
                return "A Thing"

        series = pandas.Series(
            [0, 1, 2, 3, 4],
            index=[Thing(), Thing(), Thing(), Thing(), Thing()],
        )
        self.assertCML(
            iris.pandas.as_cube(series),
            tests.get_result_path(("pandas", "as_cube", "series_object.cml")),
        )

    def test_series_masked(self):
        series = pandas.Series(
            [0, float("nan"), 2, np.nan, 4], index=[5, 6, 7, 8, 9]
        )
        self.assertCML(
            iris.pandas.as_cube(series),
            tests.get_result_path(("pandas", "as_cube", "series_masked.cml")),
        )

    def test_series_datetime_standard(self):
        series = pandas.Series(
            [0, 1, 2, 3, 4],
            index=[
                datetime.datetime(2001, 1, 1, 1, 1, 1),
                datetime.datetime(2002, 2, 2, 2, 2, 2),
                datetime.datetime(2003, 3, 3, 3, 3, 3),
                datetime.datetime(2004, 4, 4, 4, 4, 4),
                datetime.datetime(2005, 5, 5, 5, 5, 5),
            ],
        )
        self.assertCML(
            iris.pandas.as_cube(series),
            tests.get_result_path(
                ("pandas", "as_cube", "series_datetime_standard.cml")
            ),
        )

    def test_series_cftime_360(self):
        series = pandas.Series(
            [0, 1, 2, 3, 4],
            index=[
                cftime.datetime(2001, 1, 1, 1, 1, 1),
                cftime.datetime(2002, 2, 2, 2, 2, 2),
                cftime.datetime(2003, 3, 3, 3, 3, 3),
                cftime.datetime(2004, 4, 4, 4, 4, 4),
                cftime.datetime(2005, 5, 5, 5, 5, 5),
            ],
        )
        self.assertCML(
            iris.pandas.as_cube(
                series, calendars={0: cf_units.CALENDAR_360_DAY}
            ),
            tests.get_result_path(
                ("pandas", "as_cube", "series_netcdfimte_360.cml")
            ),
        )

    def test_copy_true(self):
        series = pandas.Series([0, 1, 2, 3, 4], index=[5, 6, 7, 8, 9])
        cube = iris.pandas.as_cube(series)
        cube.data[0] = 99
        assert series[5] == 0

    def test_copy_false(self):
        series = pandas.Series([0, 1, 2, 3, 4], index=[5, 6, 7, 8, 9])
        cube = iris.pandas.as_cube(series, copy=False)
        cube.data[0] = 99
        assert series[5] == 99


@skip_pandas
@pytest.mark.filterwarnings(
    "ignore:.*as_cube has been deprecated.*:iris._deprecation.IrisDeprecation"
)
class TestDataFrameAsCube(tests.IrisTest):
    def test_data_frame_simple(self):
        data_frame = pandas.DataFrame(
            [[0, 1, 2, 3, 4], [5, 6, 7, 8, 9]],
            index=[10, 11],
            columns=[12, 13, 14, 15, 16],
        )
        self.assertCML(
            iris.pandas.as_cube(data_frame),
            tests.get_result_path(
                ("pandas", "as_cube", "data_frame_simple.cml")
            ),
        )

    def test_data_frame_nonotonic(self):
        data_frame = pandas.DataFrame(
            [[0, 1, 2, 3, 4], [5, 6, 7, 8, 9]],
            index=[10, 10],
            columns=[12, 12, 14, 15, 16],
        )
        self.assertCML(
            iris.pandas.as_cube(data_frame),
            tests.get_result_path(
                ("pandas", "as_cube", "data_frame_nonotonic.cml")
            ),
        )

    def test_data_frame_masked(self):
        data_frame = pandas.DataFrame(
            [[0, float("nan"), 2, 3, 4], [5, 6, 7, np.nan, 9]],
            index=[10, 11],
            columns=[12, 13, 14, 15, 16],
        )
        self.assertCML(
            iris.pandas.as_cube(data_frame),
            tests.get_result_path(
                ("pandas", "as_cube", "data_frame_masked.cml")
            ),
        )

    def test_data_frame_multidim(self):
        data_frame = pandas.DataFrame(
            [[0, 1, 2, 3, 4], [5, 6, 7, 8, 9]],
            index=[0, 1],
            columns=["col_1", "col_2", "col_3", "col_4", "col_5"],
        )
        self.assertCML(
            iris.pandas.as_cube(data_frame),
            tests.get_result_path(
                ("pandas", "as_cube", "data_frame_multidim.cml")
            ),
        )

    def test_data_frame_cftime_360(self):
        data_frame = pandas.DataFrame(
            [[0, 1, 2, 3, 4], [5, 6, 7, 8, 9]],
            index=[
                cftime.datetime(2001, 1, 1, 1, 1, 1),
                cftime.datetime(2002, 2, 2, 2, 2, 2),
            ],
            columns=[10, 11, 12, 13, 14],
        )
        self.assertCML(
            iris.pandas.as_cube(
                data_frame, calendars={0: cf_units.CALENDAR_360_DAY}
            ),
            tests.get_result_path(
                ("pandas", "as_cube", "data_frame_netcdftime_360.cml")
            ),
        )

    def test_data_frame_datetime_standard(self):
        data_frame = pandas.DataFrame(
            [[0, 1, 2, 3, 4], [5, 6, 7, 8, 9]],
            index=[
                datetime.datetime(2001, 1, 1, 1, 1, 1),
                datetime.datetime(2002, 2, 2, 2, 2, 2),
            ],
            columns=[10, 11, 12, 13, 14],
        )
        self.assertCML(
            iris.pandas.as_cube(data_frame),
            tests.get_result_path(
                ("pandas", "as_cube", "data_frame_datetime_standard.cml")
            ),
        )

    def test_copy_true(self):
        data_frame = pandas.DataFrame([[0, 1, 2, 3, 4], [5, 6, 7, 8, 9]])
        cube = iris.pandas.as_cube(data_frame)
        cube.data[0, 0] = 99
        assert data_frame[0][0] == 0

    def test_copy_false(self):
        data_frame = pandas.DataFrame([[0, 1, 2, 3, 4], [5, 6, 7, 8, 9]])
        cube = iris.pandas.as_cube(data_frame, copy=False)
        cube.data[0, 0] = 99
        assert data_frame[0][0] == 99


@skip_pandas
class TestFutureAndDeprecation(tests.IrisTest):
    def test_deprecation_warning(self):
        data_frame = pandas.DataFrame([[0, 1, 2, 3, 4], [5, 6, 7, 8, 9]])
        with pytest.warns(
            IrisDeprecation, match="as_cube has been deprecated"
        ):
            _ = iris.pandas.as_cube(data_frame)

    # Tests for FUTURE are expected when as_dataframe() is made n-dimensional.


@skip_pandas
class TestPandasAsCubes(tests.IrisTest):
    @staticmethod
    def _create_pandas(index_levels=0, is_series=False):
        index_length = 3

        index_names = [f"index_{i}" for i in range(index_levels)]
        index_values = [
            np.arange(index_length) * 10 * (i + 1) for i in range(index_levels)
        ]

        if index_levels == 1:
            index = pandas.Index(index_values[0], name=index_names[0])
            data_length = index_length
        elif index_levels > 1:
            index = pandas.MultiIndex.from_product(
                index_values, names=index_names
            )
            data_length = index.nunique()
        else:
            index = None
            data_length = index_length

        data = np.arange(data_length) * 10

        if is_series:
            class_ = pandas.Series
        else:
            class_ = pandas.DataFrame

        return class_(data, index=index)

    def test_1d_no_index(self):
        df = self._create_pandas()
        result = iris.pandas.as_cubes(df)

        expected_coord = DimCoord(df.index.values)
        expected_cube = Cube(
            data=df[0].values,
            long_name=str(df[0].name),
            dim_coords_and_dims=[(expected_coord, 0)],
        )
        assert result == [expected_cube]

    def test_1d_with_index(self):
        df = self._create_pandas(index_levels=1)
        result = iris.pandas.as_cubes(df)

        expected_coord = DimCoord(df.index.values, long_name=df.index.name)
        (result_cube,) = result
        assert result_cube.dim_coords == (expected_coord,)

    def test_1d_series_no_index(self):
        series = self._create_pandas(is_series=True)
        result = iris.pandas.as_cubes(series)

        expected_coord = DimCoord(series.index.values)
        expected_cube = Cube(
            data=series.values, dim_coords_and_dims=[(expected_coord, 0)]
        )
        assert result == [expected_cube]

    def test_1d_series_with_index(self):
        series = self._create_pandas(index_levels=1, is_series=True)
        result = iris.pandas.as_cubes(series)

        expected_coord = DimCoord(
            series.index.values, long_name=series.index.name
        )
        (result_cube,) = result
        assert result_cube.dim_coords == (expected_coord,)

    def test_3d(self):
        df = self._create_pandas(index_levels=3)
        result = iris.pandas.as_cubes(df)

        expected_coords = [
            DimCoord(level.values, long_name=level.name)
            for level in df.index.levels
        ]
        (result_cube,) = result
        assert result_cube.dim_coords == tuple(expected_coords)

    def test_3d_series(self):
        series = self._create_pandas(index_levels=3, is_series=True)
        result = iris.pandas.as_cubes(series)

        expected_coords = [
            DimCoord(level.values, long_name=level.name)
            for level in series.index.levels
        ]
        (result_cube,) = result
        assert result_cube.dim_coords == tuple(expected_coords)

    def test_non_unique_index(self):
        df = self._create_pandas(index_levels=1)
        new_index = df.index.values
        new_index[1] = new_index[0]
        df.set_index(new_index)

        with pytest.raises(ValueError, match="not unique per row"):
            _ = iris.pandas.as_cubes(df)

    def test_non_monotonic_index(self):
        df = self._create_pandas(index_levels=1)
        new_index = df.index.values
        new_index[:2] = new_index[1::-1]
        df.set_index(new_index)

        with pytest.raises(ValueError, match="not monotonic"):
            _ = iris.pandas.as_cubes(df)

    def test_missing_rows(self):
        df = self._create_pandas(index_levels=2)
        df = df[:-1]

        with pytest.raises(
            ValueError, match="Not all index values have a corresponding row"
        ):
            _ = iris.pandas.as_cubes(df)

    def test_aux_coord(self):
        df = self._create_pandas()
        coord_name = "foo"
        df[coord_name] = df.index.values
        result = iris.pandas.as_cubes(df, aux_coord_cols=[coord_name])

        expected_aux_coord = AuxCoord(
            df[coord_name].values, long_name=coord_name
        )
        (result_cube,) = result
        assert result_cube.aux_coords == (expected_aux_coord,)

    def test_cell_measure(self):
        df = self._create_pandas()
        coord_name = "foo"
        df[coord_name] = df.index.values
        result = iris.pandas.as_cubes(df, cell_measure_cols=[coord_name])

        expected_cm = CellMeasure(df[coord_name].values, long_name=coord_name)
        (result_cube,) = result
        assert result_cube.cell_measures() == [expected_cm]

    def test_ancillary_variable(self):
        df = self._create_pandas()
        coord_name = "foo"
        df[coord_name] = df.index.values
        result = iris.pandas.as_cubes(df, ancillary_variable_cols=[coord_name])

        expected_av = AncillaryVariable(
            df[coord_name].values, long_name=coord_name
        )
        (result_cube,) = result
        assert result_cube.ancillary_variables() == [expected_av]

    def test_3d_with_2d_coord(self):
        df = self._create_pandas(index_levels=3)
        coord_shape = df.index.levshape[:2]
        coord_values = np.arange(np.product(coord_shape))
        coord_name = "foo"
        df[coord_name] = coord_values.repeat(df.index.levshape[-1])
        result = iris.pandas.as_cubes(df, aux_coord_cols=[coord_name])

        expected_points = coord_values.reshape(coord_shape)
        (result_cube,) = result
        result_coord = result_cube.coord(coord_name)
        self.assertArrayEqual(result_coord.points, expected_points)
        assert result_coord.cube_dims(result_cube) == (0, 1)

    def test_coord_varies_all_indices(self):
        df = self._create_pandas(index_levels=3)
        coord_shape = df.index.levshape
        coord_values = np.arange(np.product(coord_shape))
        coord_name = "foo"
        df[coord_name] = coord_values
        result = iris.pandas.as_cubes(df, aux_coord_cols=[coord_name])

        expected_points = coord_values.reshape(coord_shape)
        (result_cube,) = result
        result_coord = result_cube.coord(coord_name)
        self.assertArrayEqual(result_coord.points, expected_points)
        assert result_coord.cube_dims(result_cube) == (0, 1, 2)

    def test_category_coord(self):
        # Something that varies on a dimension, but doesn't change with every
        #  increment.
        df = self._create_pandas(index_levels=2)
        coord_shape = df.index.levshape
        coord_values = np.arange(np.product(coord_shape))
        coord_name = "foo"

        # Create a repeating value along a dimension.
        step = coord_shape[-1]
        coord_values[1::step] = coord_values[::step]

        df[coord_name] = coord_values
        result = iris.pandas.as_cubes(df, aux_coord_cols=[coord_name])

        expected_points = coord_values.reshape(coord_shape)
        (result_cube,) = result
        result_coord = result_cube.coord(coord_name)
        self.assertArrayEqual(result_coord.points, expected_points)
        assert result_coord.cube_dims(result_cube) == (0, 1)

    def test_scalar_coord(self):
        df = self._create_pandas()
        coord_values = np.ones(len(df))
        coord_name = "foo"
        df[coord_name] = coord_values
        result = iris.pandas.as_cubes(df, aux_coord_cols=[coord_name])

        expected_points = np.unique(coord_values)
        (result_cube,) = result
        result_coord = result_cube.coord(coord_name)
        self.assertArrayEqual(result_coord.points, expected_points)
        assert result_coord.cube_dims(result_cube) == tuple()

    def test_multi_phenom(self):
        df = self._create_pandas()
        new_name = "new_phenom"
        df[new_name] = df[0]
        result = iris.pandas.as_cubes(df)

        # Note the shared coord object between both Cubes.
        expected_coord = DimCoord(df.index.values)
        expected_cube_kwargs = dict(dim_coords_and_dims=[(expected_coord, 0)])

        expected_cube_0 = Cube(
            data=df[0].values,
            long_name=str(df[0].name),
            **expected_cube_kwargs,
        )
        expected_cube_1 = Cube(
            data=df[new_name].values,
            long_name=new_name,
            **expected_cube_kwargs,
        )
        assert result == [expected_cube_0, expected_cube_1]

    def test_empty_series(self):
        series = pandas.Series(dtype=object)
        result = iris.pandas.as_cubes(series)

        assert result == CubeList()

    def test_empty_dataframe(self):
        df = pandas.DataFrame()
        result = iris.pandas.as_cubes(df)

        assert result == CubeList()

    def test_no_phenom(self):
        df = self._create_pandas()
        # Specify the only column as an AuxCoord.
        result = iris.pandas.as_cubes(df, aux_coord_cols=[0])

        assert result == CubeList()

    def test_standard_name_phenom(self):
        # long_name behaviour is tested in test_1d_no_index.
        df = self._create_pandas()
        new_name = "air_temperature"
        df = df.rename(columns={0: new_name})
        result = iris.pandas.as_cubes(df)

        (result_cube,) = result
        assert result_cube.standard_name == new_name

    def test_standard_name_coord(self):
        # long_name behaviour is tested in test_1d_with_index.
        df = self._create_pandas()
        new_name = "longitude"
        df.index.names = [new_name]
        result = iris.pandas.as_cubes(df)

        (result_cube,) = result
        result_coord = result_cube.coord(dim_coords=True)
        assert result_coord.standard_name == new_name

    def test_dtype_preserved_phenom(self):
        df = self._create_pandas()
        df = df.astype("int32")
        result = iris.pandas.as_cubes(df)

        (result_cube,) = result
        assert result_cube.dtype == np.int32

    def test_preserve_dim_order(self):
        new_order = ["index_1", "index_0", "index_2"]

        df = self._create_pandas(index_levels=3)
        df = df.reset_index()
        df = df.set_index(new_order)
        df = df.sort_index()
        result = iris.pandas.as_cubes(df)

        (result_cube,) = result
        dim_order = [c.name() for c in result_cube.dim_coords]
        assert dim_order == new_order

    def test_dtype_preserved_coord(self):
        df = self._create_pandas()
        new_index = df.index.astype("float64")
        df.index = new_index
        result = iris.pandas.as_cubes(df)

        (result_cube,) = result
        result_coord = result_cube.coord(dim_coords=True)
        assert result_coord.dtype == np.float64

    def test_string_phenom(self):
        # Strings can be uniquely troublesome.
        df = self._create_pandas()
        new_values = [str(v) for v in df[0]]
        df[0] = new_values
        result = iris.pandas.as_cubes(df)

        (result_cube,) = result
        self.assertArrayEqual(result_cube.data, new_values)

    def test_string_coord(self):
        # Strings can be uniquely troublesome.
        # Must test using an AuxCoord since strings cannot be DimCoords.
        df = self._create_pandas()
        new_points = [str(v) for v in df.index.values]
        coord_name = "foo"
        df[coord_name] = new_points
        result = iris.pandas.as_cubes(df, aux_coord_cols=[coord_name])

        (result_cube,) = result
        result_coord = result_cube.coord(coord_name)
        self.assertArrayEqual(result_coord.points, new_points)

    def test_series_with_col_args(self):
        series = self._create_pandas(is_series=True)
        with pytest.warns(Warning, match="is a Series; ignoring"):
            _ = iris.pandas.as_cubes(series, aux_coord_cols=["some_column"])

    def test_phenom_view(self):
        df = self._create_pandas()
        result = iris.pandas.as_cubes(df, copy=False)

        # Modify AFTER creating the Cube(s).
        df[0][0] += 1

        (result_cube,) = result
        assert result_cube.data[0] == df[0][0]

    def test_phenom_copy(self):
        df = self._create_pandas()
        result = iris.pandas.as_cubes(df)

        # Modify AFTER creating the Cube(s).
        df[0][0] += 1

        (result_cube,) = result
        assert result_cube.data[0] != df[0][0]

    def test_coord_never_view(self):
        # Using AuxCoord - DimCoords and Pandas indices are immutable.
        df = self._create_pandas()
        coord_name = "foo"
        df[coord_name] = df.index.values
        result = iris.pandas.as_cubes(
            df, copy=False, aux_coord_cols=[coord_name]
        )

        # Modify AFTER creating the Cube(s).
        df[coord_name][0] += 1

        (result_cube,) = result
        result_coord = result_cube.coord(coord_name)
        assert result_coord.points[0] != df[coord_name][0]

    def _test_dates_common(self, mode=None, alt_calendar=False):
        df = self._create_pandas()
        kwargs = dict(pandas_structure=df)
        coord_name = "dates"

        if alt_calendar:
            calendar = cf_units.CALENDAR_360_DAY
            # Only pass this when non-default.
            kwargs["calendars"] = {coord_name: calendar}
            expected_points = [8640, 8641, 8642]
        else:
            calendar = cf_units.CALENDAR_STANDARD
            expected_points = [8760, 8761, 8762]
        expected_units = cf_units.Unit(
            "hours since 1970-01-01 00:00:00", calendar=calendar
        )

        datetime_args = [(1971, 1, 1, i, 0, 0) for i in df.index.values]
        if mode == "index":
            values = [datetime.datetime(*a) for a in datetime_args]
            df.index = pandas.Index(values, name=coord_name)
        elif mode == "numpy":
            values = [datetime.datetime(*a) for a in datetime_args]
            df[coord_name] = values
            kwargs["aux_coord_cols"] = [coord_name]
        elif mode == "cftime":
            values = [
                cftime.datetime(*a, calendar=calendar) for a in datetime_args
            ]
            df[coord_name] = values
            kwargs["aux_coord_cols"] = [coord_name]
        else:
            raise ValueError("mode needs to be set")

        result = iris.pandas.as_cubes(**kwargs)

        (result_cube,) = result
        result_coord = result_cube.coord(coord_name)
        assert result_coord.units == expected_units
        self.assertArrayEqual(result_coord.points, expected_points)

    def test_datetime_index(self):
        self._test_dates_common(mode="index")

    def test_datetime_index_calendar(self):
        self._test_dates_common(mode="index", alt_calendar=True)

    def test_numpy_datetime_coord(self):
        # NumPy format is what happens if a Python datetime is assigned to a
        #  Pandas column.
        self._test_dates_common(mode="numpy")

    def test_numpy_datetime_coord_calendar(self):
        self._test_dates_common(mode="numpy", alt_calendar=True)

    def test_cftime_coord(self):
        self._test_dates_common(mode="cftime")

    def test_cftime_coord_calendar(self):
        self._test_dates_common(mode="cftime", alt_calendar=True)


if __name__ == "__main__":
    tests.main()<|MERGE_RESOLUTION|>--- conflicted
+++ resolved
@@ -37,124 +37,12 @@
 )
 
 if pandas is not None:
-<<<<<<< HEAD
-    from iris.coords import AuxCoord, DimCoord
-    from iris.cube import Cube
-=======
     from iris.coords import AncillaryVariable, AuxCoord, CellMeasure, DimCoord
     from iris.cube import Cube, CubeList
->>>>>>> b79c61de
     import iris.pandas
 
 
 @skip_pandas
-<<<<<<< HEAD
-=======
-class TestAsSeries(tests.IrisTest):
-    """Test conversion of 1D cubes to Pandas using as_series()"""
-
-    def test_no_dim_coord(self):
-        cube = Cube(np.array([0, 1, 2, 3, 4]), long_name="foo")
-        series = iris.pandas.as_series(cube)
-        expected_index = np.array([0, 1, 2, 3, 4])
-        self.assertArrayEqual(series, cube.data)
-        self.assertArrayEqual(series.index, expected_index)
-
-    def test_simple(self):
-        cube = Cube(np.array([0, 1, 2, 3, 4.4]), long_name="foo")
-        dim_coord = DimCoord([5, 6, 7, 8, 9], long_name="bar")
-        cube.add_dim_coord(dim_coord, 0)
-        expected_index = np.array([5, 6, 7, 8, 9])
-        series = iris.pandas.as_series(cube)
-        self.assertArrayEqual(series, cube.data)
-        self.assertArrayEqual(series.index, expected_index)
-
-    def test_masked(self):
-        data = np.ma.MaskedArray([0, 1, 2, 3, 4.4], mask=[0, 1, 0, 1, 0])
-        cube = Cube(data, long_name="foo")
-        series = iris.pandas.as_series(cube)
-        self.assertArrayEqual(series, cube.data.astype("f").filled(np.nan))
-
-    def test_time_standard(self):
-        cube = Cube(np.array([0, 1, 2, 3, 4]), long_name="ts")
-        time_coord = DimCoord(
-            [0, 100.1, 200.2, 300.3, 400.4],
-            long_name="time",
-            units="days since 2000-01-01 00:00",
-        )
-        cube.add_dim_coord(time_coord, 0)
-        expected_index = [
-            datetime.datetime(2000, 1, 1, 0, 0),
-            datetime.datetime(2000, 4, 10, 2, 24),
-            datetime.datetime(2000, 7, 19, 4, 48),
-            datetime.datetime(2000, 10, 27, 7, 12),
-            datetime.datetime(2001, 2, 4, 9, 36),
-        ]
-        series = iris.pandas.as_series(cube)
-        self.assertArrayEqual(series, cube.data)
-        assert list(series.index) == expected_index
-
-    def test_time_360(self):
-        cube = Cube(np.array([0, 1, 2, 3, 4]), long_name="ts")
-        time_unit = cf_units.Unit(
-            "days since 2000-01-01 00:00", calendar=cf_units.CALENDAR_360_DAY
-        )
-        time_coord = DimCoord(
-            [0, 100.1, 200.2, 300.3, 400.4], long_name="time", units=time_unit
-        )
-        cube.add_dim_coord(time_coord, 0)
-        expected_index = [
-            cftime.Datetime360Day(2000, 1, 1, 0, 0),
-            cftime.Datetime360Day(2000, 4, 11, 2, 24),
-            cftime.Datetime360Day(2000, 7, 21, 4, 48),
-            cftime.Datetime360Day(2000, 11, 1, 7, 12),
-            cftime.Datetime360Day(2001, 2, 11, 9, 36),
-        ]
-
-        series = iris.pandas.as_series(cube)
-        self.assertArrayEqual(series, cube.data)
-        self.assertArrayEqual(series.index, expected_index)
-
-    def test_copy_true(self):
-        cube = Cube(np.array([0, 1, 2, 3, 4]), long_name="foo")
-        series = iris.pandas.as_series(cube)
-        series[0] = 99
-        assert cube.data[0] == 0
-
-    def test_copy_int32_false(self):
-        cube = Cube(np.array([0, 1, 2, 3, 4], dtype=np.int32), long_name="foo")
-        series = iris.pandas.as_series(cube, copy=False)
-        series[0] = 99
-        assert cube.data[0] == 99
-
-    def test_copy_int64_false(self):
-        cube = Cube(np.array([0, 1, 2, 3, 4], dtype=np.int32), long_name="foo")
-        series = iris.pandas.as_series(cube, copy=False)
-        series[0] = 99
-        assert cube.data[0] == 99
-
-    def test_copy_float_false(self):
-        cube = Cube(np.array([0, 1, 2, 3.3, 4]), long_name="foo")
-        series = iris.pandas.as_series(cube, copy=False)
-        series[0] = 99
-        assert cube.data[0] == 99
-
-    def test_copy_masked_true(self):
-        data = np.ma.MaskedArray([0, 1, 2, 3, 4], mask=[0, 1, 0, 1, 0])
-        cube = Cube(data, long_name="foo")
-        series = iris.pandas.as_series(cube)
-        series[0] = 99
-        assert cube.data[0] == 0
-
-    def test_copy_masked_false(self):
-        data = np.ma.MaskedArray([0, 1, 2, 3, 4], mask=[0, 1, 0, 1, 0])
-        cube = Cube(data, long_name="foo")
-        with pytest.raises(ValueError):
-            _ = iris.pandas.as_series(cube, copy=False)
-
-
-@skip_pandas
->>>>>>> b79c61de
 class TestAsDataFrame(tests.IrisTest):
     """Test conversion of 2D cubes to Pandas using as_data_frame()"""
 
@@ -311,23 +199,8 @@
             dtype=object,
         )
         data_frame = iris.pandas.as_data_frame(cube)
-<<<<<<< HEAD
         self.assertArrayEqual(data_frame.ts, expected_ts)
         self.assertArrayEqual(data_frame.time, expected_time)
-=======
-        self.assertArrayEqual(data_frame, cube.data)
-        nanoseconds_per_day = 24 * 60 * 60 * 1000000000
-        days_to_2000 = 365 * 30 + 7
-        # pandas Timestamp class cannot handle floats in pandas <v0.12
-        timestamps = [
-            pandas.Timestamp(
-                int(nanoseconds_per_day * (days_to_2000 + day_offset))
-            )
-            for day_offset in day_offsets
-        ]
-        assert all(data_frame.columns == timestamps)
-        assert all(data_frame.index == [0, 1])
->>>>>>> b79c61de
 
     def test_time_360(self):
         cube = Cube(
@@ -377,7 +250,6 @@
         )
         expected_ts = np.array([0, 1, 2, 3, 4, 5, 6, 7, 8, 9])
         data_frame = iris.pandas.as_data_frame(cube)
-<<<<<<< HEAD
         self.assertArrayEqual(data_frame.ts, expected_ts)
         self.assertArrayEqual(data_frame.time, expected_time)
 
@@ -389,28 +261,6 @@
             cube, add_global_attributes=["sheep"]
         )
         self.assertArrayEqual(expected_attribute, data_frame.sheep)
-=======
-        data_frame[0][0] = 99
-        assert cube.data[0, 0] == 0
-
-    def test_copy_int32_false(self):
-        cube = Cube(
-            np.array([[0, 1, 2, 3, 4], [5, 6, 7, 8, 9]], dtype=np.int32),
-            long_name="foo",
-        )
-        data_frame = iris.pandas.as_data_frame(cube, copy=False)
-        data_frame[0][0] = 99
-        assert cube.data[0, 0] == 99
-
-    def test_copy_int64_false(self):
-        cube = Cube(
-            np.array([[0, 1, 2, 3, 4], [5, 6, 7, 8, 9]], dtype=np.int64),
-            long_name="foo",
-        )
-        data_frame = iris.pandas.as_data_frame(cube, copy=False)
-        data_frame[0][0] = 99
-        assert cube.data[0, 0] == 99
->>>>>>> b79c61de
 
     def test_attribute_error(self):
         cube = Cube(np.array([0, 1, 2, 3, 4]), long_name="foo")
@@ -471,7 +321,6 @@
 
     def test_multidim_aux(self):
         cube = Cube(
-<<<<<<< HEAD
             np.arange(300, 312, 1).reshape(2, 2, 3),
             long_name="air_temperature",
         )
@@ -488,39 +337,6 @@
         expected_in_region = np.repeat([True, False, False, False], 3)
         data_frame = iris.pandas.as_data_frame(cube, add_aux_coord=True)
         self.assertArrayEqual(data_frame.in_region, expected_in_region)
-=======
-            np.array([[0, 1, 2, 3, 4.4], [5, 6, 7, 8, 9]]), long_name="foo"
-        )
-        data_frame = iris.pandas.as_data_frame(cube, copy=False)
-        data_frame[0][0] = 99
-        assert cube.data[0, 0] == 99
-
-    def test_copy_masked_true(self):
-        data = np.ma.MaskedArray(
-            [[0, 1, 2, 3, 4], [5, 6, 7, 8, 9]],
-            mask=[[0, 1, 0, 1, 0], [1, 0, 1, 0, 1]],
-        )
-        cube = Cube(data, long_name="foo")
-        data_frame = iris.pandas.as_data_frame(cube)
-        data_frame[0][0] = 99
-        assert cube.data[0, 0] == 0
-
-    def test_copy_masked_false(self):
-        data = np.ma.MaskedArray(
-            [[0, 1, 2, 3, 4], [5, 6, 7, 8, 9]],
-            mask=[[0, 1, 0, 1, 0], [1, 0, 1, 0, 1]],
-        )
-        cube = Cube(data, long_name="foo")
-        with pytest.raises(ValueError):
-            _ = iris.pandas.as_data_frame(cube, copy=False)
-
-    def test_copy_false_with_cube_view(self):
-        data = np.array([[0, 1, 2, 3, 4], [5, 6, 7, 8, 9]])
-        cube = Cube(data[:], long_name="foo")
-        data_frame = iris.pandas.as_data_frame(cube, copy=False)
-        data_frame[0][0] = 99
-        assert cube.data[0, 0] == 99
->>>>>>> b79c61de
 
 
 @skip_pandas
