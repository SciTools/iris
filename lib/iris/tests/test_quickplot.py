# Copyright Iris contributors
#
# This file is part of Iris and is released under the BSD license.
# See LICENSE in the root of the repository for full licensing details.
"""Tests the high-level plotting interface."""

import numpy as np
import pytest

import iris
from iris.tests import _shared_utils
import iris.tests.test_plot as test_plot

# Run tests in no graphics mode if matplotlib is not available.
if _shared_utils.MPL_AVAILABLE:
    import matplotlib.pyplot as plt

    import iris.plot as iplt
    import iris.quickplot as qplt


@pytest.fixture(scope="module")
def load_theta():
    path = _shared_utils.get_data_path(("PP", "COLPEX", "theta_and_orog_subset.pp"))
    theta = iris.load_cube(path, "air_potential_temperature")

    # Improve the unit
    theta.units = "K"

    return theta


@_shared_utils.skip_data
@_shared_utils.skip_plot
class TestQuickplotCoordinatesGiven(test_plot.TestPlotCoordinatesGiven):
<<<<<<< HEAD
    @pytest.fixture(autouse=True)
    def _setup(self):
=======
    def setUp(self):
        tests.GraphicsTest.setUp(self)
        filename = tests.get_data_path(("PP", "COLPEX", "theta_and_orog_subset.pp"))
        self.cube = test_plot.load_cube_once(filename, "air_potential_temperature")
        if self.cube.coord_dims("time") != (0,):
            # A quick fix for data which has changed since we support time-varying orography
            self.cube.transpose((1, 0, 2, 3))

>>>>>>> 61e04b99
        self.draw_module = iris.quickplot
        self.contourf = test_plot.LambdaStr(
            "iris.quickplot.contourf",
            lambda cube, *args, **kwargs: iris.quickplot.contourf(
                cube, *args, **kwargs
            ),
        )
        self.contour = test_plot.LambdaStr(
            "iris.quickplot.contour",
            lambda cube, *args, **kwargs: iris.quickplot.contour(cube, *args, **kwargs),
        )
        self.points = test_plot.LambdaStr(
            "iris.quickplot.points",
            lambda cube, *args, **kwargs: iris.quickplot.points(
                cube, c=cube.data, *args, **kwargs
            ),
        )
        self.plot = test_plot.LambdaStr(
            "iris.quickplot.plot",
            lambda cube, *args, **kwargs: iris.quickplot.plot(cube, *args, **kwargs),
        )

        self.results = {
            "yx": (
                [self.contourf, ["grid_latitude", "grid_longitude"]],
                [self.contourf, ["grid_longitude", "grid_latitude"]],
                [self.contour, ["grid_latitude", "grid_longitude"]],
                [self.contour, ["grid_longitude", "grid_latitude"]],
                [self.points, ["grid_latitude", "grid_longitude"]],
                [self.points, ["grid_longitude", "grid_latitude"]],
            ),
            "zx": (
                [self.contourf, ["model_level_number", "grid_longitude"]],
                [self.contourf, ["grid_longitude", "model_level_number"]],
                [self.contour, ["model_level_number", "grid_longitude"]],
                [self.contour, ["grid_longitude", "model_level_number"]],
                [self.points, ["model_level_number", "grid_longitude"]],
                [self.points, ["grid_longitude", "model_level_number"]],
            ),
            "tx": (
                [self.contourf, ["time", "grid_longitude"]],
                [self.contourf, ["grid_longitude", "time"]],
                [self.contour, ["time", "grid_longitude"]],
                [self.contour, ["grid_longitude", "time"]],
                [self.points, ["time", "grid_longitude"]],
                [self.points, ["grid_longitude", "time"]],
            ),
            "x": ([self.plot, ["grid_longitude"]],),
            "y": ([self.plot, ["grid_latitude"]],),
        }


@_shared_utils.skip_data
@_shared_utils.skip_plot
class TestLabels(_shared_utils.GraphicsTest):
    @pytest.fixture(autouse=True)
    def _setup(self, load_theta):
        self.theta = load_theta

    def _slice(self, coords):
        """Returns the first cube containing the requested coordinates."""
        for cube in self.theta.slices(coords):
            break
        return cube

    def _small(self):
        # Use a restricted size so we can make out the detail
        cube = self._slice(["model_level_number", "grid_longitude"])
        return cube[:5, :5]

    def test_contour(self):
        qplt.contour(self._small())
        self.check_graphic()

        qplt.contourf(self._small(), coords=["model_level_number", "grid_longitude"])
        self.check_graphic()

    def test_contourf(self):
        qplt.contourf(self._small())

        cube = self._small()
        iplt.orography_at_points(cube)

        self.check_graphic()

        qplt.contourf(self._small(), coords=["model_level_number", "grid_longitude"])
        self.check_graphic()

        qplt.contourf(self._small(), coords=["grid_longitude", "model_level_number"])
        self.check_graphic()

    def test_contourf_axes_specified(self):
        # Check that the contourf function does not modify the matplotlib
        # pyplot state machine.

        # Create a figure and axes to be used by contourf
        plt.figure()
        axes1 = plt.axes()

        # Create test figure and axes which will be the new results
        # of plt.gcf and plt.gca.
        plt.figure()
        axes2 = plt.axes()

        # Add a title to the test axes.
        plt.title("This should not be changed")
        # Draw the contourf on a specific axes.
        qplt.contourf(self._small(), axes=axes1)

        # Ensure that the correct axes got the appropriate title.
        assert axes2.get_title() == "This should not be changed"
        assert axes1.get_title() == "Air potential temperature"

        # Check that the axes labels were set correctly.
        assert axes1.get_xlabel() == "Grid longitude / degrees"
        assert axes1.get_ylabel() == "Altitude / m"

    def test_contourf_nameless(self):
        cube = self._small()
        cube.standard_name = None
        cube.attributes["STASH"] = ""
        qplt.contourf(cube, coords=["grid_longitude", "model_level_number"])
        self.check_graphic()

    def test_contourf_no_colorbar(self):
        qplt.contourf(
            self._small(),
            colorbar=False,
            coords=["model_level_number", "grid_longitude"],
        )
        self.check_graphic()

    def test_pcolor(self):
        qplt.pcolor(self._small())
        self.check_graphic()

    def test_pcolor_no_colorbar(self):
        qplt.pcolor(self._small(), colorbar=False)
        self.check_graphic()

    def test_pcolormesh(self):
        qplt.pcolormesh(self._small())

        # cube = self._small()
        # iplt.orography_at_bounds(cube)

        self.check_graphic()

    def test_pcolormesh_str_symbol(self):
        pcube = self._small().copy()
        pcube.coords("level_height")[0].units = "centimeters"
        qplt.pcolormesh(pcube)

        self.check_graphic()

    def test_pcolormesh_no_colorbar(self):
        qplt.pcolormesh(self._small(), colorbar=False)
        self.check_graphic()

    def test_map(self):
        cube = self._slice(["grid_latitude", "grid_longitude"])
        qplt.contour(cube)
        self.check_graphic()

        # check that the result of adding 360 to the data is *almost* identically the same result
        lon = cube.coord("grid_longitude")
        lon.points = lon.points + 360
        qplt.contour(cube)
        self.check_graphic()

    def test_alignment(self):
        cube = self._small()
        qplt.contourf(cube)
        # qplt.outline(cube)
        qplt.points(cube)
        self.check_graphic()


@_shared_utils.skip_data
@_shared_utils.skip_plot
class TestTimeReferenceUnitsLabels(_shared_utils.GraphicsTest):
    @pytest.fixture(autouse=True)
    def _setup(self):
        path = _shared_utils.get_data_path(("PP", "aPProt1", "rotatedMHtimecube.pp"))
        self.cube = iris.load_cube(path)[:, 0, 0]

    def test_reference_time_units(self):
        # units should not be displayed for a reference time
        qplt.plot(self.cube.coord("time"), self.cube)
        plt.gcf().autofmt_xdate()
        self.check_graphic()

    def test_not_reference_time_units(self):
        # units should be displayed for other time coordinates
        qplt.plot(self.cube.coord("forecast_period"), self.cube)
        self.check_graphic()


@_shared_utils.skip_data
@_shared_utils.skip_plot
class TestSubplotColorbar:
    @pytest.fixture(autouse=True)
    def _setup(self, load_theta):
        coords = ["model_level_number", "grid_longitude"]
        self.data = next(load_theta.slices(coords))
        spec = (1, 1, 1)
        self.figure1 = plt.figure()
        self.axes1 = self.figure1.add_subplot(*spec)
        self.figure2 = plt.figure()
        self.axes2 = self.figure2.add_subplot(*spec)

    def _check(self, mappable, figure, axes):
        assert mappable.axes is axes
        assert mappable.colorbar.mappable is mappable
        assert mappable.colorbar.ax.get_figure() is figure

    def test_with_axes1(self):
        # plot using the first figure subplot axes (explicit)
        mappable = qplt.contourf(self.data, axes=self.axes1)
        self._check(mappable, self.figure1, self.axes1)

    def test_with_axes2(self):
        # plot using the second figure subplot axes (explicit)
        mappable = qplt.contourf(self.data, axes=self.axes2)
        self._check(mappable, self.figure2, self.axes2)

    def test_without_axes__default(self):
        # plot using the second/last figure subplot axes (default)
        mappable = qplt.contourf(self.data)
        self._check(mappable, self.figure2, self.axes2)


@_shared_utils.skip_data
@_shared_utils.skip_plot
class TestPlotHist(_shared_utils.GraphicsTest):
    def test_horizontal(self):
        cube = test_plot.simple_cube()[0]
        qplt.hist(cube, bins=np.linspace(287.7, 288.2, 11))
        self.check_graphic()

    def test_vertical(self):
        cube = test_plot.simple_cube()[0]
        qplt.hist(cube, bins=np.linspace(287.7, 288.2, 11), orientation="horizontal")
        self.check_graphic()<|MERGE_RESOLUTION|>--- conflicted
+++ resolved
@@ -33,19 +33,8 @@
 @_shared_utils.skip_data
 @_shared_utils.skip_plot
 class TestQuickplotCoordinatesGiven(test_plot.TestPlotCoordinatesGiven):
-<<<<<<< HEAD
     @pytest.fixture(autouse=True)
     def _setup(self):
-=======
-    def setUp(self):
-        tests.GraphicsTest.setUp(self)
-        filename = tests.get_data_path(("PP", "COLPEX", "theta_and_orog_subset.pp"))
-        self.cube = test_plot.load_cube_once(filename, "air_potential_temperature")
-        if self.cube.coord_dims("time") != (0,):
-            # A quick fix for data which has changed since we support time-varying orography
-            self.cube.transpose((1, 0, 2, 3))
-
->>>>>>> 61e04b99
         self.draw_module = iris.quickplot
         self.contourf = test_plot.LambdaStr(
             "iris.quickplot.contourf",
