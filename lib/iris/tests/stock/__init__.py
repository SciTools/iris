# (C) British Crown Copyright 2010 - 2019, Met Office
#
# This file is part of Iris.
#
# Iris is free software: you can redistribute it and/or modify it under
# the terms of the GNU Lesser General Public License as published by the
# Free Software Foundation, either version 3 of the License, or
# (at your option) any later version.
#
# Iris is distributed in the hope that it will be useful,
# but WITHOUT ANY WARRANTY; without even the implied warranty of
# MERCHANTABILITY or FITNESS FOR A PARTICULAR PURPOSE.  See the
# GNU Lesser General Public License for more details.
#
# You should have received a copy of the GNU Lesser General Public License
# along with Iris.  If not, see <http://www.gnu.org/licenses/>.
"""
A collection of routines which create standard Cubes for test purposes.

"""

from __future__ import (absolute_import, division, print_function)
from six.moves import (filter, input, map, range, zip)  # noqa
import six

from datetime import datetime
import os.path

import numpy as np
import numpy.ma as ma

from cf_units import Unit
from iris.cube import Cube
import iris.aux_factory
import iris.coords
import iris.coords as icoords
<<<<<<< HEAD
from iris.coords import DimCoord, AuxCoord
import iris._lazy_data as _lazy
=======
from iris.coords import DimCoord, AuxCoord, CellMethod
>>>>>>> 3a6a2b9f
import iris.tests as tests
from iris.coord_systems import GeogCS, RotatedGeogCS
from ._stock_2d_latlons import (sample_2d_latlons,
                                make_bounds_discontiguous_at_point)


def lat_lon_cube():
    """
    Returns a cube with a latitude and longitude suitable for testing
    saving to PP/NetCDF etc.

    """
    cube = Cube(np.arange(12, dtype=np.int32).reshape((3, 4)))
    cs = GeogCS(6371229)
    coord = DimCoord(points=np.array([-1, 0, 1], dtype=np.int32),
                     standard_name='latitude',
                     units='degrees',
                     coord_system=cs)
    cube.add_dim_coord(coord, 0)
    coord = DimCoord(points=np.array([-1, 0, 1, 2], dtype=np.int32),
                     standard_name='longitude',
                     units='degrees',
                     coord_system=cs)
    cube.add_dim_coord(coord, 1)
    return cube


def lazy_data_cube():
    cube = lat_lon_cube()
    lazy_data = _lazy.as_lazy_data(cube.data)
    cube.data = lazy_data
    return cube


def global_pp():
    """
    Returns a two-dimensional cube derived from PP/aPPglob1/global.pp.

    The standard_name and unit attributes are added to compensate for the
    broken STASH encoding in that file.

    """

    def callback_global_pp(cube, field, filename):
        cube.standard_name = 'air_temperature'
        cube.units = 'K'

    path = tests.get_data_path(('PP', 'aPPglob1', 'global.pp'))
    cube = iris.load_cube(path, callback=callback_global_pp)
    return cube


def simple_pp():
    # Differs from global_pp()
    filename = tests.get_data_path(['PP', 'simple_pp', 'global.pp'])
    cube = iris.load_cube(filename)
    return cube


def simple_1d(with_bounds=True):
    """
    Returns an abstract, one-dimensional cube.

    >>> print(simple_1d())
    thingness                           (foo: 11)
         Dimension coordinates:
              foo                           x

    >>> print(repr(simple_1d().data))
    [ 0,  1,  2,  3,  4,  5,  6,  7,  8,  9, 10]

    """
    cube = Cube(np.arange(11, dtype=np.int32))
    cube.long_name = 'thingness'
    cube.units = '1'
    points = np.arange(11, dtype=np.int32) + 1
    bounds = np.column_stack(
        [np.arange(11, dtype=np.int32), np.arange(11, dtype=np.int32) + 1])
    coord = DimCoord(points, long_name='foo', units='1', bounds=bounds)
    cube.add_dim_coord(coord, 0)
    return cube


def simple_2d(with_bounds=True):
    """
    Returns an abstract, two-dimensional, optionally bounded, cube.

    >>> print(simple_2d())
    thingness                           (bar: 3; foo: 4)
         Dimension coordinates:
              bar                           x       -
              foo                           -       x

    >>> print(repr(simple_2d().data))
    [[ 0  1  2  3]
     [ 4  5  6  7]
     [ 8  9 10 11]]


    """
    cube = Cube(np.arange(12, dtype=np.int32).reshape((3, 4)))
    cube.long_name = 'thingness'
    cube.units = '1'
    y_points = np.array([2.5, 7.5, 12.5])
    y_bounds = np.array([[0, 5], [5, 10], [10, 15]], dtype=np.int32)
    y_coord = DimCoord(y_points, long_name='bar', units='1',
                       bounds=y_bounds if with_bounds else None)
    x_points = np.array([-7.5, 7.5, 22.5, 37.5])
    x_bounds = np.array([[-15, 0], [0, 15], [15, 30], [30, 45]],
                        dtype=np.int32)
    x_coord = DimCoord(x_points, long_name='foo', units='1',
                       bounds=x_bounds if with_bounds else None)

    cube.add_dim_coord(y_coord, 0)
    cube.add_dim_coord(x_coord, 1)
    return cube


def simple_2d_w_multidim_coords(with_bounds=True):
    """
    Returns an abstract, two-dimensional, optionally bounded, cube.

    >>> print(simple_2d_w_multidim_coords())
    thingness                           (*ANONYMOUS*: 3; *ANONYMOUS*: 4)
         Auxiliary coordinates:
              bar                                   x               x
              foo                                   x               x

    >>> print(repr(simple_2d().data))
    [[ 0,  1,  2,  3],
     [ 4,  5,  6,  7],
     [ 8,  9, 10, 11]]

    """
    cube = simple_3d_w_multidim_coords(with_bounds)[0, :, :]
    cube.remove_coord('wibble')
    cube.data = np.arange(12, dtype=np.int32).reshape((3, 4))
    return cube


def simple_3d_w_multidim_coords(with_bounds=True):
    """
    Returns an abstract, two-dimensional, optionally bounded, cube.

    >>> print(simple_3d_w_multidim_coords())
    thingness                           (wibble: 2; *ANONYMOUS*: 3; *ANONYMOUS*: 4)
         Dimension coordinates:
              wibble                           x               -               -
         Auxiliary coordinates:
              bar                              -               x               x
              foo                              -               x               x

    >>> print(simple_3d_w_multidim_coords().data)
    [[[ 0  1  2  3]
      [ 4  5  6  7]
      [ 8  9 10 11]]

     [[12 13 14 15]
      [16 17 18 19]
      [20 21 22 23]]]

    """
    cube = Cube(np.arange(24, dtype=np.int32).reshape((2, 3, 4)))
    cube.long_name = 'thingness'
    cube.units = '1'

    y_points = np.array([[2.5, 7.5, 12.5, 17.5],
                         [10., 17.5, 27.5, 42.5],
                         [15., 22.5, 32.5, 50.]])
    y_bounds = np.array([[[0, 5], [5, 10], [10, 15], [15, 20]],
                         [[5, 15], [15, 20], [20, 35], [35, 50]],
                         [[10, 20], [20, 25], [25, 40], [40, 60]]],
                        dtype=np.int32)
    y_coord = AuxCoord(points=y_points, long_name='bar', units='1',
                       bounds=y_bounds if with_bounds else None)
    x_points = np.array([[-7.5, 7.5, 22.5, 37.5],
                         [-12.5, 4., 26.5, 47.5],
                         [2.5, 14., 36.5, 44.]])
    x_bounds = np.array([[[-15, 0], [0, 15], [15, 30], [30, 45]],
                         [[-25, 0], [0, 8], [8, 45], [45, 50]],
                         [[-5, 10], [10, 18], [18, 55], [18, 70]]],
                        dtype=np.int32)
    x_coord = AuxCoord(points=x_points, long_name='foo', units='1',
                       bounds=x_bounds if with_bounds else None)
    wibble_coord = DimCoord(np.array([10., 30.], dtype=np.float32),
                            long_name='wibble', units='1')

    cube.add_dim_coord(wibble_coord, [0])
    cube.add_aux_coord(y_coord, [1, 2])
    cube.add_aux_coord(x_coord, [1, 2])
    return cube


def simple_3d():
    """
    Returns an abstract three dimensional cube.

    >>> print(simple_3d())
    thingness / (1)                     (wibble: 2; latitude: 3; longitude: 4)
     Dimension coordinates:
          wibble                           x            -             -
          latitude                         -            x             -
          longitude                        -            -             x

    >>> print(simple_3d().data)
    [[[ 0  1  2  3]
      [ 4  5  6  7]
      [ 8  9 10 11]]

     [[12 13 14 15]
      [16 17 18 19]
      [20 21 22 23]]]

    """
    cube = Cube(np.arange(24, dtype=np.int32).reshape((2, 3, 4)))
    cube.long_name = 'thingness'
    cube.units = '1'
    wibble_coord = DimCoord(np.array([10., 30.],
                                     dtype=np.float32),
                            long_name='wibble', units='1')
    lon = DimCoord([-180, -90, 0, 90],
                   standard_name='longitude',
                   units='degrees', circular=True)
    lat = DimCoord([90, 0, -90],
                   standard_name='latitude', units='degrees')
    cube.add_dim_coord(wibble_coord, [0])
    cube.add_dim_coord(lat, [1])
    cube.add_dim_coord(lon, [2])
    return cube


def simple_3d_mask():
    """
    Returns an abstract three dimensional cube that has data masked.

    >>> print(simple_3d_mask())
    thingness / (1)                     (wibble: 2; latitude: 3; longitude: 4)
     Dimension coordinates:
          wibble                           x            -             -
          latitude                         -            x             -
          longitude                        -            -             x

    >>> print(simple_3d_mask().data)
    [[[-- -- -- --]
      [-- -- -- --]
      [-- 9 10 11]]

    [[12 13 14 15]
     [16 17 18 19]
     [20 21 22 23]]]

    """
    cube = simple_3d()
    cube.data = ma.asanyarray(cube.data)
    cube.data = ma.masked_less_equal(cube.data, 8.)
    return cube


def track_1d(duplicate_x=False):
    """
    Returns a one-dimensional track through two-dimensional space.

    >>> print(track_1d())
    air_temperature                     (y, x: 11)
         Dimensioned coords:
              x -> x
              y -> y
         Single valued coords:

    >>> print(repr(track_1d().data))
    array([ 0,  1,  2,  3,  4,  5,  6,  7,  8,  9, 10])

    """
    cube = Cube(np.arange(11, dtype=np.int32), standard_name='air_temperature',
                units='K')
    bounds = np.column_stack([np.arange(11, dtype=np.int32),
                              np.arange(11, dtype=np.int32) + 1])
    pts = bounds[:, 1]
    coord = AuxCoord(pts, 'projection_x_coordinate', units='1', bounds=bounds)
    cube.add_aux_coord(coord, [0])
    if duplicate_x:
        coord = AuxCoord(pts, 'projection_x_coordinate', units='1',
                         bounds=bounds)
        cube.add_aux_coord(coord, [0])
    coord = AuxCoord(pts * 2, 'projection_y_coordinate', units='1',
                     bounds=bounds * 2)
    cube.add_aux_coord(coord, 0)
    return cube


def simple_2d_w_multidim_and_scalars():
    data = np.arange(50, dtype=np.int32).reshape((5, 10))
    cube = iris.cube.Cube(data, long_name='test 2d dimensional cube',
                          units='meters')

    # DimCoords
    dim1 = DimCoord(np.arange(5, dtype=np.float32) * 5.1 + 3.0,
                    long_name='dim1', units='meters')
    dim2 = DimCoord(np.arange(10, dtype=np.int32),
                    long_name='dim2', units='meters',
                    bounds=np.arange(20, dtype=np.int32).reshape(10, 2))

    # Scalars
    an_other = AuxCoord(3.0, long_name='an_other', units='meters')
    yet_an_other = DimCoord(23.3, standard_name='air_temperature',
                            long_name='custom long name',
                            var_name='custom_var_name', units='K')

    # Multidim
    my_multi_dim_coord = AuxCoord(np.arange(50, dtype=np.int32).reshape(5, 10),
                                  long_name='my_multi_dim_coord', units='1',
                                  bounds=np.arange(200, dtype=np.int32).
                                  reshape(5, 10, 4))

    cube.add_dim_coord(dim1, 0)
    cube.add_dim_coord(dim2, 1)
    cube.add_aux_coord(an_other)
    cube.add_aux_coord(yet_an_other)
    cube.add_aux_coord(my_multi_dim_coord, [0, 1])

    return cube


def hybrid_height():
    """
    Returns a two-dimensional (Z, X), hybrid-height cube.

    >>> print(hybrid_height())
    TODO: Update!
    air_temperature                     (level_height: 3; *ANONYMOUS*: 4)
         Dimension coordinates:
              level_height                           x               -
         Auxiliary coordinates:
              model_level_number                     x               -
              sigma                                  x               -
              surface_altitude                       -               x
         Derived coordinates:
              altitude                               x               x

    >>> print(hybrid_height().data)
    [[[ 0  1  2  3]
      [ 4  5  6  7]
      [ 8  9 10 11]]

    """
    data = np.arange(12, dtype='i8').reshape((3, 4))

    orography = AuxCoord([10, 25, 50, 5], standard_name='surface_altitude',
                         units='m')
    model_level = AuxCoord([2, 1, 0], standard_name='model_level_number')
    level_height = DimCoord([100, 50, 10], long_name='level_height',
                            units='m', attributes={'positive': 'up'},
                            bounds=[[150, 75], [75, 20], [20, 0]])
    sigma = AuxCoord([0.8, 0.9, 0.95], long_name='sigma',
                     bounds=[[0.7, 0.85], [0.85, 0.97], [0.97, 1.0]])
    hybrid_height = iris.aux_factory.HybridHeightFactory(level_height,
                                                         sigma, orography)

    cube = iris.cube.Cube(data, standard_name='air_temperature', units='K',
                          dim_coords_and_dims=[(level_height, 0)],
                          aux_coords_and_dims=[(orography, 1),
                                               (model_level, 0), (sigma, 0)],
                          aux_factories=[hybrid_height])
    return cube


def simple_4d_with_hybrid_height():
    cube = iris.cube.Cube(
        np.arange(3 * 4 * 5 * 6, dtype='i8').reshape(3, 4, 5, 6),
        "air_temperature", units="K")

    cube.add_dim_coord(DimCoord(np.arange(3, dtype='i8'), "time",
                                units="hours since epoch"), 0)
    cube.add_dim_coord(DimCoord(np.arange(4, dtype='i8') + 10,
                                "model_level_number", units="1"), 1)
    cube.add_dim_coord(DimCoord(np.arange(5, dtype='i8') + 20,
                                "grid_latitude",
                                units="degrees"), 2)
    cube.add_dim_coord(DimCoord(np.arange(6, dtype='i8') + 30,
                                "grid_longitude",
                                units="degrees"), 3)

    cube.add_aux_coord(AuxCoord(np.arange(4, dtype='i8') + 40,
                                long_name="level_height",
                                units="m"), 1)
    cube.add_aux_coord(AuxCoord(np.arange(4, dtype='i8') + 50,
                                long_name="sigma", units="1"), 1)
    cube.add_aux_coord(
        AuxCoord(np.arange(5 * 6, dtype='i8').reshape(5, 6) + 100,
                 long_name="surface_altitude",
                 units="m"), [2, 3])

    cube.add_aux_factory(iris.aux_factory.HybridHeightFactory(
        delta=cube.coord("level_height"),
        sigma=cube.coord("sigma"),
        orography=cube.coord("surface_altitude")))
    return cube


def realistic_3d():
    """
    Returns a realistic 3d cube.

    >>> print(repr(realistic_3d()))
    <iris 'Cube' of air_potential_temperature (time: 7; grid_latitude: 9;
    grid_longitude: 11)>

    """
    data = np.arange(7 * 9 * 11).reshape((7, 9, 11))
    lat_pts = np.linspace(-4, 4, 9)
    lon_pts = np.linspace(-5, 5, 11)
    time_pts = np.linspace(394200, 394236, 7)
    forecast_period_pts = np.linspace(0, 36, 7)
    ll_cs = RotatedGeogCS(37.5, 177.5, ellipsoid=GeogCS(6371229.0))

    lat = icoords.DimCoord(lat_pts, standard_name='grid_latitude',
                           units='degrees', coord_system=ll_cs)
    lon = icoords.DimCoord(lon_pts, standard_name='grid_longitude',
                           units='degrees', coord_system=ll_cs)
    time = icoords.DimCoord(time_pts, standard_name='time',
                            units='hours since 1970-01-01 00:00:00')
    forecast_period = icoords.DimCoord(forecast_period_pts,
                                       standard_name='forecast_period',
                                       units='hours')
    height = icoords.DimCoord(1000.0, standard_name='air_pressure',
                              units='Pa')
    cube = iris.cube.Cube(data, standard_name='air_potential_temperature',
                          units='K',
                          dim_coords_and_dims=[(time, 0), (lat, 1), (lon, 2)],
                          aux_coords_and_dims=[(forecast_period, 0),
                                               (height, None)],
                          attributes={'source': 'Iris test case'})
    return cube


def realistic_4d():
    """
    Returns a realistic 4d cube.

    >>> print(repr(realistic_4d()))
    <iris 'Cube' of air_potential_temperature (time: 6; model_level_number: 70;
    grid_latitude: 100; grid_longitude: 100)>

    """
    data_path = tests.get_data_path(('stock', 'stock_arrays.npz'))
    if not os.path.isfile(data_path):
        raise IOError('Test data is not available at {}.'.format(data_path))
    r = np.load(data_path)
    # sort the arrays based on the order they were originally given.
    # The names given are of the form 'arr_1' or 'arr_10'
    _, arrays = zip(
        *sorted(six.iteritems(r), key=lambda item: int(item[0][4:])))

    lat_pts, lat_bnds, lon_pts, lon_bnds, level_height_pts, \
        level_height_bnds, model_level_pts, sigma_pts, sigma_bnds, time_pts, \
        _source_pts, forecast_period_pts, data, orography = arrays

    ll_cs = RotatedGeogCS(37.5, 177.5, ellipsoid=GeogCS(6371229.0))

    lat = icoords.DimCoord(lat_pts, standard_name='grid_latitude',
                           units='degrees', bounds=lat_bnds,
                           coord_system=ll_cs)
    lon = icoords.DimCoord(lon_pts, standard_name='grid_longitude',
                           units='degrees', bounds=lon_bnds,
                           coord_system=ll_cs)
    level_height = icoords.DimCoord(level_height_pts, long_name='level_height',
                                    units='m', bounds=level_height_bnds,
                                    attributes={'positive': 'up'})
    model_level = icoords.DimCoord(model_level_pts,
                                   standard_name='model_level_number',
                                   units='1', attributes={'positive': 'up'})
    sigma = icoords.AuxCoord(sigma_pts, long_name='sigma', units='1',
                             bounds=sigma_bnds)
    orography = icoords.AuxCoord(orography, standard_name='surface_altitude',
                                 units='m')
    time = icoords.DimCoord(time_pts, standard_name='time',
                            units='hours since 1970-01-01 00:00:00')
    forecast_period = icoords.DimCoord(forecast_period_pts,
                                       standard_name='forecast_period',
                                       units='hours')

    hybrid_height = iris.aux_factory.HybridHeightFactory(level_height,
                                                         sigma, orography)

    cube = iris.cube.Cube(data, standard_name='air_potential_temperature',
                          units='K',
                          dim_coords_and_dims=[(time, 0), (model_level, 1),
                                               (lat, 2), (lon, 3)],
                          aux_coords_and_dims=[(orography, (2, 3)),
                                               (level_height, 1), (sigma, 1),
                                               (forecast_period, None)],
                          attributes={'source': 'Iris test case'},
                          aux_factories=[hybrid_height])
    return cube


def realistic_4d_no_derived():
    """
    Returns a realistic 4d cube without hybrid height

    >>> print(repr(realistic_4d()))
    <iris 'Cube' of air_potential_temperature (time: 6; model_level_number: 70;
    grid_latitude: 100; grid_longitude: 100)>

    """
    cube = realistic_4d()

    # TODO determine appropriate way to remove aux_factory from a cube
    cube._aux_factories = []

    return cube


def realistic_4d_w_missing_data():
    data_path = tests.get_data_path(('stock', 'stock_mdi_arrays.npz'))
    if not os.path.isfile(data_path):
        raise IOError('Test data is not available at {}.'.format(data_path))
    data_archive = np.load(data_path)
    data = ma.masked_array(data_archive['arr_0'], mask=data_archive['arr_1'])

    # sort the arrays based on the order they were originally given.
    # The names given are of the form 'arr_1' or 'arr_10'

    ll_cs = GeogCS(6371229)

    lat = DimCoord(np.arange(20, dtype=np.float32),
                   standard_name='grid_latitude',
                   units='degrees', coord_system=ll_cs)
    lon = DimCoord(np.arange(20, dtype=np.float32),
                   standard_name='grid_longitude',
                   units='degrees', coord_system=ll_cs)
    time = DimCoord([1000., 1003., 1006.], standard_name='time',
                    units='hours since 1970-01-01 00:00:00')
    forecast_period = DimCoord([0.0, 3.0, 6.0],
                               standard_name='forecast_period',
                               units='hours')
    pressure = DimCoord(np.array([800., 900., 1000.], dtype=np.float32),
                        long_name='pressure', units='hPa')

    cube = iris.cube.Cube(data, long_name='missing data test data', units='K',
                          dim_coords_and_dims=[(time, 0), (pressure, 1),
                                               (lat, 2), (lon, 3)],
                          aux_coords_and_dims=[(forecast_period, 0)],
                          attributes={'source': 'Iris test case'})
    return cube


def global_grib2():
    path = tests.get_data_path(('GRIB', 'global_t', 'global.grib2'))
    cube = iris.load_cube(path)
    return cube


def ocean_sigma_z():
    """
    Return a sample cube with an
    :class:`iris.aux_factory.OceanSigmaZFactory` vertical coordinate.

    This is a fairly small cube with real coordinate arrays.  The coordinate
    values are derived from the sample data linked at
    https://github.com/SciTools/iris/pull/509#issuecomment-23565381.

    """
    co_time = DimCoord([0.0, 1.0], standard_name='time', units='')
    co_lats = DimCoord([-58.1, -52.7, -46.9],
                       standard_name='latitude', units=Unit('degrees'))
    co_lons = DimCoord([65.1, 72.9, 83.7, 96.5],
                       standard_name='longitude', units=Unit('degrees'))
    co_ssh = AuxCoord([[[-0.63157895, -0.52631579, -0.42105263, -0.31578947],
                        [-0.78947368, -0.68421053, -0.57894737, -0.47368421],
                        [-0.94736842, -0.84210526, -0.73684211, -0.63157895]],
                       [[-0.84210526, -0.73684211, -0.63157895, -0.52631579],
                        [-1.00000000, -0.89473684, -0.78947368, -0.68421053],
                        [-1.15789474, -1.05263158, -0.94736842, -0.84210526]]],
                      standard_name=u'sea_surface_height', units=Unit('m'))

    co_sigma = AuxCoord([0., -0.1, -0.6, -1., -1.],
                        standard_name=u'ocean_sigma_z_coordinate',
                        units=Unit('1'),
                        attributes={'positive': 'up'})

    co_zlay = AuxCoord([-137.2, -137.3, -137.4, -368.4, -1495.6],
                       long_name='layer_depth', units=Unit('m'))
    co_depth = AuxCoord([[1625.7, 3921.2, 4106.4, 5243.5],
                         [3615.4, 4942.6, 3883.6, 4823.1],
                         [3263.2, 2816.3, 2741.8, 3883.6]],
                        standard_name=u'depth', units=Unit('m'))
    co_depthc = DimCoord(137.9, long_name='depth_c', units=Unit('m'))
    co_nsigma = DimCoord(3, long_name='nsigma')

    cube = Cube(np.zeros((2, 5, 3, 4)))
    cube.add_dim_coord(co_time, 0)
    cube.add_dim_coord(co_lats, 2)
    cube.add_dim_coord(co_lons, 3)
    cube.add_aux_coord(co_zlay, 1)
    cube.add_aux_coord(co_sigma, 1)
    cube.add_aux_coord(co_ssh, (0, 2, 3))
    cube.add_aux_coord(co_depth, (2, 3))
    cube.add_aux_coord(co_depthc)
    cube.add_aux_coord(co_nsigma)

    fact = iris.aux_factory.OceanSigmaZFactory(
        depth=co_depth, eta=co_ssh, depth_c=co_depthc, zlev=co_zlay,
        sigma=co_sigma, nsigma=co_nsigma)
    cube.add_aux_factory(fact)
    return cube


def climatology_3d():
    def jan_offset(day, year):
        dt = (datetime(year, 1, day) - datetime(1970, 1, 1))
        return dt.total_seconds() / (24. * 3600)

    days = range(10, 15)
    years = [[year, year + 10] for year in [2001] * 4]
    days_since = [[jan_offset(day, yr1), jan_offset(day, yr2)]
                  for (day, [yr1, yr2])
                  in zip(days, years)]
    time_bounds = np.array(days_since)
    time_points = time_bounds[..., 0]

    lon = np.linspace(-25, 25, 5)
    lat = np.linspace(0, 60, 3)

    time_dim = DimCoord(time_points,
                        standard_name='time',
                        bounds=time_bounds,
                        units='days since 1970-01-01 00:00:00-00',
                        climatological=True
                        )
    lon_dim = DimCoord(lon, standard_name='longitude')
    lat_dim = DimCoord(lat, standard_name='latitude')

    data_shape = (len(time_points), len(lat), len(lon))
    values = np.zeros(shape=data_shape, dtype=np.int8)
    cube = Cube(values)
    cube.add_dim_coord(time_dim, 0)
    cube.add_dim_coord(lat_dim, 1)
    cube.add_dim_coord(lon_dim, 2)
    cube.rename('climatology test')
    cube.units = 'Kelvin'
    cube.add_cell_method(CellMethod('mean over years', coords='time'))

    return cube<|MERGE_RESOLUTION|>--- conflicted
+++ resolved
@@ -34,12 +34,7 @@
 import iris.aux_factory
 import iris.coords
 import iris.coords as icoords
-<<<<<<< HEAD
-from iris.coords import DimCoord, AuxCoord
-import iris._lazy_data as _lazy
-=======
 from iris.coords import DimCoord, AuxCoord, CellMethod
->>>>>>> 3a6a2b9f
 import iris.tests as tests
 from iris.coord_systems import GeogCS, RotatedGeogCS
 from ._stock_2d_latlons import (sample_2d_latlons,
@@ -64,13 +59,6 @@
                      units='degrees',
                      coord_system=cs)
     cube.add_dim_coord(coord, 1)
-    return cube
-
-
-def lazy_data_cube():
-    cube = lat_lon_cube()
-    lazy_data = _lazy.as_lazy_data(cube.data)
-    cube.data = lazy_data
     return cube
 
 
