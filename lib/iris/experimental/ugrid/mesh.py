--- conflicted
+++ resolved
@@ -84,11 +84,7 @@
 
 
 class Connectivity(_DimensionalMetadata):
-<<<<<<< HEAD
-    """A CF-UGRID topology connectivity, describes the topological relationship.
-=======
     """CF-UGRID topology.
->>>>>>> d95c9e26
 
     A CF-UGRID topology connectivity, describing the topological relationship
     between two types of mesh element. One or more connectivities make up a
@@ -498,11 +494,7 @@
         return super()._lazy_values()
 
     def core_indices(self):
-<<<<<<< HEAD
         """Return the indices array at the core of this connectivity.
-=======
-        """The indices array at the core of this connectivity.
->>>>>>> d95c9e26
 
         The indices array at the core of this connectivity, which may be a
         NumPy array or a Dask array.
