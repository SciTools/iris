--- conflicted
+++ resolved
@@ -487,11 +487,6 @@
         """
         Compute the area weights used for area-weighted regridding.
 
-<<<<<<< HEAD
-    # Ensure we have x_dim and y_dim.
-    x_dim_orig = copy.copy(x_dim)
-    y_dim_orig = copy.copy(y_dim)
-=======
         """
         # Determine which grid bounds are within src extent.
         y_within_bounds = _within_bounds(
@@ -604,7 +599,6 @@
     # Ensure we have x_dim and y_dim.
     x_dim_orig = x_dim
     y_dim_orig = y_dim
->>>>>>> 2d133391
     if y_dim is None:
         src_data = np.expand_dims(src_data, axis=src_data.ndim)
         y_dim = src_data.ndim - 1
@@ -612,23 +606,6 @@
         src_data = np.expand_dims(src_data, axis=src_data.ndim)
         x_dim = src_data.ndim - 1
     # Move y_dim and x_dim to last dimensions
-<<<<<<< HEAD
-    src_data = np.moveaxis(src_data, x_dim, -1)
-    if x_dim < y_dim:
-        src_data = np.moveaxis(src_data, y_dim - 1, -2)
-    elif x_dim > y_dim:
-        src_data = np.moveaxis(src_data, y_dim, -2)
-    x_dim = src_data.ndim - 1
-    y_dim = src_data.ndim - 2
-
-    # Create empty data array to match the new grid.
-    # Note that dtype is not preserved and that the array is
-    # masked to allow for regions that do not overlap.
-    new_shape = list(src_data.shape)
-    new_shape[x_dim] = grid_x_bounds.shape[0]
-    new_shape[y_dim] = grid_y_bounds.shape[0]
-
-=======
     if not x_dim == src_data.ndim - 1:
         src_data = np.moveaxis(src_data, x_dim, -1)
     if not y_dim == src_data.ndim - 2:
@@ -654,7 +631,6 @@
     src_areas_shape[y_dim] = max_y_indices
     src_areas_shape[x_dim] = max_x_indices
     src_areas_shape += [num_target_pts]
->>>>>>> 2d133391
     # Use input cube dtype or convert values to the smallest possible float
     # dtype when necessary.
     dtype = np.promote_types(src_data.dtype, np.float16)
@@ -674,35 +650,6 @@
     # Axes of data over which the weighted mean is calculated.
     axis = (y_dim, x_dim)
 
-<<<<<<< HEAD
-    # Simple for loop approach.
-    for j, (y_0, y_1) in enumerate(grid_y_bounds):
-        # Reverse lower and upper if dest grid is decreasing.
-        if grid_y_decreasing:
-            y_0, y_1 = y_1, y_0
-        y_bounds, y_indices = _cropped_bounds(src_y_bounds, y_0, y_1)
-        for i, (x_0, x_1) in enumerate(grid_x_bounds):
-            # Reverse lower and upper if dest grid is decreasing.
-            if grid_x_decreasing:
-                x_0, x_1 = x_1, x_0
-            x_bounds = cached_x_bounds[i]
-            x_indices = cached_x_indices[i]
-
-            # Determine whether to mask element i, j based on overlap with
-            # src.
-            # If x_0 > x_1 then we want [0]->x_1 and x_0->[0] + mod in the case
-            # of wrapped longitudes. However if the src grid is not global
-            # (i.e. circular) this new cell would include a region outside of
-            # the extent of the src grid and should therefore be masked.
-            outside_extent = x_0 > x_1 and not circular
-            if (
-                outside_extent
-                or not y_within_bounds[j]
-                or not x_within_bounds[i]
-            ):
-                # Mask out element(s) in new_data
-                new_data[..., j, i] = ma.masked
-=======
     # Stack the src_area data and weights for each target point
     target_pt_ji = -1
     for j, y_indices in enumerate(cached_y_indices):
@@ -718,44 +665,10 @@
                     # we avoid dividing by zero.
                     src_area_weights[..., target_pt_ji] = 1
                     new_data_mask[..., j, i] = True
->>>>>>> 2d133391
             else:
                 # Calculate weighted mean of data points.
                 # Slice out relevant data (this may or may not be a view()
                 # depending on x_indices being a slice or not).
-<<<<<<< HEAD
-                if isinstance(x_indices, tuple) and isinstance(
-                    y_indices, tuple
-                ):
-                    raise RuntimeError(
-                        "Cannot handle split bounds " "in both x and y."
-                    )
-                # Calculate weights based on areas of cropped bounds.
-                weights = area_func(y_bounds, x_bounds)
-
-                data = src_data[..., y_indices, x_indices]
-
-                # Transpose weights to match dim ordering in data.
-                weights_shape_y = weights.shape[0]
-                weights_shape_x = weights.shape[1]
-                # Broadcast the weights array to allow numpy's ma.average
-                # to be called.
-                weights_padded_shape = [1] * data.ndim
-                weights_padded_shape[y_dim] = weights_shape_y
-                weights_padded_shape[x_dim] = weights_shape_x
-                # Assign new shape to raise error on copy.
-                weights.shape = weights_padded_shape
-                # Broadcast weights to match shape of data.
-                _, weights = np.broadcast_arrays(data, weights)
-
-                # Calculate weighted mean taking into account missing data.
-                new_data_pt = _weighted_mean_with_mdtol(
-                    data, weights=weights, axis=axis, mdtol=mdtol
-                )
-
-                # Insert data (and mask) values into new array.
-                new_data[..., j, i] = new_data_pt
-=======
                 data = src_data[..., y_indices, x_indices]
                 len_x = data.shape[-1]
                 len_y = data.shape[-2]
@@ -776,7 +689,6 @@
     # Mask the data points
     if src_masked:
         src_area_datas = np.ma.array(src_area_datas, mask=src_area_masks)
->>>>>>> 2d133391
 
     # Calculate weighted mean taking into account missing data.
     new_data = _weighted_mean_with_mdtol(
