--- conflicted
+++ resolved
@@ -491,32 +491,6 @@
         cached_x_bounds.append(x_bounds)
         cached_x_indices.append(x_indices)
 
-<<<<<<< HEAD
-    # Move y_dim and x_dim to last dimensions
-    x_dim_orig = copy.copy(x_dim)
-    y_dim_orig = copy.copy(y_dim)
-    if x_dim is None and y_dim is None:
-        # e.g. a scalar point such as a vertical profile
-        pass
-    elif x_dim is not None and y_dim is None:
-        # test cross_section along line latitude
-        src_data = np.moveaxis(src_data, x_dim, -1)
-        x_dim = src_data.ndim - 1
-    elif y_dim is not None and x_dim is None:
-        # test cross_section along line longitude
-        src_data = np.moveaxis(src_data, y_dim, -1)
-        y_dim = src_data.ndim - 1
-    elif x_dim < y_dim:
-        src_data = np.moveaxis(src_data, x_dim, -1)
-        src_data = np.moveaxis(src_data, y_dim - 1, -2)
-        x_dim = src_data.ndim - 1
-        y_dim = src_data.ndim - 2
-    else:
-        src_data = np.moveaxis(src_data, x_dim, -1)
-        src_data = np.moveaxis(src_data, y_dim, -2)
-        x_dim = src_data.ndim - 1
-        y_dim = src_data.ndim - 2
-=======
     # Ensure we have x_dim and y_dim.
     x_dim_orig = copy.copy(x_dim)
     y_dim_orig = copy.copy(y_dim)
@@ -534,7 +508,6 @@
         src_data = np.moveaxis(src_data, y_dim, -2)
     x_dim = src_data.ndim - 1
     y_dim = src_data.ndim - 2
->>>>>>> 7d994920
 
     # Create empty data array to match the new grid.
     # Note that dtype is not preserved and that the array is
@@ -631,12 +604,6 @@
 
     # Restore axis to original order
     if x_dim_orig is None and y_dim_orig is None:
-<<<<<<< HEAD
-        pass
-    elif x_dim_orig is not None and y_dim_orig is None:
-        new_data = np.moveaxis(new_data, -1, x_dim_orig)
-    elif y_dim_orig is not None and x_dim_orig is None:
-=======
         new_data = np.squeeze(new_data, axis=x_dim)
         new_data = np.squeeze(new_data, axis=y_dim)
     elif y_dim_orig is None:
@@ -644,7 +611,6 @@
         new_data = np.moveaxis(new_data, -1, x_dim_orig)
     elif x_dim_orig is None:
         new_data = np.squeeze(new_data, axis=x_dim)
->>>>>>> 7d994920
         new_data = np.moveaxis(new_data, -1, y_dim_orig)
     elif x_dim_orig < y_dim_orig:
         new_data = np.moveaxis(new_data, -1, x_dim_orig)
