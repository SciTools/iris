--- conflicted
+++ resolved
@@ -47,7 +47,6 @@
     "MeshFaceCoords",
     "MeshNodeCoords",
     "MeshMetadata",
-<<<<<<< HEAD
     "MeshCoordMetadata",
 ]
 
@@ -58,11 +57,6 @@
 NP_PRINTOPTIONS_EDGEITEMS = 2
 
 
-=======
-]
-
-
->>>>>>> a1cb54dd
 # Configure the logger.
 logger = get_logger(__name__, fmt="[%(cls)s.%(funcName)s]")
 
@@ -738,8 +732,6 @@
     Metadata container for a :class:`~iris.experimental.ugrid.Mesh`.
 
     """
-<<<<<<< HEAD
-=======
 
     # The node_dimension", "edge_dimension" and "face_dimension" members are
     # stateful only; they not participate in lenient/strict equivalence.
@@ -856,6 +848,124 @@
         return super().equal(other, lenient=lenient)
 
 
+class MeshCoordMetadata(BaseMetadata):
+    """
+    Metadata container for a :class:`~iris.coords.MeshCoord`.
+    """
+
+    _members = ("location", "axis")
+    # NOTE: in future, we may add 'mesh' as part of this metadata,
+    # as the Mesh seems part of the 'identity' of a MeshCoord.
+    # For now we omit it, particularly as we don't yet implement Mesh.__eq__.
+    #
+    # Thus, for now, the MeshCoord class will need to handle 'mesh' explicitly
+    # in identity / comparison, but in future that may be simplified.
+
+    __slots__ = ()
+
+    @wraps(BaseMetadata.__eq__, assigned=("__doc__",), updated=())
+    @lenient_service
+    def __eq__(self, other):
+        return super().__eq__(other)
+
+    def _combine_lenient(self, other):
+        """
+        Perform lenient combination of metadata members for MeshCoord.
+
+        Args:
+
+        * other (MeshCoordMetadata):
+            The other metadata participating in the lenient combination.
+
+        Returns:
+            A list of combined metadata member values.
+
+        """
+        # It is actually "strict" : return None except where members are equal.
+        def func(field):
+            left = getattr(self, field)
+            right = getattr(other, field)
+            return left if left == right else None
+
+        # Note that, we use "_members" not "_fields".
+        values = [func(field) for field in self._members]
+        # Perform lenient combination of the other parent members.
+        result = super()._combine_lenient(other)
+        result.extend(values)
+
+        return result
+
+    def _compare_lenient(self, other):
+        """
+        Perform lenient equality of metadata members for MeshCoord.
+
+        Args:
+
+        * other (MeshCoordMetadata):
+            The other metadata participating in the lenient comparison.
+
+        Returns:
+            Boolean.
+
+        """
+        # Perform "strict" comparison for the MeshCoord specific members
+        # 'location', 'axis' : for equality, they must all match.
+        result = all(
+            [
+                getattr(self, field) == getattr(other, field)
+                for field in self._members
+            ]
+        )
+        if result:
+            # Perform lenient comparison of the other parent members.
+            result = super()._compare_lenient(other)
+
+        return result
+
+    def _difference_lenient(self, other):
+        """
+        Perform lenient difference of metadata members for MeshCoord.
+
+        Args:
+
+        * other (MeshCoordMetadata):
+            The other MeshCoord metadata participating in the lenient
+            difference.
+
+        Returns:
+            A list of different metadata member values.
+
+        """
+        # Perform "strict" difference for location / axis.
+        def func(field):
+            left = getattr(self, field)
+            right = getattr(other, field)
+            return None if left == right else (left, right)
+
+        # Note that, we use "_members" not "_fields".
+        values = [func(field) for field in self._members]
+        # Perform lenient difference of the other parent members.
+        result = super()._difference_lenient(other)
+        result.extend(values)
+
+        return result
+
+    @wraps(BaseMetadata.combine, assigned=("__doc__",), updated=())
+    @lenient_service
+    def combine(self, other, lenient=None):
+        return super().combine(other, lenient=lenient)
+
+    @wraps(BaseMetadata.difference, assigned=("__doc__",), updated=())
+    @lenient_service
+    def difference(self, other, lenient=None):
+        return super().difference(other, lenient=lenient)
+
+    @wraps(BaseMetadata.equal, assigned=("__doc__",), updated=())
+    @lenient_service
+    def equal(self, other, lenient=None):
+        return super().equal(other, lenient=lenient)
+
+
 class Mesh(CFVariableMixin):
     """
 
@@ -900,13 +1010,13 @@
         topology_dimension,
         node_coords_and_axes,
         connectivities,
+        edge_coords_and_axes=None,
+        face_coords_and_axes=None,
         standard_name=None,
         long_name=None,
         var_name=None,
         units=None,
         attributes=None,
-        edge_coords_and_axes=None,
-        face_coords_and_axes=None,
         node_dimension=None,
         edge_dimension=None,
         face_dimension=None,
@@ -997,8 +1107,8 @@
             raise NotImplementedError(emsg)
 
     def __eq__(self, other):
-        # TBD
-        return NotImplemented
+        # TBD: this is a minimalist implementation and requires to be revisited
+        return id(self) == id(other)
 
     def __getstate__(self):
         return (
@@ -1008,12 +1118,81 @@
         )
 
     def __ne__(self, other):
-        # TBD
-        return NotImplemented
+        result = self.__eq__(other)
+        if result is not NotImplemented:
+            result = not result
+        return result
 
     def __repr__(self):
-        # TBD
-        args = []
+        def to_coord_and_axis(members):
+            def axis(member):
+                return member.split("_")[1]
+
+            result = [
+                f"({coord!s}, {axis(member)!r})"
+                for member, coord in members._asdict().items()
+                if coord is not None
+            ]
+            result = f"[{', '.join(result)}]" if result else None
+            return result
+
+        node_coords_and_axes = to_coord_and_axis(self.node_coords)
+        connectivities = [
+            str(connectivity)
+            for connectivity in self.all_connectivities
+            if connectivity is not None
+        ]
+
+        if len(connectivities) == 1:
+            connectivities = connectivities[0]
+        else:
+            connectivities = f"[{', '.join(connectivities)}]"
+
+        # positional arguments
+        args = [
+            f"topology_dimension={self.topology_dimension!r}",
+            f"node_coords_and_axes={node_coords_and_axes}",
+            f"connectivities={connectivities}",
+        ]
+
+        # optional argument
+        edge_coords_and_axes = to_coord_and_axis(self.edge_coords)
+        if edge_coords_and_axes:
+            args.append(f"edge_coords_and_axes={edge_coords_and_axes}")
+
+        # optional argument
+        if self.topology_dimension > 1:
+            face_coords_and_axes = to_coord_and_axis(self.face_coords)
+            if face_coords_and_axes:
+                args.append(f"face_coords_and_axes={face_coords_and_axes}")
+
+        def kwargs_filter(k, v):
+            result = False
+            if k != "topology_dimension":
+                if not (
+                    self.topology_dimension == 1 and k == "face_dimension"
+                ):
+                    if v is not None:
+                        result = True
+                        if (
+                            not isinstance(v, str)
+                            and isinstance(v, Iterable)
+                            and not v
+                        ):
+                            result = False
+                        elif k == "units" and v == "unknown":
+                            result = False
+            return result
+
+        # optional arguments (metadata)
+        args.extend(
+            [
+                f"{k}={v!r}"
+                for k, v in self.metadata._asdict().items()
+                if kwargs_filter(k, v)
+            ]
+        )
+
         return f"{self.__class__.__name__}({', '.join(args)})"
 
     def __setstate__(self, state):
@@ -1021,11 +1200,6 @@
         self._metadata_manager = metadata_manager
         self._coord_manager = coord_manager
         self._connectivity_manager = connectivity_manager
-
-    def __str__(self):
-        # TBD
-        args = []
-        return f"{self.__class__.__name__}({', '.join(args)})"
 
     def _set_dimension_names(self, node, edge, face, reset=False):
         args = (node, edge, face)
@@ -1403,8 +1577,8 @@
         self.edge_y = edge_y
 
     def __eq__(self, other):
-        # TBD
-        return NotImplemented
+        # TBD: this is a minimalist implementation and requires to be revisited
+        return id(self) == id(other)
 
     def __getstate__(self):
         return self._members
@@ -1414,8 +1588,10 @@
             yield item
 
     def __ne__(self, other):
-        # TBD
-        return NotImplemented
+        result = self.__eq__(other)
+        if result is not NotImplemented:
+            result = not result
+        return result
 
     def __repr__(self):
         args = [
@@ -1429,9 +1605,7 @@
         self._members = state
 
     def __str__(self):
-        args = [
-            f"{member}=True" for member, coord in self if coord is not None
-        ]
+        args = [f"{member}" for member, coord in self if coord is not None]
         return f"{self.__class__.__name__}({', '.join(args)})"
 
     def _remove(self, **kwargs):
@@ -1807,8 +1981,8 @@
         self.add(*connectivities)
 
     def __eq__(self, other):
-        # TBD
-        return NotImplemented
+        # TBD: this is a minimalist implementation and requires to be revisited
+        return id(self) == id(other)
 
     def __getstate__(self):
         return self._members
@@ -1818,8 +1992,10 @@
             yield item
 
     def __ne__(self, other):
-        # TBD
-        return NotImplemented
+        result = self.__eq__(other)
+        if result is not NotImplemented:
+            result = not result
+        return result
 
     def __repr__(self):
         args = [
@@ -1834,7 +2010,7 @@
 
     def __str__(self):
         args = [
-            f"{member}=True"
+            f"{member}"
             for member, connectivity in self
             if connectivity is not None
         ]
@@ -2090,1513 +2266,6 @@
         return self._members["face_node_connectivity"]
 
 
-#: Convenience collection of lenient metadata combine services.
-_services = [ConnectivityMetadata.combine, MeshMetadata.combine]
-SERVICES_COMBINE.extend(_services)
-SERVICES.extend(_services)
->>>>>>> a1cb54dd
-
-    # The node_dimension", "edge_dimension" and "face_dimension" members are
-    # stateful only; they not participate in lenient/strict equivalence.
-    _members = (
-        "topology_dimension",
-        "node_dimension",
-        "edge_dimension",
-        "face_dimension",
-    )
-
-<<<<<<< HEAD
-    __slots__ = ()
-
-    @wraps(BaseMetadata.__eq__, assigned=("__doc__",), updated=())
-    @lenient_service
-    def __eq__(self, other):
-        return super().__eq__(other)
-
-    def _combine_lenient(self, other):
-        """
-        Perform lenient combination of metadata members for meshes.
-
-        Args:
-
-        * other (MeshMetadata):
-            The other mesh metadata participating in the lenient
-            combination.
-
-        Returns:
-            A list of combined metadata member values.
-
-        """
-
-        # Perform "strict" combination for "topology_dimension",
-        # "node_dimension", "edge_dimension" and "face_dimension".
-        def func(field):
-            left = getattr(self, field)
-            right = getattr(other, field)
-            return left if left == right else None
-
-        # Note that, we use "_members" not "_fields".
-        values = [func(field) for field in MeshMetadata._members]
-        # Perform lenient combination of the other parent members.
-        result = super()._combine_lenient(other)
-        result.extend(values)
-
-        return result
-
-    def _compare_lenient(self, other):
-        """
-        Perform lenient equality of metadata members for meshes.
-
-        Args:
-
-        * other (MeshMetadata):
-            The other mesh metadata participating in the lenient
-            comparison.
-
-        Returns:
-            Boolean.
-
-        """
-        # Perform "strict" comparison for "topology_dimension".
-        # "node_dimension", "edge_dimension" and "face_dimension" are not part
-        # of lenient equivalence at all.
-        result = self.topology_dimension == other.topology_dimension
-        if result:
-            # Perform lenient comparison of the other parent members.
-            result = super()._compare_lenient(other)
-
-        return result
-
-    def _difference_lenient(self, other):
-        """
-        Perform lenient difference of metadata members for meshes.
-
-        Args:
-
-        * other (MeshMetadata):
-            The other mesh metadata participating in the lenient
-            difference.
-
-        Returns:
-            A list of difference metadata member values.
-
-        """
-        # Perform "strict" difference for "topology_dimension",
-        # "node_dimension", "edge_dimension" and "face_dimension".
-        def func(field):
-            left = getattr(self, field)
-            right = getattr(other, field)
-            return None if left == right else (left, right)
-
-        # Note that, we use "_members" not "_fields".
-        values = [func(field) for field in MeshMetadata._members]
-        # Perform lenient difference of the other parent members.
-        result = super()._difference_lenient(other)
-        result.extend(values)
-
-        return result
-
-    @wraps(BaseMetadata.combine, assigned=("__doc__",), updated=())
-    @lenient_service
-    def combine(self, other, lenient=None):
-        return super().combine(other, lenient=lenient)
-
-    @wraps(BaseMetadata.difference, assigned=("__doc__",), updated=())
-    @lenient_service
-    def difference(self, other, lenient=None):
-        return super().difference(other, lenient=lenient)
-
-    @wraps(BaseMetadata.equal, assigned=("__doc__",), updated=())
-    @lenient_service
-    def equal(self, other, lenient=None):
-        return super().equal(other, lenient=lenient)
-
-
-class Mesh(CFVariableMixin):
-    """
-
-    .. todo::
-
-    .. questions::
-
-        - decide on the verbose/succinct version of __str__ vs __repr__
-
-    .. notes::
-
-        - the mesh is location agnostic
-
-        - no need to support volume at mesh level, yet
-
-        - topology_dimension
-            - use for fast equality between Mesh instances
-            - checking connectivity dimensionality, specifically the highest dimensonality of the
-              "geometric element" being added i.e., reference the src_location/tgt_location
-            - used to honour and enforce the minimum UGRID connectivity contract
-
-        - support pickling
-
-        - copy is off the table!!
-
-        - MeshCoord.guess_points()
-        - MeshCoord.to_AuxCoord()
-
-        - don't provide public methods to return the coordinate and connectivity
-          managers
-
-        - validate both managers contents e.g., shape? more...?
-
-    """
-
-    # TBD: for volume and/or z-axis support include axis "z" and/or dimension "3"
-    AXES = ("x", "y")
-    TOPOLOGY_DIMENSIONS = (1, 2)
-
-    def __init__(
-        self,
-        topology_dimension,
-        node_coords_and_axes,
-        connectivities,
-        edge_coords_and_axes=None,
-        face_coords_and_axes=None,
-        standard_name=None,
-        long_name=None,
-        var_name=None,
-        units=None,
-        attributes=None,
-        node_dimension=None,
-        edge_dimension=None,
-        face_dimension=None,
-    ):
-        # TODO: support volumes.
-        # TODO: support (coord, "z")
-
-        self._metadata_manager = metadata_manager_factory(MeshMetadata)
-
-        # topology_dimension is read-only, so assign directly to the metadata manager
-        if topology_dimension not in self.TOPOLOGY_DIMENSIONS:
-            emsg = f"Expected 'topology_dimension' in range {self.TOPOLOGY_DIMENSIONS!r}, got {topology_dimension!r}."
-            raise ValueError(emsg)
-        self._metadata_manager.topology_dimension = topology_dimension
-
-        # TBD: these are strings, if None is provided then assign the default string.
-        self.node_dimension = node_dimension
-        self.edge_dimension = edge_dimension
-        self.face_dimension = face_dimension
-
-        # assign the metadata to the metadata manager
-        self.standard_name = standard_name
-        self.long_name = long_name
-        self.var_name = var_name
-        self.units = units
-        self.attributes = attributes
-
-        # based on the topology_dimension, create the appropriate coordinate manager
-        def normalise(location, axis):
-            result = str(axis).lower()
-            if result not in self.AXES:
-                emsg = f"Invalid axis specified for {location} coordinate {coord.name()!r}, got {axis!r}."
-                raise ValueError(emsg)
-            return f"{location}_{axis}"
-
-        if not isinstance(node_coords_and_axes, Iterable):
-            node_coords_and_axes = [node_coords_and_axes]
-
-        if not isinstance(connectivities, Iterable):
-            connectivities = [connectivities]
-
-        kwargs = {}
-        for coord, axis in node_coords_and_axes:
-            kwargs[normalise("node", axis)] = coord
-        if edge_coords_and_axes is not None:
-            for coord, axis in edge_coords_and_axes:
-                kwargs[normalise("edge", axis)] = coord
-        if face_coords_and_axes is not None:
-            for coord, axis in face_coords_and_axes:
-                kwargs[normalise("face", axis)] = coord
-
-        # check the UGRID minimum requirement for coordinates
-        if "node_x" not in kwargs:
-            emsg = (
-                "Require a node coordinate that is x-axis like to be provided."
-            )
-            raise ValueError(emsg)
-        if "node_y" not in kwargs:
-            emsg = (
-                "Require a node coordinate that is y-axis like to be provided."
-            )
-            raise ValueError(emsg)
-
-        if self.topology_dimension == 1:
-            self._coord_manager = _Mesh1DCoordinateManager(**kwargs)
-            self._connectivity_manager = _Mesh1DConnectivityManager(
-                *connectivities
-            )
-        elif self.topology_dimension == 2:
-            self._coord_manager = _Mesh2DCoordinateManager(**kwargs)
-            self._connectivity_manager = _Mesh2DConnectivityManager(
-                *connectivities
-            )
-        else:
-            emsg = f"Unsupported 'topology_dimension', got {topology_dimension!r}."
-            raise NotImplementedError(emsg)
-
-    def __eq__(self, other):
-        # TBD: this is a minimalist implementation and requires to be revisited
-        return id(self) == id(other)
-
-    def __getstate__(self):
-        return (
-            self._metadata_manager,
-            self._coord_manager,
-            self._connectivity_manager,
-        )
-
-    def __ne__(self, other):
-        result = self.__eq__(other)
-        if result is not NotImplemented:
-            result = not result
-        return result
-
-    def __repr__(self):
-        def to_coord_and_axis(members):
-            def axis(member):
-                return member.split("_")[1]
-
-            result = [
-                f"({coord!s}, {axis(member)!r})"
-                for member, coord in members._asdict().items()
-                if coord is not None
-            ]
-            result = f"[{', '.join(result)}]" if result else None
-            return result
-
-        node_coords_and_axes = to_coord_and_axis(self.node_coords)
-        connectivities = [
-            str(connectivity)
-            for connectivity in self.all_connectivities
-            if connectivity is not None
-        ]
-
-        if len(connectivities) == 1:
-            connectivities = connectivities[0]
-        else:
-            connectivities = f"[{', '.join(connectivities)}]"
-
-        # positional arguments
-        args = [
-            f"topology_dimension={self.topology_dimension!r}",
-            f"node_coords_and_axes={node_coords_and_axes}",
-            f"connectivities={connectivities}",
-        ]
-
-        # optional argument
-        edge_coords_and_axes = to_coord_and_axis(self.edge_coords)
-        if edge_coords_and_axes:
-            args.append(f"edge_coords_and_axes={edge_coords_and_axes}")
-
-        # optional argument
-        if self.topology_dimension > 1:
-            face_coords_and_axes = to_coord_and_axis(self.face_coords)
-            if face_coords_and_axes:
-                args.append(f"face_coords_and_axes={face_coords_and_axes}")
-
-        def kwargs_filter(k, v):
-            result = False
-            if k != "topology_dimension":
-                if not (
-                    self.topology_dimension == 1 and k == "face_dimension"
-                ):
-                    if v is not None:
-                        result = True
-                        if (
-                            not isinstance(v, str)
-                            and isinstance(v, Iterable)
-                            and not v
-                        ):
-                            result = False
-                        elif k == "units" and v == "unknown":
-                            result = False
-            return result
-
-        # optional arguments (metadata)
-        args.extend(
-            [
-                f"{k}={v!r}"
-                for k, v in self.metadata._asdict().items()
-                if kwargs_filter(k, v)
-            ]
-        )
-
-        return f"{self.__class__.__name__}({', '.join(args)})"
-
-    def __setstate__(self, state):
-        metadata_manager, coord_manager, connectivity_manager = state
-        self._metadata_manager = metadata_manager
-        self._coord_manager = coord_manager
-        self._connectivity_manager = connectivity_manager
-
-    def _set_dimension_names(self, node, edge, face, reset=False):
-        args = (node, edge, face)
-        currents = (
-            self.node_dimension,
-            self.edge_dimension,
-            self.face_dimension,
-        )
-        zipped = zip(args, currents)
-        if reset:
-            node, edge, face = [
-                None if arg else current for arg, current in zipped
-            ]
-        else:
-            node, edge, face = [arg or current for arg, current in zipped]
-
-        self.node_dimension = node
-        self.edge_dimension = edge
-        self.face_dimension = face
-
-        if self.topology_dimension == 1:
-            result = Mesh1DNames(self.node_dimension, self.edge_dimension)
-        elif self.topology_dimension == 2:
-            result = Mesh2DNames(
-                self.node_dimension, self.edge_dimension, self.face_dimension
-            )
-        else:
-            message = (
-                f"Unsupported topology_dimension: {self.topology_dimension} ."
-            )
-            raise NotImplementedError(message)
-
-        return result
-
-    @property
-    def all_coords(self):
-        return self._coord_manager.all_members
-
-    @property
-    def edge_dimension(self):
-        return self._metadata_manager.edge_dimension
-
-    @edge_dimension.setter
-    def edge_dimension(self, name):
-        if not name or not isinstance(name, str):
-            edge_dimension = f"Mesh{self.topology_dimension}d_edge"
-        else:
-            edge_dimension = name
-        self._metadata_manager.edge_dimension = edge_dimension
-
-    @property
-    def edge_coords(self):
-        return self._coord_manager.edge_coords
-
-    @property
-    def face_dimension(self):
-        return self._metadata_manager.face_dimension
-
-    @face_dimension.setter
-    def face_dimension(self, name):
-        if not name or not isinstance(name, str):
-            face_dimension = f"Mesh{self.topology_dimension}d_face"
-        else:
-            face_dimension = name
-        self._metadata_manager.face_dimension = face_dimension
-
-    @property
-    def face_coords(self):
-        return self._coord_manager.face_coords
-
-    @property
-    def node_dimension(self):
-        return self._metadata_manager.node_dimension
-
-    @node_dimension.setter
-    def node_dimension(self, name):
-        if not name or not isinstance(name, str):
-            node_dimension = f"Mesh{self.topology_dimension}d_node"
-        else:
-            node_dimension = name
-        self._metadata_manager.node_dimension = node_dimension
-
-    @property
-    def node_coords(self):
-        return self._coord_manager.node_coords
-
-    @property
-    def all_connectivities(self):
-        return self._connectivity_manager.all_members
-
-    @property
-    def face_node_connectivity(self):
-        # required
-        return self._connectivity_manager.face_node
-
-    @property
-    def edge_node_connectivity(self):
-        # optionally required
-        return self._connectivity_manager.edge_node
-
-    @property
-    def face_edge_connectivity(self):
-        # optional
-        return self._connectivity_manager.face_edge
-
-    @property
-    def face_face_connectivity(self):
-        # optional
-        return self._connectivity_manager.face_face
-
-    @property
-    def edge_face_connectivity(self):
-        # optional
-        return self._connectivity_manager.edge_face
-
-    @property
-    def boundary_node_connectivity(self):
-        # optional
-        return self._connectivity_manager.boundary_node
-
-    def add_coords(
-        self,
-        node_x=None,
-        node_y=None,
-        edge_x=None,
-        edge_y=None,
-        face_x=None,
-        face_y=None,
-    ):
-        self._coord_manager.add(
-            node_x=node_x,
-            node_y=node_y,
-            edge_x=edge_x,
-            edge_y=edge_y,
-            face_x=face_x,
-            face_y=face_y,
-        )
-
-    def add_connectivities(self, *connectivities):
-        self._connectivity_manager.add(*connectivities)
-
-    def connectivities(
-        self,
-        item=None,
-        standard_name=None,
-        long_name=None,
-        var_name=None,
-        attributes=None,
-        cf_role=None,
-        node=None,
-        edge=None,
-        face=None,
-    ):
-        return self._connectivity_manager.filters(
-            item=item,
-            standard_name=standard_name,
-            long_name=long_name,
-            var_name=var_name,
-            attributes=attributes,
-            cf_role=cf_role,
-            node=node,
-            edge=edge,
-            face=face,
-        )
-
-    def connectivity(
-        self,
-        item=None,
-        standard_name=None,
-        long_name=None,
-        var_name=None,
-        attributes=None,
-        cf_role=None,
-        node=None,
-        edge=None,
-        face=None,
-    ):
-        return self._connectivity_manager.filter(
-            item=item,
-            standard_name=standard_name,
-            long_name=long_name,
-            var_name=var_name,
-            attributes=attributes,
-            cf_role=cf_role,
-            node=node,
-            edge=edge,
-            face=face,
-        )
-
-    def coord(
-        self,
-        item=None,
-        standard_name=None,
-        long_name=None,
-        var_name=None,
-        attributes=None,
-        axis=None,
-        node=None,
-        edge=None,
-        face=None,
-    ):
-        return self._coord_manager.filter(
-            item=item,
-            standard_name=standard_name,
-            long_name=long_name,
-            var_name=var_name,
-            attributes=attributes,
-            axis=axis,
-            node=node,
-            edge=edge,
-            face=face,
-        )
-
-    def coords(
-        self,
-        item=None,
-        standard_name=None,
-        long_name=None,
-        var_name=None,
-        attributes=None,
-        axis=None,
-        node=False,
-        edge=False,
-        face=False,
-    ):
-        return self._coord_manager.filters(
-            item=item,
-            standard_name=standard_name,
-            long_name=long_name,
-            var_name=var_name,
-            attributes=attributes,
-            axis=axis,
-            node=node,
-            edge=edge,
-            face=face,
-        )
-
-    def remove_connectivities(
-        self,
-        item=None,
-        standard_name=None,
-        long_name=None,
-        var_name=None,
-        attributes=None,
-        cf_role=None,
-        node=None,
-        edge=None,
-        face=None,
-    ):
-        return self._connectivity_manager.remove(
-            item=item,
-            standard_name=standard_name,
-            long_name=long_name,
-            var_name=var_name,
-            attributes=attributes,
-            cf_role=cf_role,
-            node=node,
-            edge=edge,
-            face=face,
-        )
-
-    def remove_coords(
-        self,
-        item=None,
-        standard_name=None,
-        long_name=None,
-        var_name=None,
-        attributes=None,
-        axis=None,
-        node=None,
-        edge=None,
-        face=None,
-    ):
-        return self._coord_manager.remove(
-            item=item,
-            standard_name=standard_name,
-            long_name=long_name,
-            var_name=var_name,
-            attributes=attributes,
-            axis=axis,
-            node=node,
-            edge=edge,
-            face=face,
-        )
-
-    def xml_element(self):
-        # TBD
-        pass
-
-    # the MeshCoord will always have bounds, perhaps points. However the MeshCoord.guess_points() may
-    # be a very useful part of its behaviour.
-    # after using MeshCoord.guess_points(), the user may wish to add the associated MeshCoord.points into
-    # the Mesh as face_coordinates.
-
-    # def to_AuxCoord(self, location, axis):
-    #     # factory method
-    #     # return the lazy AuxCoord(...) for the given location and axis
-    #
-    # def to_AuxCoords(self, location):
-    #     # factory method
-    #     # return the lazy AuxCoord(...), AuxCoord(...)
-    #
-    # def to_MeshCoord(self, location, axis):
-    #     # factory method
-    #     # return MeshCoord(..., location=location, axis=axis)
-    #     # use Connectivity.indices_by_src() for fetching indices, passing in the lazy_indices() result as an argument.
-    #
-    # def to_MeshCoords(self, location):
-    #     # factory method
-    #     # return MeshCoord(..., location=location, axis="x"), MeshCoord(..., location=location, axis="y")
-    #     # use Connectivity.indices_by_src for fetching indices, passing in the lazy_indices() result as an argument.
-
-    def dimension_names_reset(self, node=False, edge=False, face=False):
-        return self._set_dimension_names(node, edge, face, reset=True)
-
-    def dimension_names(self, node=None, edge=None, face=None):
-        return self._set_dimension_names(node, edge, face, reset=False)
-
-    @property
-    def cf_role(self):
-        return "mesh_topology"
-
-    @property
-    def topology_dimension(self):
-        return self._metadata_manager.topology_dimension
-
-
-class _Mesh1DCoordinateManager:
-    """
-
-    TBD: require clarity on coord_systems validation
-    TBD: require clarity on __eq__ support
-    TBD: rationalise self.coords() logic with other manager and Cube
-
-    """
-
-    REQUIRED = (
-        "node_x",
-        "node_y",
-    )
-    OPTIONAL = (
-        "edge_x",
-        "edge_y",
-    )
-
-    def __init__(self, node_x, node_y, edge_x=None, edge_y=None):
-        # initialise all the coordinates
-        self.ALL = self.REQUIRED + self.OPTIONAL
-        self._members = {member: None for member in self.ALL}
-
-        # required coordinates
-        self.node_x = node_x
-        self.node_y = node_y
-        # optional coordinates
-        self.edge_x = edge_x
-        self.edge_y = edge_y
-
-    def __eq__(self, other):
-        # TBD: this is a minimalist implementation and requires to be revisited
-        return id(self) == id(other)
-
-    def __getstate__(self):
-        return self._members
-
-    def __iter__(self):
-        for item in self._members.items():
-            yield item
-
-    def __ne__(self, other):
-        result = self.__eq__(other)
-        if result is not NotImplemented:
-            result = not result
-        return result
-
-    def __repr__(self):
-        args = [
-            f"{member}={coord!r}"
-            for member, coord in self
-            if coord is not None
-        ]
-        return f"{self.__class__.__name__}({', '.join(args)})"
-
-    def __setstate__(self, state):
-        self._members = state
-
-    def __str__(self):
-        args = [f"{member}" for member, coord in self if coord is not None]
-        return f"{self.__class__.__name__}({', '.join(args)})"
-
-    def _remove(self, **kwargs):
-        result = {}
-        members = self.filters(**kwargs)
-
-        for member in members.keys():
-            if member in self.REQUIRED:
-                dmsg = f"Ignoring request to remove required coordinate {member!r}"
-                logger.debug(dmsg, extra=dict(cls=self.__class__.__name__))
-            else:
-                result[member] = members[member]
-                setattr(self, member, None)
-
-        return result
-
-    def _setter(self, location, axis, coord, shape):
-        axis = axis.lower()
-        member = f"{location}_{axis}"
-
-        # enforce the UGRID minimum coordinate requirement
-        if location == "node" and coord is None:
-            emsg = (
-                f"{member!r} is a required coordinate, cannot set to 'None'."
-            )
-            raise ValueError(emsg)
-
-        if coord is not None:
-            if not isinstance(coord, AuxCoord):
-                emsg = f"{member!r} requires to be an 'AuxCoord', got {type(coord)}."
-                raise TypeError(emsg)
-
-            guess_axis = guess_coord_axis(coord)
-
-            if guess_axis and guess_axis.lower() != axis:
-                emsg = f"{member!r} requires a {axis}-axis like 'AuxCoord', got a {guess_axis.lower()}-axis like."
-                raise TypeError(emsg)
-
-            if coord.climatological:
-                emsg = f"{member!r} cannot be a climatological 'AuxCoord'."
-                raise TypeError(emsg)
-
-            if shape is not None and coord.shape != shape:
-                emsg = f"{member!r} requires to have shape {shape!r}, got {coord.shape!r}."
-                raise ValueError(emsg)
-
-        self._members[member] = coord
-
-    def _shape(self, location):
-        coord = getattr(self, f"{location}_x")
-        shape = coord.shape if coord is not None else None
-        if shape is None:
-            coord = getattr(self, f"{location}_y")
-            if coord is not None:
-                shape = coord.shape
-        return shape
-
-    @property
-    def _edge_shape(self):
-        return self._shape(location="edge")
-
-    @property
-    def _node_shape(self):
-        return self._shape(location="node")
-
-    @property
-    def all_members(self):
-        return Mesh1DCoords(**self._members)
-
-    @property
-    def edge_coords(self):
-        return MeshEdgeCoords(edge_x=self.edge_x, edge_y=self.edge_y)
-
-    @property
-    def edge_x(self):
-        return self._members["edge_x"]
-
-    @edge_x.setter
-    def edge_x(self, coord):
-        self._setter(
-            location="edge", axis="x", coord=coord, shape=self._edge_shape
-        )
-
-    @property
-    def edge_y(self):
-        return self._members["edge_y"]
-
-    @edge_y.setter
-    def edge_y(self, coord):
-        self._setter(
-            location="edge", axis="y", coord=coord, shape=self._edge_shape
-        )
-
-    @property
-    def node_coords(self):
-        return MeshNodeCoords(node_x=self.node_x, node_y=self.node_y)
-
-    @property
-    def node_x(self):
-        return self._members["node_x"]
-
-    @node_x.setter
-    def node_x(self, coord):
-        self._setter(
-            location="node", axis="x", coord=coord, shape=self._node_shape
-        )
-
-    @property
-    def node_y(self):
-        return self._members["node_y"]
-
-    @node_y.setter
-    def node_y(self, coord):
-        self._setter(
-            location="node", axis="y", coord=coord, shape=self._node_shape
-        )
-
-    def _add(self, coords):
-        member_x, member_y = coords._fields
-
-        # deal with the special case where both members are changing
-        if coords[0] is not None and coords[1] is not None:
-            cache_x = self._members[member_x]
-            cache_y = self._members[member_y]
-            self._members[member_x] = None
-            self._members[member_y] = None
-
-            try:
-                setattr(self, member_x, coords[0])
-                setattr(self, member_y, coords[1])
-            except (TypeError, ValueError):
-                # restore previous valid state
-                self._members[member_x] = cache_x
-                self._members[member_y] = cache_y
-                # now, re-raise the exception
-                raise
-        else:
-            # deal with the case where one or no member is changing
-            if coords[0] is not None:
-                setattr(self, member_x, coords[0])
-            if coords[1] is not None:
-                setattr(self, member_y, coords[1])
-
-    def add(self, node_x=None, node_y=None, edge_x=None, edge_y=None):
-        """
-        use self.remove(edge_x=True) to remove a coordinate e.g., using the
-        pattern self.add(edge_x=None) will not remove the edge_x coordinate
-
-        """
-        self._add(MeshNodeCoords(node_x, node_y))
-        self._add(MeshEdgeCoords(edge_x, edge_y))
-
-    def filter(self, **kwargs):
-        # TODO: rationalise commonality with MeshConnectivityManager.filter and Cube.coord.
-        result = self.filters(**kwargs)
-
-        if len(result) > 1:
-            names = ", ".join(
-                f"{member}={coord!r}" for member, coord in result.items()
-            )
-            emsg = (
-                f"Expected to find exactly 1 coordinate, but found {len(result)}. "
-                f"They were: {names}."
-            )
-            raise CoordinateNotFoundError(emsg)
-
-        if len(result) == 0:
-            item = kwargs["item"]
-            if item is not None:
-                if not isinstance(item, str):
-                    item = item.name()
-            name = (
-                item
-                or kwargs["standard_name"]
-                or kwargs["long_name"]
-                or kwargs["var_name"]
-                or None
-            )
-            name = "" if name is None else f"{name!r} "
-            emsg = (
-                f"Expected to find exactly 1 {name}coordinate, but found none."
-            )
-            raise CoordinateNotFoundError(emsg)
-
-        return result
-
-    def filters(
-        self,
-        item=None,
-        standard_name=None,
-        long_name=None,
-        var_name=None,
-        attributes=None,
-        axis=None,
-        node=None,
-        edge=None,
-        face=None,
-    ):
-        # TBD: support coord_systems?
-
-        # rationalise the tri-state behaviour
-        args = [node, edge, face]
-        state = not any(set(filter(lambda arg: arg is not None, args)))
-        node, edge, face = map(
-            lambda arg: arg if arg is not None else state, args
-        )
-
-        def populated_coords(coords_tuple):
-            return list(filter(None, list(coords_tuple)))
-
-        members = []
-        if node:
-            members += populated_coords(self.node_coords)
-        if edge:
-            members += populated_coords(self.edge_coords)
-        if hasattr(self, "face_coords"):
-            if face:
-                members += populated_coords(self.face_coords)
-        else:
-            dmsg = "Ignoring request to filter non-existent 'face_coords'"
-            logger.debug(dmsg, extra=dict(cls=self.__class__.__name__))
-
-        result = metadata_filter(
-            members,
-            item=item,
-            standard_name=standard_name,
-            long_name=long_name,
-            var_name=var_name,
-            attributes=attributes,
-            axis=axis,
-        )
-
-        # Use the results to filter the _members dict for returning.
-        result_ids = [id(r) for r in result]
-        result_dict = {
-            k: v for k, v in self._members.items() if id(v) in result_ids
-        }
-        return result_dict
-
-    def remove(
-        self,
-        item=None,
-        standard_name=None,
-        long_name=None,
-        var_name=None,
-        attributes=None,
-        axis=None,
-        node=None,
-        edge=None,
-    ):
-        return self._remove(
-            item=item,
-            standard_name=standard_name,
-            long_name=long_name,
-            var_name=var_name,
-            attributes=attributes,
-            axis=axis,
-            node=node,
-            edge=edge,
-        )
-
-
-class _Mesh2DCoordinateManager(_Mesh1DCoordinateManager):
-    OPTIONAL = (
-        "edge_x",
-        "edge_y",
-        "face_x",
-        "face_y",
-    )
-
-    def __init__(
-        self,
-        node_x,
-        node_y,
-        edge_x=None,
-        edge_y=None,
-        face_x=None,
-        face_y=None,
-    ):
-        super().__init__(node_x, node_y, edge_x=edge_x, edge_y=edge_y)
-
-        # optional coordinates
-        self.face_x = face_x
-        self.face_y = face_y
-
-    @property
-    def _face_shape(self):
-        return self._shape(location="face")
-
-    @property
-    def all_members(self):
-        return Mesh2DCoords(**self._members)
-
-    @property
-    def face_coords(self):
-        return MeshFaceCoords(face_x=self.face_x, face_y=self.face_y)
-
-    @property
-    def face_x(self):
-        return self._members["face_x"]
-
-    @face_x.setter
-    def face_x(self, coord):
-        self._setter(
-            location="face", axis="x", coord=coord, shape=self._face_shape
-        )
-
-    @property
-    def face_y(self):
-        return self._members["face_y"]
-
-    @face_y.setter
-    def face_y(self, coord):
-        self._setter(
-            location="face", axis="y", coord=coord, shape=self._face_shape
-        )
-
-    def add(
-        self,
-        node_x=None,
-        node_y=None,
-        edge_x=None,
-        edge_y=None,
-        face_x=None,
-        face_y=None,
-    ):
-        super().add(node_x=node_x, node_y=node_y, edge_x=edge_x, edge_y=edge_y)
-        self._add(MeshFaceCoords(face_x, face_y))
-
-    def remove(
-        self,
-        item=None,
-        standard_name=None,
-        long_name=None,
-        var_name=None,
-        attributes=None,
-        axis=None,
-        node=None,
-        edge=None,
-        face=None,
-    ):
-        return self._remove(
-            item=item,
-            standard_name=standard_name,
-            long_name=long_name,
-            var_name=var_name,
-            attributes=attributes,
-            axis=axis,
-            node=node,
-            edge=edge,
-            face=face,
-        )
-
-
-class _MeshConnectivityManagerBase(ABC):
-    # Override these in subclasses.
-    REQUIRED: tuple = NotImplemented
-    OPTIONAL: tuple = NotImplemented
-
-    def __init__(self, *connectivities):
-        cf_roles = [c.cf_role for c in connectivities]
-        for requisite in self.REQUIRED:
-            if requisite not in cf_roles:
-                message = (
-                    f"{self.__name__} requires a {requisite} Connectivity."
-                )
-                raise ValueError(message)
-
-        self.ALL = self.REQUIRED + self.OPTIONAL
-        self._members = {member: None for member in self.ALL}
-        self.add(*connectivities)
-
-    def __eq__(self, other):
-        # TBD: this is a minimalist implementation and requires to be revisited
-        return id(self) == id(other)
-
-    def __getstate__(self):
-        return self._members
-
-    def __iter__(self):
-        for item in self._members.items():
-            yield item
-
-    def __ne__(self, other):
-        result = self.__eq__(other)
-        if result is not NotImplemented:
-            result = not result
-        return result
-
-    def __repr__(self):
-        args = [
-            f"{member}={connectivity!r}"
-            for member, connectivity in self
-            if connectivity is not None
-        ]
-        return f"{self.__class__.__name__}({', '.join(args)})"
-
-    def __setstate__(self, state):
-        self._members = state
-
-    def __str__(self):
-        args = [
-            f"{member}"
-            for member, connectivity in self
-            if connectivity is not None
-        ]
-        return f"{self.__class__.__name__}({', '.join(args)})"
-
-    @property
-    @abstractmethod
-    def all_members(self):
-        return NotImplemented
-
-    def add(self, *connectivities):
-        # Since Connectivity classes include their cf_role, no setters will be
-        # provided, just a means to add one or more connectivities to the
-        # manager.
-        # No warning is raised for duplicate cf_roles - user is trusted to
-        # validate their outputs.
-        add_dict = {}
-        for connectivity in connectivities:
-            if not isinstance(connectivity, Connectivity):
-                message = f"Expected Connectivity, got: {type(connectivity)} ."
-                raise ValueError(message)
-            cf_role = connectivity.cf_role
-            if cf_role not in self.ALL:
-                message = (
-                    f"Not adding connectivity ({cf_role}: "
-                    f"{connectivity!r}) - cf_role must be one of: {self.ALL} ."
-                )
-                logger.debug(message, extra=dict(cls=self.__class__.__name__))
-            else:
-                add_dict[cf_role] = connectivity
-
-        # Validate shapes.
-        proposed_members = {**self._members, **add_dict}
-        locations = set(
-            [
-                c.src_location
-                for c in proposed_members.values()
-                if c is not None
-            ]
-        )
-        for location in locations:
-            counts = [
-                len(c.indices_by_src(c.lazy_indices()))
-                for c in proposed_members.values()
-                if c is not None and c.src_location == location
-            ]
-            # Check is list values are identical.
-            if not counts.count(counts[0]) == len(counts):
-                message = (
-                    f"Invalid Connectivities provided - inconsistent "
-                    f"{location} counts."
-                )
-                raise ValueError(message)
-
-        self._members = proposed_members
-
-    def filter(self, **kwargs):
-        # TODO: rationalise commonality with MeshCoordManager.filter and Cube.coord.
-        result = self.filters(**kwargs)
-        if len(result) > 1:
-            names = ", ".join(
-                f"{member}={connectivity!r}"
-                for member, connectivity in result.items()
-            )
-            message = (
-                f"Expected to find exactly 1 connectivity, but found "
-                f"{len(result)}. They were: {names}."
-            )
-            raise ConnectivityNotFoundError(message)
-        elif len(result) == 0:
-            item = kwargs["item"]
-            _name = item
-            if item is not None:
-                if not isinstance(item, str):
-                    _name = item.name()
-            bad_name = (
-                _name or kwargs["standard_name"] or kwargs["long_name"] or ""
-            )
-            message = (
-                f"Expected to find exactly 1 {bad_name} connectivity, "
-                f"but found none."
-            )
-            raise ConnectivityNotFoundError(message)
-
-        return result
-
-    def filters(
-        self,
-        item=None,
-        standard_name=None,
-        long_name=None,
-        var_name=None,
-        attributes=None,
-        cf_role=None,
-        node=None,
-        edge=None,
-        face=None,
-    ):
-        members = [c for c in self._members.values() if c is not None]
-
-        if cf_role is not None:
-            members = [
-                instance for instance in members if instance.cf_role == cf_role
-            ]
-
-        def location_filter(instances, loc_arg, loc_name):
-            if loc_arg is False:
-                filtered = [
-                    instance
-                    for instance in instances
-                    if loc_name
-                    not in (instance.src_location, instance.tgt_location)
-                ]
-            elif loc_arg is None:
-                filtered = instances
-            else:
-                # Interpret any other value as =True.
-                filtered = [
-                    instance
-                    for instance in instances
-                    if loc_name
-                    in (instance.src_location, instance.tgt_location)
-                ]
-
-            return filtered
-
-        for arg, loc in (
-            (node, "node"),
-            (edge, "edge"),
-            (face, "face"),
-        ):
-            members = location_filter(members, arg, loc)
-
-        # No need to actually modify filtering behaviour - already won't return
-        # any face cf-roles if none are present.
-        supports_faces = any(["face" in role for role in self.ALL])
-        if face and not supports_faces:
-            message = (
-                "Ignoring request to filter for non-existent 'face' cf-roles."
-            )
-            logger.debug(message, extra=dict(cls=self.__class__.__name__))
-
-        result = metadata_filter(
-            members,
-            item=item,
-            standard_name=standard_name,
-            long_name=long_name,
-            var_name=var_name,
-            attributes=attributes,
-        )
-
-        # Use the results to filter the _members dict for returning.
-        result_ids = [id(r) for r in result]
-        result_dict = {
-            k: v for k, v in self._members.items() if id(v) in result_ids
-        }
-        return result_dict
-
-    def remove(
-        self,
-        item=None,
-        standard_name=None,
-        long_name=None,
-        var_name=None,
-        attributes=None,
-        cf_role=None,
-        node=None,
-        edge=None,
-        face=None,
-    ):
-        removal_dict = self.filters(
-            item=item,
-            standard_name=standard_name,
-            long_name=long_name,
-            var_name=var_name,
-            attributes=attributes,
-            cf_role=cf_role,
-            node=node,
-            edge=edge,
-            face=face,
-        )
-        for cf_role in self.REQUIRED:
-            excluded = removal_dict.pop(cf_role, None)
-            if excluded:
-                message = (
-                    f"Ignoring request to remove required connectivity "
-                    f"({cf_role}: {excluded!r})"
-                )
-                logger.debug(message, extra=dict(cls=self.__class__.__name__))
-
-        for cf_role in removal_dict.keys():
-            self._members[cf_role] = None
-
-        return removal_dict
-
-
-class _Mesh1DConnectivityManager(_MeshConnectivityManagerBase):
-    REQUIRED = ("edge_node_connectivity",)
-    OPTIONAL = ()
-
-    @property
-    def all_members(self):
-        return Mesh1DConnectivities(edge_node=self.edge_node)
-
-    @property
-    def edge_node(self):
-        return self._members["edge_node_connectivity"]
-
-
-class _Mesh2DConnectivityManager(_MeshConnectivityManagerBase):
-    REQUIRED = ("face_node_connectivity",)
-    OPTIONAL = (
-        "edge_node_connectivity",
-        "face_edge_connectivity",
-        "face_face_connectivity",
-        "edge_face_connectivity",
-        "boundary_node_connectivity",
-    )
-
-    @property
-    def all_members(self):
-        return Mesh2DConnectivities(
-            face_node=self.face_node,
-            edge_node=self.edge_node,
-            face_edge=self.face_edge,
-            face_face=self.face_face,
-            edge_face=self.edge_face,
-            boundary_node=self.boundary_node,
-        )
-
-    @property
-    def boundary_node(self):
-        return self._members["boundary_node_connectivity"]
-
-    @property
-    def edge_face(self):
-        return self._members["edge_face_connectivity"]
-
-    @property
-    def edge_node(self):
-        return self._members["edge_node_connectivity"]
-
-    @property
-    def face_edge(self):
-        return self._members["face_edge_connectivity"]
-
-    @property
-    def face_face(self):
-        return self._members["face_face_connectivity"]
-
-    @property
-    def face_node(self):
-        return self._members["face_node_connectivity"]
-
-
-class MeshCoordMetadata(BaseMetadata):
-    """
-    Metadata container for a :class:`~iris.coords.MeshCoord`.
-    """
-
-    _members = ("location", "axis")
-    # NOTE: in future, we may add 'mesh' as part of this metadata,
-    # as the Mesh seems part of the 'identity' of a MeshCoord.
-    # For now we omit it, particularly as we don't yet implement Mesh.__eq__.
-    #
-    # Thus, for now, the MeshCoord class will need to handle 'mesh' explicitly
-    # in identity / comparison, but in future that may be simplified.
-
-    __slots__ = ()
-
-    @wraps(BaseMetadata.__eq__, assigned=("__doc__",), updated=())
-    @lenient_service
-    def __eq__(self, other):
-        return super().__eq__(other)
-
-    def _combine_lenient(self, other):
-        """
-        Perform lenient combination of metadata members for MeshCoord.
-
-        Args:
-
-        * other (MeshCoordMetadata):
-            The other metadata participating in the lenient combination.
-
-        Returns:
-            A list of combined metadata member values.
-
-        """
-        # It is actually "strict" : return None except where members are equal.
-        def func(field):
-            left = getattr(self, field)
-            right = getattr(other, field)
-            return left if left == right else None
-
-        # Note that, we use "_members" not "_fields".
-        values = [func(field) for field in self._members]
-        # Perform lenient combination of the other parent members.
-        result = super()._combine_lenient(other)
-        result.extend(values)
-
-        return result
-
-    def _compare_lenient(self, other):
-        """
-        Perform lenient equality of metadata members for MeshCoord.
-
-        Args:
-
-        * other (MeshCoordMetadata):
-            The other metadata participating in the lenient comparison.
-
-        Returns:
-            Boolean.
-
-        """
-        # Perform "strict" comparison for the MeshCoord specific members
-        # 'location', 'axis' : for equality, they must all match.
-        result = all(
-            [
-                getattr(self, field) == getattr(other, field)
-                for field in self._members
-            ]
-        )
-        if result:
-            # Perform lenient comparison of the other parent members.
-            result = super()._compare_lenient(other)
-
-        return result
-
-    def _difference_lenient(self, other):
-        """
-        Perform lenient difference of metadata members for MeshCoord.
-
-        Args:
-
-        * other (MeshCoordMetadata):
-            The other MeshCoord metadata participating in the lenient
-            difference.
-
-        Returns:
-            A list of different metadata member values.
-
-        """
-        # Perform "strict" difference for location / axis.
-        def func(field):
-            left = getattr(self, field)
-            right = getattr(other, field)
-            return None if left == right else (left, right)
-
-        # Note that, we use "_members" not "_fields".
-        values = [func(field) for field in self._members]
-        # Perform lenient difference of the other parent members.
-        result = super()._difference_lenient(other)
-        result.extend(values)
-
-        return result
-
-    @wraps(BaseMetadata.combine, assigned=("__doc__",), updated=())
-    @lenient_service
-    def combine(self, other, lenient=None):
-        return super().combine(other, lenient=lenient)
-
-    @wraps(BaseMetadata.difference, assigned=("__doc__",), updated=())
-    @lenient_service
-    def difference(self, other, lenient=None):
-        return super().difference(other, lenient=lenient)
-
-    @wraps(BaseMetadata.equal, assigned=("__doc__",), updated=())
-    @lenient_service
-    def equal(self, other, lenient=None):
-        return super().equal(other, lenient=lenient)
-
-
 # Add our new optional metadata operations into the 'convenience collections'
 # of lenient metadata services.
 # TODO: when included in 'iris.common.metadata', install each one directly ?
@@ -3620,22 +2289,4 @@
     _name,
     _service_collection,
     _method,
-)
-=======
-#: Convenience collection of lenient metadata difference services.
-_services = [ConnectivityMetadata.difference, MeshMetadata.difference]
-SERVICES_DIFFERENCE.extend(_services)
-SERVICES.extend(_services)
-
-#: Convenience collection of lenient metadata equality services.
-_services = [
-    ConnectivityMetadata.__eq__,
-    ConnectivityMetadata.equal,
-    MeshMetadata.__eq__,
-    MeshMetadata.equal,
-]
-SERVICES_EQUAL.extend(_services)
-SERVICES.extend(_services)
-
-del _services
->>>>>>> a1cb54dd
+)