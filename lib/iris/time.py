# Copyright Iris contributors
#
<<<<<<< HEAD
# This file is part of Iris and is released under the LGPL license.
# See COPYING and COPYING.LESSER in the root of the repository for full
# licensing details.
=======
# This file is part of Iris and is released under the BSD license.
# See LICENSE in the root of the repository for full licensing details.
"""
Time handling.
>>>>>>> 80c17925

"""Time handling."""

import functools


@functools.total_ordering
class PartialDateTime:
    """Allow partial comparisons against datetime-like objects.

    A :class:`PartialDateTime` object specifies values for some subset of
    the calendar/time fields (year, month, hour, etc.) for comparing
    with :class:`datetime.datetime`-like instances.

    Comparisons are defined against any other class with all of the
    attributes: year, month, day, hour, minute, and second.
    Notably, this includes :class:`datetime.datetime` and
    :class:`cftime.datetime`. Comparison also extends to the
    microsecond attribute for classes, such as
    :class:`datetime.datetime`, which define it.

    A :class:`PartialDateTime` object is not limited to any particular
    calendar, so no restriction is placed on the range of values
    allowed in its component fields. Thus, it is perfectly legitimate to
    create an instance as: `PartialDateTime(month=2, day=30)`.

    """

    __slots__ = (
        "year",
        "month",
        "day",
        "hour",
        "minute",
        "second",
        "microsecond",
    )

    #: A dummy value provided as a workaround to allow comparisons with
    #: :class:`datetime.datetime`.
    #: See http://bugs.python.org/issue8005.
    #: NB. It doesn't even matter what this value is.
    timetuple = None

    def __init__(
        self,
        year=None,
        month=None,
        day=None,
        hour=None,
        minute=None,
        second=None,
        microsecond=None,
    ):
        """Allow partial comparisons against datetime-like objects.

        Parameters
        ----------
        year: int
            The year number as an integer, or None.
        month: int
            The month number as an integer, or None.
        day: int
            The day number as an integer, or None.
        hour: int
            The hour number as an integer, or None.
        minute: int
            The minute number as an integer, or None.
        second: int
            The second number as an integer, or None.
        microsecond: int
            The microsecond number as an integer, or None.

        Examples
        --------
        To select any days of the year after the 3rd of April:

        >>> from iris.time import PartialDateTime
        >>> import datetime
        >>> pdt = PartialDateTime(month=4, day=3)
        >>> datetime.datetime(2014, 4, 1) > pdt
        False
        >>> datetime.datetime(2014, 4, 5) > pdt
        True
        >>> datetime.datetime(2014, 5, 1) > pdt
        True
        >>> datetime.datetime(2015, 2, 1) > pdt
        False

        """
        self.year = year
        self.month = month
        self.day = day
        self.hour = hour
        self.minute = minute
        self.second = second
        self.microsecond = microsecond

    def __repr__(self):
        attr_pieces = [
            "{}={}".format(name, getattr(self, name))
            for name in self.__slots__
            if getattr(self, name) is not None
        ]
        result = "{}({})".format(type(self).__name__, ", ".join(attr_pieces))
        return result

    def __gt__(self, other):
        if isinstance(other, type(self)):
            raise TypeError("Cannot order PartialDateTime instances.")
        result = False
        try:
            # Everything except 'microsecond' is mandatory
            for attr_name in self.__slots__[:-1]:
                attr = getattr(self, attr_name)
                other_attr = getattr(other, attr_name)
                if attr is not None and attr != other_attr:
                    result = attr > other_attr
                    break
            # 'microsecond' is optional
            if result and hasattr(other, "microsecond"):
                attr = self.microsecond
                other_attr = other.microsecond
                if attr is not None and attr != other_attr:
                    result = attr > other_attr
        except AttributeError:
            result = NotImplemented
        return result

    def __eq__(self, other):
        if isinstance(other, type(self)):
            slots = self.__slots__
            self_tuple = tuple(getattr(self, name) for name in slots)
            other_tuple = tuple(getattr(other, name) for name in slots)
            result = self_tuple == other_tuple
        else:
            result = True
            try:
                # Everything except 'microsecond' is mandatory
                for attr_name in self.__slots__[:-1]:
                    attr = getattr(self, attr_name)
                    other_attr = getattr(other, attr_name)
                    if attr is not None and attr != other_attr:
                        result = False
                        break
                # 'microsecond' is optional
                if result and hasattr(other, "microsecond"):
                    attr = self.microsecond
                    other_attr = other.microsecond
                    if attr is not None and attr != other_attr:
                        result = False

            except AttributeError:
                result = other.__eq__(self)
                if result is NotImplemented:
                    # Equality is undefined between these objects.  We don't
                    # want Python to fall back to the default `object`
                    # behaviour (which compares using object IDs), so we raise
                    # an exception here instead.
                    fmt = "unable to compare PartialDateTime with {}"
                    raise TypeError(fmt.format(type(other)))

        return result

    def __ne__(self, other):
        result = self.__eq__(other)
        if result is not NotImplemented:
            result = not result
        return result<|MERGE_RESOLUTION|>--- conflicted
+++ resolved
@@ -1,15 +1,7 @@
 # Copyright Iris contributors
 #
-<<<<<<< HEAD
-# This file is part of Iris and is released under the LGPL license.
-# See COPYING and COPYING.LESSER in the root of the repository for full
-# licensing details.
-=======
 # This file is part of Iris and is released under the BSD license.
 # See LICENSE in the root of the repository for full licensing details.
-"""
-Time handling.
->>>>>>> 80c17925
 
 """Time handling."""
 
