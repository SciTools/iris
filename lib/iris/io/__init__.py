--- conflicted
+++ resolved
@@ -1,18 +1,9 @@
 # Copyright Iris contributors
 #
-<<<<<<< HEAD
-# This file is part of Iris and is released under the LGPL license.
-# See COPYING and COPYING.LESSER in the root of the repository for full
-# licensing details.
-"""Provides an interface to manage URI scheme support in iris."""
-=======
 # This file is part of Iris and is released under the BSD license.
 # See LICENSE in the root of the repository for full licensing details.
-"""
-Provides an interface to manage URI scheme support in iris.
-
-"""
->>>>>>> 80c17925
+
+"""Provides an interface to manage URI scheme support in iris."""
 
 import collections
 from collections import OrderedDict
