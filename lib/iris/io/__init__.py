# Copyright Iris contributors
#
# This file is part of Iris and is released under the LGPL license.
# See COPYING and COPYING.LESSER in the root of the repository for full
# licensing details.
"""
Provides an interface to manage URI scheme support in iris.

"""

import collections
from collections import OrderedDict
import glob
import os.path
import re
<<<<<<< HEAD
import collections
import pathlib
=======
>>>>>>> 34ee90ae

import iris.exceptions


# Saving routines, indexed by file extension.
class _SaversDict(dict):
    """A dictionary that can only have string keys with no overlap."""

    def __setitem__(self, key, value):
        if not isinstance(key, str):
            raise ValueError("key is not a string")
        if key in self:
            raise ValueError("A saver already exists for", key)
        for k in self.keys():
            if k.endswith(key) or key.endswith(k):
                raise ValueError(
                    "key %s conflicts with existing key %s" % (key, k)
                )
        dict.__setitem__(self, key, value)


_savers = _SaversDict()


def run_callback(callback, cube, field, filename):
    """
    Runs the callback mechanism given the appropriate arguments.

    Args:

    * callback:
        A function to add metadata from the originating field and/or URI which
        obeys the following rules:

            1. Function signature must be: ``(cube, field, filename)``.
            2. Modifies the given cube inplace, unless a new cube is
               returned by the function.
            3. If the cube is to be rejected the callback must raise
               an :class:`iris.exceptions.IgnoreCubeException`.

    .. note::

        It is possible that this function returns None for certain callbacks,
        the caller of this function should handle this case.

    """
    from iris.cube import Cube

    if callback is None:
        return cube

    # Call the callback function on the cube, generally the function will
    # operate on the cube in place, but it is also possible that the function
    # will return a completely new cube instance.
    try:
        result = callback(cube, field, filename)
    except iris.exceptions.IgnoreCubeException:
        result = None
    else:
        if result is None:
            result = cube
        elif not isinstance(result, Cube):
            raise TypeError(
                "Callback function returned an " "unhandled data type."
            )
    return result


def decode_uri(uri, default="file"):
    r"""
    Decodes a single URI into scheme and scheme-specific parts.

    In addition to well-formed URIs, it also supports bare file paths.
    Both Windows and UNIX style paths are accepted.

    .. testsetup::

        from iris.io import *

    Examples:
        >>> from iris.io import decode_uri
        >>> print(decode_uri('http://www.thing.com:8080/resource?id=a:b'))
        ('http', '//www.thing.com:8080/resource?id=a:b')

        >>> print(decode_uri('file:///data/local/dataZoo/...'))
        ('file', '///data/local/dataZoo/...')

        >>> print(decode_uri('/data/local/dataZoo/...'))
        ('file', '/data/local/dataZoo/...')

        >>> print(decode_uri('file:///C:\data\local\dataZoo\...'))
        ('file', '///C:\\data\\local\\dataZoo\\...')

        >>> print(decode_uri('C:\data\local\dataZoo\...'))
        ('file', 'C:\\data\\local\\dataZoo\\...')

        >>> print(decode_uri('dataZoo/...'))
        ('file', 'dataZoo/...')

    """
    if isinstance(uri, pathlib.PurePath):
        uri = str(uri)
    # make sure scheme has at least 2 letters to avoid windows drives
    # put - last in the brackets so it refers to the character, not a range
    # reference on valid schemes: http://tools.ietf.org/html/std66#section-3.1
    match = re.match(r"^([a-zA-Z][a-zA-Z0-9+.-]+):(.+)", uri)
    if match:
        scheme = match.group(1)
        part = match.group(2)
    else:
        # Catch bare UNIX and Windows paths
        scheme = default
        part = uri
    return scheme, part


def expand_filespecs(file_specs):
    """
    Find all matching file paths from a list of file-specs.

    Args:

    * file_specs (iterable of string):
        File paths which may contain '~' elements or wildcards.

    Returns:
        A well-ordered list of matching absolute file paths.
        If any of the file-specs match no existing files, an
        exception is raised.

    """
    # Remove any hostname component - currently unused
    filenames = [
        os.path.abspath(
            os.path.expanduser(fn[2:] if fn.startswith("//") else fn)
        )
        for fn in file_specs
    ]

    # Try to expand all filenames as globs
    glob_expanded = OrderedDict(
        [[fn, sorted(glob.glob(fn))] for fn in filenames]
    )

    # If any of the specs expanded to an empty list then raise an error
    all_expanded = glob_expanded.values()

    if not all(all_expanded):
        msg = "One or more of the files specified did not exist:"
        for pattern, expanded in glob_expanded.items():
            if expanded:
                msg += '\n    - "{}" matched {} file(s)'.format(
                    pattern, len(expanded)
                )
            else:
                msg += '\n    * "{}" didn\'t match any files'.format(pattern)
        raise IOError(msg)

    return [fname for fnames in all_expanded for fname in fnames]


def load_files(filenames, callback, constraints=None):
    """
    Takes a list of filenames which may also be globs, and optionally a
    constraint set and a callback function, and returns a
    generator of Cubes from the given files.

    .. note::

        Typically, this function should not be called directly; instead, the
        intended interface for loading is :func:`iris.load`.

    """
    from iris.fileformats import FORMAT_AGENT

    all_file_paths = expand_filespecs(filenames)

    # Create default dict mapping iris format handler to its associated filenames
    handler_map = collections.defaultdict(list)
    for fn in all_file_paths:
        with open(fn, "rb") as fh:
            handling_format_spec = FORMAT_AGENT.get_spec(
                os.path.basename(fn), fh
            )
            handler_map[handling_format_spec].append(fn)

    # Call each iris format handler with the approriate filenames
    for handling_format_spec in sorted(handler_map):
        fnames = handler_map[handling_format_spec]
        if handling_format_spec.constraint_aware_handler:
            for cube in handling_format_spec.handler(
                fnames, callback, constraints
            ):
                yield cube
        else:
            for cube in handling_format_spec.handler(fnames, callback):
                yield cube


def load_http(urls, callback):
    """
    Takes a list of urls and a callback function, and returns a generator
    of Cubes from the given URLs.

    .. note::

        Typically, this function should not be called directly; instead, the
        intended interface for loading is :func:`iris.load`.

    """
    # Create default dict mapping iris format handler to its associated filenames
    handler_map = collections.defaultdict(list)
    for url in urls:
        handling_format_spec = iris.fileformats.FORMAT_AGENT.get_spec(
            url, None
        )
        handler_map[handling_format_spec].append(url)

    # Call each iris format handler with the appropriate filenames
    for handling_format_spec in sorted(handler_map):
        fnames = handler_map[handling_format_spec]
        for cube in handling_format_spec.handler(fnames, callback):
            yield cube


def _dot_save(cube, target):
    # A simple wrapper for `iris.fileformats.dot.save` which allows the
    # saver to be registered without triggering the import of
    # `iris.fileformats.dot`.
    from iris.fileformats.dot import save

    return save(cube, target)


def _dot_save_png(cube, target, **kwargs):
    # A simple wrapper for `iris.fileformats.dot.save_png` which allows the
    # saver to be registered without triggering the import of
    # `iris.fileformats.dot`.
    from iris.fileformats.dot import save_png

    return save_png(cube, target, **kwargs)


def _grib_save(cube, target, append=False, **kwargs):
    # A simple wrapper for the grib save routine, which allows the saver to be
    # registered without having the grib implementation installed.
    try:
        from iris_grib import save_grib2
    except ImportError:
        raise RuntimeError(
            "Unable to save GRIB file - "
            '"iris_grib" package is not installed.'
        )

    save_grib2(cube, target, append, **kwargs)


def _check_init_savers():
    from iris.fileformats import netcdf, pp

    if "pp" not in _savers:
        _savers.update(
            {
                "pp": pp.save,
                "nc": netcdf.save,
                "dot": _dot_save,
                "dotpng": _dot_save_png,
                "grib2": _grib_save,
            }
        )


def add_saver(file_extension, new_saver):
    """
    Add a custom saver to the Iris session.

    Args:

    * file_extension: A string such as "pp" or "my_format".
    * new_saver:      A function of the form ``my_saver(cube, target)``.

    See also :func:`iris.io.save`

    """
    # Make sure it's a func with 2+ args
    if (
        not hasattr(new_saver, "__call__")
        or new_saver.__code__.co_argcount < 2
    ):
        raise ValueError("Saver routines must be callable with 2+ arguments.")

    # Try to add this saver. Invalid keys will be rejected.
    _savers[file_extension] = new_saver


def find_saver(filespec):
    """
    Find the saver function appropriate to the given filename or extension.

    Args:

        * filespec
            A string such as "my_file.pp" or "PP", or :class:`pathlib.Path`.

    Returns:
        A save function or None.
        Save functions can be passed to :func:`iris.io.save`.

    """
    if isinstance(filespec, pathlib.PurePath):
        filespec = str(filespec)
    _check_init_savers()
    matches = [
        ext
        for ext in _savers
        if filespec.lower().endswith("." + ext) or filespec.lower() == ext
    ]
    # Multiple matches could occur if one of the savers included a '.':
    #   e.g. _savers = {'.dot.png': dot_png_saver, '.png': png_saver}
    if len(matches) > 1:
        fmt = "Multiple savers found for %r: %s"
        matches = ", ".join(map(repr, matches))
        raise ValueError(fmt % (filespec, matches))
    return _savers[matches[0]] if matches else None


def save(source, target, saver=None, **kwargs):
    """
    Save one or more Cubes to file (or other writeable).

    Iris currently supports three file formats for saving, which it can
    recognise by filename extension:

        * netCDF - the Unidata network Common Data Format:
            * see :func:`iris.fileformats.netcdf.save`
        * GRIB2 - the WMO GRIdded Binary data format:
            * see :func:`iris_grib.save_grib2`.
        * PP - the Met Office UM Post Processing Format:
            * see :func:`iris.fileformats.pp.save`

    A custom saver can be provided to the function to write to a different
    file format.

    Args:

    * source:
        :class:`iris.cube.Cube`, :class:`iris.cube.CubeList` or
        sequence of cubes.
    * target:
        A filename (or writeable, depending on file format).
        When given a filename or file, Iris can determine the
        file format.

    Kwargs:

    * saver:
        Optional. Specifies the file format to save.
        If omitted, Iris will attempt to determine the format.

        If a string, this is the recognised filename extension
        (where the actual filename may not have it).
        Otherwise the value is a saver function, of the form:
        ``my_saver(cube, target)`` plus any custom keywords. It
        is assumed that a saver will accept an ``append`` keyword
        if it's file format can handle multiple cubes. See also
        :func:`iris.io.add_saver`.

    All other keywords are passed through to the saver function; see the
    relevant saver documentation for more information on keyword arguments.

    Examples::

        # Save a cube to PP
        iris.save(my_cube, "myfile.pp")

        # Save a cube list to a PP file, appending to the contents of the file
        # if it already exists
        iris.save(my_cube_list, "myfile.pp", append=True)

        # Save a cube to netCDF, defaults to NETCDF4 file format
        iris.save(my_cube, "myfile.nc")

        # Save a cube list to netCDF, using the NETCDF3_CLASSIC storage option
        iris.save(my_cube_list, "myfile.nc", netcdf_format="NETCDF3_CLASSIC")

    .. warning::

       Saving a cube whose data has been loaded lazily
       (if `cube.has_lazy_data()` returns `True`) to the same file it expects
       to load data from will cause both the data in-memory and the data on
       disk to be lost.

       .. code-block:: python

          cube = iris.load_cube("somefile.nc")
          # The next line causes data loss in 'somefile.nc' and the cube.
          iris.save(cube, "somefile.nc")

       In general, overwriting a file which is the source for any lazily loaded
       data can result in corruption. Users should proceed with caution when
       attempting to overwrite an existing file.

    """
    from iris.cube import Cube, CubeList

    # Determine format from filename
    if isinstance(target, (str, pathlib.PurePath)) and saver is None:
        saver = find_saver(target)
    elif hasattr(target, "name") and saver is None:
        saver = find_saver(target.name)
    elif isinstance(saver, (str, pathlib.PurePath)):
        saver = find_saver(saver)
    if saver is None:
        raise ValueError("Cannot save; no saver")

    # Single cube?
    if isinstance(source, Cube):
        saver(source, target, **kwargs)

    # CubeList or sequence of cubes?
    elif isinstance(source, CubeList) or (
        isinstance(source, (list, tuple))
        and all([isinstance(i, Cube) for i in source])
    ):
        # Only allow cubelist saving for those fileformats that are capable.
        if "iris.fileformats.netcdf" not in saver.__module__:
            # Make sure the saver accepts an append keyword
            if "append" not in saver.__code__.co_varnames:
                raise ValueError(
                    "Cannot append cubes using saver function "
                    "'%s' in '%s'"
                    % (saver.__code__.co_name, saver.__code__.co_filename)
                )
            # Force append=True for the tail cubes. Don't modify the incoming
            # kwargs.
            kwargs = kwargs.copy()
            for i, cube in enumerate(source):
                if i != 0:
                    kwargs["append"] = True
                saver(cube, target, **kwargs)
        # Netcdf saver.
        else:
            saver(source, target, **kwargs)

    else:
        raise ValueError("Cannot save; non Cube found in source")<|MERGE_RESOLUTION|>--- conflicted
+++ resolved
@@ -13,11 +13,7 @@
 import glob
 import os.path
 import re
-<<<<<<< HEAD
-import collections
 import pathlib
-=======
->>>>>>> 34ee90ae
 
 import iris.exceptions
 
