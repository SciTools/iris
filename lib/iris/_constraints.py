# Copyright Iris contributors
#
# This file is part of Iris and is released under the LGPL license.
# See COPYING and COPYING.LESSER in the root of the repository for full
# licensing details.
"""
Provides objects for building up expressions useful for pattern matching.

"""

<<<<<<< HEAD
try:  # Python 3
    from collections.abc import Iterable, Mapping
except ImportError:  # Python 2.7
    from collections import Iterable, Mapping
=======
from six.moves import (filter, input, map, range, zip)  # noqa
import six

from collections.abc import Iterable, Mapping
>>>>>>> a3519aa3
import operator

import numpy as np

import iris.coords
import iris.exceptions


class Constraint(object):
    """
    Constraints are the mechanism by which cubes can be pattern matched and
    filtered according to specific criteria.

    Once a constraint has been defined, it can be applied to cubes using the
    :meth:`Constraint.extract` method.

    """
    def __init__(self, name=None, cube_func=None, coord_values=None, **kwargs):
        """
        Creates a new instance of a Constraint which can be used for filtering
        cube loading or cube list extraction.

        Args:

        * name:   string or None
            If a string, it is used as the name to match against Cube.name().
        * cube_func:   callable or None
            If a callable, it must accept a Cube as its first and only argument
            and return either True or False.
        * coord_values:   dict or None
            If a dict, it must map coordinate name to the condition on the
            associated coordinate.
        * `**kwargs`:
            The remaining keyword arguments are converted to coordinate
            constraints. The name of the argument gives the name of a
            coordinate, and the value of the argument is the condition to meet
            on that coordinate::

                Constraint(model_level_number=10)

            Coordinate level constraints can be of several types:

            * **string, int or float** - the value of the coordinate to match.
              e.g. ``model_level_number=10``

            * **list of values** - the possible values that the coordinate may
              have to match. e.g. ``model_level_number=[10, 12]``

            * **callable** - a function which accepts a
              :class:`iris.coords.Cell` instance as its first and only argument
              returning True or False if the value of the Cell is desired.
              e.g. ``model_level_number=lambda cell: 5 < cell < 10``

        The :ref:`user guide <loading_iris_cubes>` covers cube much of
        constraining in detail, however an example which uses all of the
        features of this class is given here for completeness::

            Constraint(name='air_potential_temperature',
                       cube_func=lambda cube: cube.units == 'kelvin',
                       coord_values={'latitude':lambda cell: 0 < cell < 90},
                       model_level_number=[10, 12])
                       & Constraint(ensemble_member=2)

        Constraint filtering is performed at the cell level.
        For further details on how cell comparisons are performed see
        :class:`iris.coords.Cell`.

        """
        if not (name is None or isinstance(name, str)):
            raise TypeError('name must be None or string, got %r' % name)
        if not (cube_func is None or callable(cube_func)):
            raise TypeError('cube_func must be None or callable, got %r'
                            % cube_func)
        if not (coord_values is None or isinstance(coord_values,
                                                   Mapping)):
            raise TypeError('coord_values must be None or a '
                            'collections.Mapping, got %r' % coord_values)

        coord_values = coord_values or {}
        duplicate_keys = set(coord_values.keys()) & set(kwargs.keys())
        if duplicate_keys:
            raise ValueError('Duplicate coordinate conditions specified for: '
                             '%s' % list(duplicate_keys))

        self._name = name
        self._cube_func = cube_func

        self._coord_values = coord_values.copy()
        self._coord_values.update(kwargs)

        self._coord_constraints = []
        for coord_name, coord_thing in self._coord_values.items():
            self._coord_constraints.append(_CoordConstraint(coord_name,
                                                            coord_thing))

    def __repr__(self):
        args = []
        if self._name:
            args.append(('name', self._name))
        if self._cube_func:
            args.append(('cube_func', self._cube_func))
        if self._coord_values:
            args.append(('coord_values', self._coord_values))
        return 'Constraint(%s)' % ', '.join('%s=%r' % (k, v) for k, v in args)

    def _coordless_match(self, cube):
        """
        Return whether this constraint matches the given cube when not
        taking coordinates into account.

        """
        match = True
        if self._name:
            match = self._name == cube.name()
        if match and self._cube_func:
            match = self._cube_func(cube)
        return match

    def extract(self, cube):
        """
        Return the subset of the given cube which matches this constraint,
        else return None.

        """
        resultant_CIM = self._CIM_extract(cube)
        slice_tuple = resultant_CIM.as_slice()
        result = None
        if slice_tuple is not None:
            # Slicing the cube is an expensive operation.
            if all([item == slice(None) for item in slice_tuple]):
                # Don't perform a full slice, just return the cube.
                result = cube
            else:
                # Performing the partial slice.
                result = cube[slice_tuple]
        return result

    def _CIM_extract(self, cube):
        # Returns _ColumnIndexManager

        # Cater for scalar cubes by setting the dimensionality to 1
        # when cube.ndim is 0.
        resultant_CIM = _ColumnIndexManager(cube.ndim or 1)

        if not self._coordless_match(cube):
            resultant_CIM.all_false()
        else:
            for coord_constraint in self._coord_constraints:
                resultant_CIM = resultant_CIM & coord_constraint.extract(cube)

        return resultant_CIM

    def __and__(self, other):
        return ConstraintCombination(self, other, operator.__and__)

    def __rand__(self, other):
        return ConstraintCombination(other, self, operator.__and__)


class ConstraintCombination(Constraint):
    """Represents the binary combination of two Constraint instances."""
    def __init__(self, lhs, rhs, operator):
        """
        A ConstraintCombination instance is created by providing two
        Constraint instances and the appropriate :mod:`operator`.

        """
        try:
            lhs_constraint = as_constraint(lhs)
            rhs_constraint = as_constraint(rhs)
        except TypeError:
            raise TypeError('Can only combine Constraint instances, '
                            'got: %s and %s' % (type(lhs), type(rhs)))
        self.lhs = lhs_constraint
        self.rhs = rhs_constraint
        self.operator = operator

    def _coordless_match(self, cube):
        return self.operator(self.lhs._coordless_match(cube),
                             self.rhs._coordless_match(cube))

    def __repr__(self):
        return 'ConstraintCombination(%r, %r, %r)' % (self.lhs, self.rhs,
                                                      self.operator)

    def _CIM_extract(self, cube):
        return self.operator(self.lhs._CIM_extract(cube),
                             self.rhs._CIM_extract(cube))


class _CoordConstraint(object):
    """Represents the atomic elements which might build up a Constraint."""
    def __init__(self, coord_name, coord_thing):
        """
        Create a coordinate constraint given the coordinate name and a
        thing to compare it with.

        Arguments:

        * coord_name  -  string
            The name of the coordinate to constrain
        * coord_thing
            The object to compare

        """
        self.coord_name = coord_name
        self._coord_thing = coord_thing

    def __repr__(self):
        return '_CoordConstraint(%r, %r)' % (self.coord_name,
                                             self._coord_thing)

    def extract(self, cube):
        """
        Returns the the column based indices of the given cube which
        match the constraint.

        """
        # Cater for scalar cubes by setting the dimensionality to 1
        # when cube.ndim is 0.
        cube_cim = _ColumnIndexManager(cube.ndim or 1)
        try:
            coord = cube.coord(self.coord_name)
        except iris.exceptions.CoordinateNotFoundError:
            cube_cim.all_false()
            return cube_cim
        dims = cube.coord_dims(coord)
        if len(dims) > 1:
            msg = 'Cannot apply constraints to multidimensional coordinates'
            raise iris.exceptions.CoordinateMultiDimError(msg)

        try_quick = False
        if callable(self._coord_thing):
            call_func = self._coord_thing
        elif (isinstance(self._coord_thing, Iterable) and
                not isinstance(self._coord_thing,
                               (str, iris.coords.Cell))):
            desired_values = list(self._coord_thing)
            # A dramatic speedup can be had if we don't have bounds.
            if coord.has_bounds():
                def call_func(cell):
                    return cell in desired_values
            else:
                def call_func(cell):
                    return cell.point in desired_values
        else:
            def call_func(c):
                return c == self._coord_thing

            try_quick = (isinstance(coord, iris.coords.DimCoord) and
                         not isinstance(self._coord_thing, iris.coords.Cell))

        # Simple, yet dramatic, optimisation for the monotonic case.
        if try_quick:
            try:
                i = coord.nearest_neighbour_index(self._coord_thing)
            except TypeError:
                try_quick = False
        if try_quick:
            r = np.zeros(coord.shape, dtype=np.bool)
            if coord.cell(i) == self._coord_thing:
                r[i] = True
        else:
            r = np.array([call_func(cell) for cell in coord.cells()])
        if dims:
            cube_cim[dims[0]] = r
        elif not all(r):
            cube_cim.all_false()
        return cube_cim


class _ColumnIndexManager(object):
    """
    A class to represent column aligned slices which can be operated on
    using ``&``, ``|`` or ``^``.

    ::

        # 4 Dimensional slices
        import numpy as np
        cim = _ColumnIndexManager(4)
        cim[1] = np.array([3, 4, 5]) > 3
        print(cim.as_slice())

    """
    def __init__(self, ndims):
        """
        A _ColumnIndexManager is always created to span the given
        number of dimensions.

        """
        self._column_arrays = [True] * ndims
        self.ndims = ndims

    def __and__(self, other):
        return self._bitwise_operator(other, operator.__and__)

    def __or__(self, other):
        return self._bitwise_operator(other, operator.__or__)

    def __xor__(self, other):
        return self._bitwise_operator(other, operator.__xor__)

    def _bitwise_operator(self, other, operator):
        if not isinstance(other, _ColumnIndexManager):
            return NotImplemented

        if self.ndims != other.ndims:
            raise ValueError('Cannot do %s for %r and %r as they have a '
                             'different number of dimensions.' % operator)
        r = _ColumnIndexManager(self.ndims)
        # iterate over each dimension an combine appropriately
        for i, (lhs, rhs) in enumerate(zip(self, other)):
            r[i] = operator(lhs, rhs)
        return r

    def all_false(self):
        """Turn all slices into False."""
        for i in range(self.ndims):
            self[i] = False

    def __getitem__(self, key):
        return self._column_arrays[key]

    def __setitem__(self, key, value):
        is_vector = isinstance(value, np.ndarray) and value.ndim == 1
        if is_vector or isinstance(value, bool):
            self._column_arrays[key] = value
        else:
            raise TypeError('Expecting value to be a 1 dimensional numpy array'
                            ', or a boolean. Got %s' % (type(value)))

    def as_slice(self):
        """
        Turns a _ColumnIndexManager into a tuple which can be used in an
        indexing operation.

        If no index is possible, None will be returned.
        """
        result = [None] * self.ndims

        for dim, dimension_array in enumerate(self):
            # If dimension_array has not been set, span the entire dimension
            if isinstance(dimension_array, np.ndarray):
                where_true = np.where(dimension_array)[0]
                # If the array had no True values in it, then the dimension
                # is equivalent to False
                if len(where_true) == 0:
                    result = None
                    break

                # If there was exactly one match, the key should be an integer
                if where_true.shape == (1,):
                    result[dim] = where_true[0]
                else:
                    # Finally, we can either provide a slice if possible,
                    # or a tuple of indices which match. In order to determine
                    # if we can provide a slice, calculate the deltas between
                    # the indices and check if they are the same.
                    delta = np.diff(where_true, axis=0)
                    # if the diff is consistent we can create a slice object
                    if all(delta[0] == delta):
                        result[dim] = slice(where_true[0], where_true[-1] + 1,
                                            delta[0])
                    else:
                        # otherwise, key is a tuple
                        result[dim] = tuple(where_true)

            # Handle the case where dimension_array is a boolean
            elif dimension_array:
                result[dim] = slice(None, None)
            else:
                result = None
                break

        if result is None:
            return result
        else:
            return tuple(result)


def list_of_constraints(constraints):
    """
    Turns the given constraints into a list of valid constraints
    using :func:`as_constraint`.

    """
    if not isinstance(constraints, (list, tuple)):
        constraints = [constraints]

    return [as_constraint(constraint) for constraint in constraints]


def as_constraint(thing):
    """
    Casts an object into a cube constraint where possible, otherwise
    a TypeError will be raised.

    If the given object is already a valid constraint then the given object
    will be returned, else a TypeError will be raised.

    """
    if isinstance(thing, Constraint):
        return thing
    elif thing is None:
        return Constraint()
    elif isinstance(thing, str):
        return Constraint(thing)
    else:
        raise TypeError('%r cannot be cast to a constraint.' % thing)


class AttributeConstraint(Constraint):
    """Provides a simple Cube-attribute based :class:`Constraint`."""
    def __init__(self, **attributes):
        """
        Example usage::

            iris.AttributeConstraint(STASH='m01s16i004')

            iris.AttributeConstraint(
                STASH=lambda stash: str(stash).endswith('i005'))

        .. note:: Attribute constraint names are case sensitive.

        """
        self._attributes = attributes
        Constraint.__init__(self, cube_func=self._cube_func)

    def _cube_func(self, cube):
        match = True
        for name, value in self._attributes.items():
            if name in cube.attributes:
                cube_attr = cube.attributes.get(name)
                # if we have a callable, then call it with the value,
                # otherwise, assert equality
                if callable(value):
                    if not value(cube_attr):
                        match = False
                        break
                else:
                    if cube_attr != value:
                        match = False
                        break
            else:
                match = False
                break
        return match

    def __repr__(self):
        return 'AttributeConstraint(%r)' % self._attributes<|MERGE_RESOLUTION|>--- conflicted
+++ resolved
@@ -8,17 +8,7 @@
 
 """
 
-<<<<<<< HEAD
-try:  # Python 3
-    from collections.abc import Iterable, Mapping
-except ImportError:  # Python 2.7
-    from collections import Iterable, Mapping
-=======
-from six.moves import (filter, input, map, range, zip)  # noqa
-import six
-
 from collections.abc import Iterable, Mapping
->>>>>>> a3519aa3
 import operator
 
 import numpy as np
