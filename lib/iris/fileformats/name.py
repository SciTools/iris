--- conflicted
+++ resolved
@@ -6,11 +6,7 @@
 
 
 def _get_NAME_loader(filename):
-<<<<<<< HEAD
-    """Return the appropriate load function.
-=======
     """Return a NAME load function.
->>>>>>> d95c9e26
 
     Return the appropriate load function for a NAME file based
     on the contents of its header.
