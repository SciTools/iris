--- conflicted
+++ resolved
@@ -560,17 +560,12 @@
             An interable of cube attribute keys. Any cube attributes with
             matching keys will become attributes on the data variable rather
             than global attributes.
-<<<<<<< HEAD
+
+            .. Note::
+
+                Has no effect if :attr:`iris.FUTURE.save_split_attrs` is ``True``.
+
         unlimited_dimensions : iterable of str and/or :class:`iris.coords.Coord`
-=======
-
-            .. Note::
-
-                Has no effect if :attr:`iris.FUTURE.save_split_attrs` is ``True``.
-
-        * unlimited_dimensions (iterable of strings and/or
-           :class:`iris.coords.Coord` objects):
->>>>>>> 507c34c0
             List of coordinate names (or coordinate objects)
             corresponding to coordinate dimensions of `cube` to save with the
             NetCDF dimension variable length 'UNLIMITED'. By default, no
@@ -2284,14 +2279,10 @@
         **kwargs,
     ):
         """
-<<<<<<< HEAD
         Create CF-netCDF data variable for the cube and any associated grid mapping.
-=======
-        Create CF-netCDF data variable for the cube and any associated grid
-        mapping.
+
         # TODO: when iris.FUTURE.save_split_attrs is removed, the 'local_keys' arg can
         # be removed.
->>>>>>> 507c34c0
 
         Parameters
         ----------
@@ -2742,15 +2733,12 @@
         An interable of cube attribute keys. Any cube attributes with
         matching keys will become attributes on the data variable rather
         than global attributes.
-<<<<<<< HEAD
+
+        .. note::
+            This is *ignored* if 'split-attribute saving' is **enabled**,
+            i.e. when ``iris.FUTURE.save_split_attrs`` is ``True``.
+
     unlimited_dimensions: iterable of str and/or :class:`iris.coords.Coord` objects, optional
-=======
-        **NOTE:** this is *ignored* if 'split-attribute saving' is **enabled**,
-        i.e. when ``iris.FUTURE.save_split_attrs`` is ``True``.
-
-    * unlimited_dimensions (iterable of strings and/or
-       :class:`iris.coords.Coord` objects):
->>>>>>> 507c34c0
         List of coordinate names (or coordinate objects) corresponding
         to coordinate dimensions of `cube` to save with the NetCDF dimension
         variable length 'UNLIMITED'. By default, no unlimited dimensions are
