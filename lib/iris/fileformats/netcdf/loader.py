--- conflicted
+++ resolved
@@ -260,15 +260,11 @@
                     if dim_chunksize:
                         chunks[i_dim] = dim_chunksize
                         dims_fixed[i_dim] = True
-<<<<<<< HEAD
             if not dims_fixed:
                 dims_fixed = [dims_fixed]
-            result = as_lazy_data(proxy, chunks=chunks, dims_fixed=tuple(dims_fixed))
-=======
             result = as_lazy_data(
                 proxy, chunks=chunks, dims_fixed=tuple(dims_fixed)
             )
->>>>>>> 411628ec
     return result
 
 
