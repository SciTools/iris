# Copyright Iris contributors
#
# This file is part of Iris and is released under the BSD license.
# See LICENSE in the root of the repository for full licensing details.
"""Support loading Iris cubes from NetCDF files using the CF conventions for metadata interpretation.

See : `NetCDF User's Guide <https://docs.unidata.ucar.edu/nug/current/>`_
and `netCDF4 python module <https://github.com/Unidata/netcdf4-python>`_.

Also : `CF Conventions <https://cfconventions.org/>`_.

"""

from collections.abc import Iterable, Iterator, Mapping
from contextlib import contextmanager
from copy import deepcopy
from enum import Enum, auto
import threading
import warnings

import numpy as np

from iris._lazy_data import as_lazy_data
from iris.aux_factory import (
    AtmosphereSigmaFactory,
    HybridHeightFactory,
    HybridPressureFactory,
    OceanSFactory,
    OceanSg1Factory,
    OceanSg2Factory,
    OceanSigmaFactory,
    OceanSigmaZFactory,
)
import iris.config
import iris.coord_systems
import iris.coords
import iris.fileformats.cf
from iris.fileformats.netcdf import _thread_safe_nc
from iris.fileformats.netcdf.saver import _CF_ATTRS
import iris.io
import iris.util
import iris.warnings

# Show actions activation statistics.
DEBUG = False

# Get the logger : shared logger for all in 'iris.fileformats.netcdf'.
from . import logger

# An expected part of the public loader API, but includes thread safety
#  concerns so is housed in _thread_safe_nc.
NetCDFDataProxy = _thread_safe_nc.NetCDFDataProxy


class _WarnComboIgnoringBoundsLoad(
    iris.warnings.IrisIgnoringBoundsWarning,
    iris.warnings.IrisLoadWarning,
):
    """One-off combination of warning classes - enhances user filtering."""

    pass


def _actions_engine():
    # Return an 'actions engine', which provides a pyke-rules-like interface to
    # the core cf translation code.
    # Deferred import to avoid circularity.
    import iris.fileformats._nc_load_rules.engine as nc_actions_engine

    engine = nc_actions_engine.Engine()
    return engine


def _assert_case_specific_facts(engine, cf, cf_group):
    # Initialise a data store for built cube elements.
    # This is used to patch element attributes *not* setup by the actions
    # process, after the actions code has run.
    engine.cube_parts["coordinates"] = []
    engine.cube_parts["cell_measures"] = []
    engine.cube_parts["ancillary_variables"] = []

    # Assert facts for CF coordinates.
    for cf_name in cf_group.coordinates.keys():
        engine.add_case_specific_fact("coordinate", (cf_name,))

    # Assert facts for CF auxiliary coordinates.
    for cf_name in cf_group.auxiliary_coordinates.keys():
        engine.add_case_specific_fact("auxiliary_coordinate", (cf_name,))

    # Assert facts for CF cell measures.
    for cf_name in cf_group.cell_measures.keys():
        engine.add_case_specific_fact("cell_measure", (cf_name,))

    # Assert facts for CF ancillary variables.
    for cf_name in cf_group.ancillary_variables.keys():
        engine.add_case_specific_fact("ancillary_variable", (cf_name,))

    # Assert facts for CF grid_mappings.
    for cf_name in cf_group.grid_mappings.keys():
        engine.add_case_specific_fact("grid_mapping", (cf_name,))

    # Assert facts for CF labels.
    for cf_name in cf_group.labels.keys():
        engine.add_case_specific_fact("label", (cf_name,))

    # Assert facts for CF formula terms associated with the cf_group
    # of the CF data variable.

    # Collect varnames of formula-root variables as we go.
    # NOTE: use dictionary keys as an 'OrderedSet'
    #   - see: https://stackoverflow.com/a/53657523/2615050
    # This is to ensure that we can handle the resulting facts in a definite
    # order, as using a 'set' led to indeterminate results.
    formula_root = {}
    for cf_var in cf.cf_group.formula_terms.values():
        for cf_root, cf_term in cf_var.cf_terms_by_root.items():
            # Only assert this fact if the formula root variable is
            # defined in the CF group of the CF data variable.
            if cf_root in cf_group:
                formula_root[cf_root] = True
                engine.add_case_specific_fact(
                    "formula_term",
                    (cf_var.cf_name, cf_root, cf_term),
                )

    for cf_root in formula_root.keys():
        engine.add_case_specific_fact("formula_root", (cf_root,))


def _actions_activation_stats(engine, cf_name):
    print("-" * 80)
    print("CF Data Variable: %r" % cf_name)

    engine.print_stats()

    print("Rules Triggered:")

    for rule in sorted(list(engine.rules_triggered)):
        print("\t%s" % rule)

    print("Case Specific Facts:")
    kb_facts = engine.get_kb()

    for key in kb_facts.entity_lists.keys():
        for arg in kb_facts.entity_lists[key].case_specific_facts:
            print("\t%s%s" % (key, arg))


def _set_attributes(attributes, key, value):
    """Set attributes dictionary, converting unicode strings appropriately."""
    if isinstance(value, str):
        try:
            attributes[str(key)] = str(value)
        except UnicodeEncodeError:
            attributes[str(key)] = value
    else:
        attributes[str(key)] = value


def _add_unused_attributes(iris_object, cf_var):
    """Populate the attributes of a cf element with the "unused" attributes.

    Populate the attributes of a cf element with the "unused" attributes
    from the associated CF-netCDF variable. That is, all those that aren't CF
    reserved terms.

    """

    def attribute_predicate(item):
        return item[0] not in _CF_ATTRS

    tmpvar = filter(attribute_predicate, cf_var.cf_attrs_unused())
    attrs_dict = iris_object.attributes
    if hasattr(attrs_dict, "locals"):
        # Treat cube attributes (i.e. a CubeAttrsDict) as a special case.
        # These attrs are "local" (i.e. on the variable), so record them as such.
        attrs_dict = attrs_dict.locals
    for attr_name, attr_value in tmpvar:
        _set_attributes(attrs_dict, attr_name, attr_value)


def _get_actual_dtype(cf_var):
    # Figure out what the eventual data type will be after any scale/offset
    # transforms.
    dummy_data = np.zeros(1, dtype=cf_var.dtype)
    if hasattr(cf_var, "scale_factor"):
        dummy_data = cf_var.scale_factor * dummy_data
    if hasattr(cf_var, "add_offset"):
        dummy_data = cf_var.add_offset + dummy_data
    return dummy_data.dtype


# An arbitrary variable array size, below which we will fetch real data from a variable
# rather than making a lazy array for deferred access.
# Set by experiment at roughly the point where it begins to save us memory, but actually
# mostly done for speed improvement.  See https://github.com/SciTools/iris/pull/5069
_LAZYVAR_MIN_BYTES = 5000

# A stab in the dark at the mean length of the "ragged dimension" for netCDF "variable
# length arrays" (`NetCDF.VLType` type). Total array size is unknown until the variable is
# read in. Making this number bigger makes it more likely an array will be loaded lazily.
_MEAN_VL_ARRAY_LEN = 10


def _get_cf_var_data(cf_var, filename):
    """Get an array representing the data of a CF variable.

    This is typically a lazy array based around a NetCDFDataProxy, but if the variable
    is "sufficiently small", we instead fetch the data as a real (numpy) array.
    The latter is especially valuable for scalar coordinates, which are otherwise
    unnecessarily slow + wasteful of memory.

    """
    global CHUNK_CONTROL
    if hasattr(cf_var, "_data_array"):
        # The variable is not an actual netCDF4 file variable, but an emulating
        # object with an attached data array (either numpy or dask), which can be
        # returned immediately as-is.  This is used as a hook to translate data to/from
        # netcdf data container objects in other packages, such as xarray.
        # See https://github.com/SciTools/iris/issues/4994 "Xarray bridge".
        result = cf_var._data_array
    else:
        # Determine size of data; however can't do this for variable length (VLEN)
        # netCDF arrays as the size of the array can only be known by reading the
        # data; see https://github.com/Unidata/netcdf-c/issues/1893.
        # Note: "Variable length" netCDF types have a datatype of `nc.VLType`.
        if isinstance(
<<<<<<< HEAD
            getattr(cf_var, "datatype", None), _thread_safe_nc.VLType
        ):  # TODO(ChrisB): I am accessing netCDF4 directly here - is this ok? Just for type comparison.
            # We can't know the size of VLen data without reading the variable from disk
            # first; see https://github.com/Unidata/netcdf-c/issues/1893
=======
            getattr(cf_var, "datatype", None), _thread_safe_nc.netCDF4.VLType
        ):
>>>>>>> fc871ba1
            msg = (
                f"NetCDF variable `{cf_var.cf_name}` is a variable length type of kind {cf_var.dtype} "
                "thus the total data size cannot be known in advance. This may affect the lazy loading "
                "of the data."
            )
            warnings.warn(msg, category=iris.warnings.IrisLoadWarning)

            # Give user the chance to pass a hint of the average variable length array size via
            # the chunk control context manager. This allows for better decisions to be made on
            # whether the data should be lazy-loaded or not.
            mean_vl_array_len = _MEAN_VL_ARRAY_LEN
            if CHUNK_CONTROL.mode is not CHUNK_CONTROL.Modes.AS_DASK:
                if chunks := CHUNK_CONTROL.var_dim_chunksizes.get(cf_var.cf_name):
                    if vl_chunk_hint := chunks.get("_vl_hint"):
                        mean_vl_array_len = vl_chunk_hint

            # Special handling for strings (`str` type) as these don't have an itemsize attribute;
            # assume 4 bytes which is sufficient for unicode character storage
            itemsize = 4 if cf_var.dtype is str else cf_var.dtype.itemsize

            # For `VLType` cf_var.size will just return the known dimension size.
            total_bytes = cf_var.size * mean_vl_array_len * itemsize
        else:
            # Normal NCVariable type:
            total_bytes = cf_var.size * cf_var.dtype.itemsize

        if total_bytes < _LAZYVAR_MIN_BYTES:
            result = cf_var[:]
        else:
            # Get lazy chunked data out of a cf variable.
            # Creates Dask wrappers around data arrays for any cube components which
            # can have lazy values, e.g. Cube, Coord, CellMeasure, AuxiliaryVariable.
            dtype = _get_actual_dtype(cf_var)

            # Make a data-proxy that mimics array access and can fetch from the file.
            # Note: Special handling needed for "variable length string" types which
            # return a dtype of `str`, rather than a numpy type; use `S1` in this case.
            fill_dtype = "S1" if cf_var.dtype is str else cf_var.dtype.str[1:]
            fill_value = getattr(
                cf_var.cf_data,
                "_FillValue",
                _thread_safe_nc.default_fillvals[fill_dtype],
            )
            proxy = NetCDFDataProxy(
                cf_var.shape, dtype, filename, cf_var.cf_name, fill_value
            )
            # Get the chunking specified for the variable : this is either a shape, or
            # maybe the string "contiguous".
            if CHUNK_CONTROL.mode is ChunkControl.Modes.AS_DASK:
                result = as_lazy_data(proxy, meta=proxy.dask_meta, chunks="auto")
            else:
                chunks = cf_var.cf_data.chunking()
                if chunks is None:
                    # Occurs for non-version-4 netcdf
                    chunks = "contiguous"
                # In the "contiguous" case, pass chunks=None to 'as_lazy_data'.
                if chunks == "contiguous":
                    if (
                        CHUNK_CONTROL.mode is ChunkControl.Modes.FROM_FILE
                        and isinstance(cf_var, iris.fileformats.cf.CFDataVariable)
                    ):
                        raise KeyError(
                            f"{cf_var.cf_name} does not contain pre-existing chunk specifications."
                            f" Instead, you might wish to use CHUNK_CONTROL.set(), or just use default"
                            f" behaviour outside of a context manager. "
                        )
                    # Equivalent to chunks=None, but value required by chunking control
                    chunks = list(cf_var.shape)

                # Modify the chunking in the context of an active chunking control.
                # N.B. settings specific to this named var override global ('*') ones.
                dim_chunks = CHUNK_CONTROL.var_dim_chunksizes.get(
                    cf_var.cf_name
                ) or CHUNK_CONTROL.var_dim_chunksizes.get("*")
                dims = cf_var.cf_data.dimensions
                if CHUNK_CONTROL.mode is ChunkControl.Modes.FROM_FILE:
                    dims_fixed = np.ones(len(dims), dtype=bool)
                elif not dim_chunks:
                    dims_fixed = None
                else:
                    # Modify the chunks argument, and pass in a list of 'fixed' dims, for
                    # any of our dims which are controlled.
                    dims_fixed = np.zeros(len(dims), dtype=bool)
                    for i_dim, dim_name in enumerate(dims):
                        dim_chunksize = dim_chunks.get(dim_name)
                        if dim_chunksize:
                            if dim_chunksize == -1:
                                chunks[i_dim] = cf_var.shape[i_dim]
                            else:
                                chunks[i_dim] = dim_chunksize
                            dims_fixed[i_dim] = True
                if dims_fixed is None:
                    dims_fixed = [dims_fixed]
                result = as_lazy_data(
                    proxy,
                    meta=proxy.dask_meta,
                    chunks=chunks,
                    dims_fixed=tuple(dims_fixed),
                )
    return result


class _OrderedAddableList(list):
    """A custom container object for actions recording.

    Used purely in actions debugging, to accumulate a record of which actions
    were activated.

    It replaces a set, so as to preserve the ordering of operations, with
    possible repeats, and it also numbers the entries.

    The actions routines invoke an 'add' method, so this effectively replaces
    a set.add with a list.append.

    """

    def __init__(self, *args, **kwargs):
        super().__init__(*args, **kwargs)
        self._n_add = 0

    def add(self, msg):
        self._n_add += 1
        n_add = self._n_add
        self.append(f"#{n_add:03d} : {msg}")


def _load_cube(engine, cf, cf_var, filename):
    global CHUNK_CONTROL

    # Translate dimension chunk-settings specific to this cube (i.e. named by
    # it's data-var) into global ones, for the duration of this load.
    # Thus, by default, we will create any AuxCoords, CellMeasures et al with
    # any  per-dimension chunksizes specified for the cube.
    these_settings = CHUNK_CONTROL.var_dim_chunksizes.get(cf_var.cf_name, {})
    with CHUNK_CONTROL.set(**these_settings):
        return _load_cube_inner(engine, cf, cf_var, filename)


def _load_cube_inner(engine, cf, cf_var, filename):
    from iris.cube import Cube

    """Create the cube associated with the CF-netCDF data variable."""
    data = _get_cf_var_data(cf_var, filename)
    cube = Cube(data)

    # Reset the actions engine.
    engine.reset()

    # Initialise engine rule processing hooks.
    engine.cf_var = cf_var
    engine.cube = cube
    engine.cube_parts = {}
    engine.requires = {}
    engine.rules_triggered = _OrderedAddableList()
    engine.filename = filename

    # Assert all the case-specific facts.
    # This extracts 'facts' specific to this data-variable (aka cube), from
    # the info supplied in the CFGroup object.
    _assert_case_specific_facts(engine, cf, cf_var.cf_group)

    # Run the actions engine.
    # This creates various cube elements and attaches them to the cube.
    # It also records various other info on the engine, to be processed later.
    engine.activate()

    # Having run the rules, now add the "unused" attributes to each cf element.
    def fix_attributes_all_elements(role_name):
        elements_and_names = engine.cube_parts.get(role_name, [])

        for iris_object, cf_var_name in elements_and_names:
            _add_unused_attributes(iris_object, cf.cf_group[cf_var_name])

    # Populate the attributes of all coordinates, cell-measures and ancillary-vars.
    fix_attributes_all_elements("coordinates")
    fix_attributes_all_elements("ancillary_variables")
    fix_attributes_all_elements("cell_measures")

    # Also populate attributes of the top-level cube itself.
    _add_unused_attributes(cube, cf_var)

    # Work out reference names for all the coords.
    names = {
        coord.var_name: coord.standard_name or coord.var_name or "unknown"
        for coord in cube.coords()
    }

    # Add all the cube cell methods.
    cube.cell_methods = [
        iris.coords.CellMethod(
            method=method.method,
            intervals=method.intervals,
            comments=method.comments,
            coords=[
                names[coord_name] if coord_name in names else coord_name
                for coord_name in method.coord_names
            ],
        )
        for method in cube.cell_methods
    ]

    if DEBUG:
        # Show activation statistics for this data-var (i.e. cube).
        _actions_activation_stats(engine, cf_var.cf_name)

    return cube


def _load_aux_factory(engine, cube):
    """Convert any CF-netCDF dimensionless coordinate to an AuxCoordFactory."""
    formula_type = engine.requires.get("formula_type")
    if formula_type in [
        "atmosphere_sigma_coordinate",
        "atmosphere_hybrid_height_coordinate",
        "atmosphere_hybrid_sigma_pressure_coordinate",
        "ocean_sigma_z_coordinate",
        "ocean_sigma_coordinate",
        "ocean_s_coordinate",
        "ocean_s_coordinate_g1",
        "ocean_s_coordinate_g2",
    ]:

        def coord_from_term(term):
            # Convert term names to coordinates (via netCDF variable names).
            name = engine.requires["formula_terms"].get(term, None)
            if name is not None:
                for coord, cf_var_name in engine.cube_parts["coordinates"]:
                    if cf_var_name == name:
                        return coord
                warnings.warn(
                    "Unable to find coordinate for variable {!r}".format(name),
                    category=iris.warnings.IrisFactoryCoordNotFoundWarning,
                )

        if formula_type == "atmosphere_sigma_coordinate":
            pressure_at_top = coord_from_term("ptop")
            sigma = coord_from_term("sigma")
            surface_air_pressure = coord_from_term("ps")
            factory = AtmosphereSigmaFactory(
                pressure_at_top, sigma, surface_air_pressure
            )
        elif formula_type == "atmosphere_hybrid_height_coordinate":
            delta = coord_from_term("a")
            sigma = coord_from_term("b")
            orography = coord_from_term("orog")
            factory = HybridHeightFactory(delta, sigma, orography)
        elif formula_type == "atmosphere_hybrid_sigma_pressure_coordinate":
            # Hybrid pressure has two valid versions of its formula terms:
            # "p0: var1 a: var2 b: var3 ps: var4" or
            # "ap: var1 b: var2 ps: var3" where "ap = p0 * a"
            # Attempt to get the "ap" term.
            delta = coord_from_term("ap")
            if delta is None:
                # The "ap" term is unavailable, so try getting terms "p0"
                # and "a" terms in order to derive an "ap" equivalent term.
                coord_p0 = coord_from_term("p0")
                if coord_p0 is not None:
                    if coord_p0.shape != (1,):
                        msg = (
                            "Expecting {!r} to be a scalar reference "
                            "pressure coordinate, got shape {!r}".format(
                                coord_p0.var_name, coord_p0.shape
                            )
                        )
                        raise ValueError(msg)
                    if coord_p0.has_bounds():
                        msg = (
                            "Ignoring atmosphere hybrid sigma pressure "
                            "scalar coordinate {!r} bounds.".format(coord_p0.name())
                        )
                        warnings.warn(
                            msg,
                            category=_WarnComboIgnoringBoundsLoad,
                        )
                    coord_a = coord_from_term("a")
                    if coord_a is not None:
                        if coord_a.units.is_unknown():
                            # Be graceful, and promote unknown to dimensionless units.
                            coord_a.units = "1"
                        delta = coord_a * coord_p0.points[0]
                        delta.units = coord_a.units * coord_p0.units
                        delta.rename("vertical pressure")
                        delta.var_name = "ap"
                        cube.add_aux_coord(delta, cube.coord_dims(coord_a))

            sigma = coord_from_term("b")
            surface_air_pressure = coord_from_term("ps")
            factory = HybridPressureFactory(delta, sigma, surface_air_pressure)
        elif formula_type == "ocean_sigma_z_coordinate":
            sigma = coord_from_term("sigma")
            eta = coord_from_term("eta")
            depth = coord_from_term("depth")
            depth_c = coord_from_term("depth_c")
            nsigma = coord_from_term("nsigma")
            zlev = coord_from_term("zlev")
            factory = OceanSigmaZFactory(sigma, eta, depth, depth_c, nsigma, zlev)
        elif formula_type == "ocean_sigma_coordinate":
            sigma = coord_from_term("sigma")
            eta = coord_from_term("eta")
            depth = coord_from_term("depth")
            factory = OceanSigmaFactory(sigma, eta, depth)
        elif formula_type == "ocean_s_coordinate":
            s = coord_from_term("s")
            eta = coord_from_term("eta")
            depth = coord_from_term("depth")
            a = coord_from_term("a")
            depth_c = coord_from_term("depth_c")
            b = coord_from_term("b")
            factory = OceanSFactory(s, eta, depth, a, b, depth_c)
        elif formula_type == "ocean_s_coordinate_g1":
            s = coord_from_term("s")
            c = coord_from_term("c")
            eta = coord_from_term("eta")
            depth = coord_from_term("depth")
            depth_c = coord_from_term("depth_c")
            factory = OceanSg1Factory(s, c, eta, depth, depth_c)
        elif formula_type == "ocean_s_coordinate_g2":
            s = coord_from_term("s")
            c = coord_from_term("c")
            eta = coord_from_term("eta")
            depth = coord_from_term("depth")
            depth_c = coord_from_term("depth_c")
            factory = OceanSg2Factory(s, c, eta, depth, depth_c)
        cube.add_aux_factory(factory)


def _translate_constraints_to_var_callback(constraints):
    """Translate load constraints into a simple data-var filter function, if possible.

    Returns
    -------
    bool or None

    Notes
    -----
    For now, ONLY handles a single NameConstraint with no 'STASH' component.

    """
    import iris._constraints

    constraints = iris._constraints.list_of_constraints(constraints)
    result = None
    if len(constraints) == 1:
        (constraint,) = constraints
        if (
            isinstance(constraint, iris._constraints.NameConstraint)
            and constraint.STASH == "none"
        ):
            # As long as it doesn't use a STASH match, then we can treat it as
            # a testing against name properties of cf_var.
            # That's just like testing against name properties of a cube, except that they may not all exist.
            def inner(cf_datavar):
                match = True
                for name in constraint._names:
                    expected = getattr(constraint, name)
                    if name != "STASH" and expected != "none":
                        attr_name = "cf_name" if name == "var_name" else name
                        # Fetch property : N.B. CFVariable caches the property values
                        # The use of a default here is the only difference from the code in NameConstraint.
                        if not hasattr(cf_datavar, attr_name):
                            continue
                        actual = getattr(cf_datavar, attr_name, "")
                        if actual != expected:
                            match = False
                            break
                return match

            result = inner
    return result


def load_cubes(file_sources, callback=None, constraints=None):
    """Load cubes from a list of NetCDF filenames/OPeNDAP URLs.

    Parameters
    ----------
    file_sources : str or list
        One or more NetCDF filenames/OPeNDAP URLs to load from.
        OR open datasets.
    callback : function, optional
        Function which can be passed on to :func:`iris.io.run_callback`.
    constraints : optional

    Returns
    -------
    Generator of loaded NetCDF :class:`iris.cube.Cube`.

    """
    # Deferred import to avoid circular imports.
    from iris.fileformats.cf import CFReader
    from iris.io import run_callback

    from .ugrid_load import (
        _build_mesh_coords,
        _meshes_from_cf,
    )

    # Create a low-level data-var filter from the original load constraints, if they are suitable.
    var_callback = _translate_constraints_to_var_callback(constraints)

    # Create an actions engine.
    engine = _actions_engine()

    if isinstance(file_sources, str) or not isinstance(file_sources, Iterable):
        file_sources = [file_sources]

    for file_source in file_sources:
        # Ingest the file.  At present may be a filepath or an open netCDF4.Dataset.
        with CFReader(file_source) as cf:
            meshes = _meshes_from_cf(cf)

            # Process each CF data variable.
            data_variables = list(cf.cf_group.data_variables.values()) + list(
                cf.cf_group.promoted.values()
            )
            for cf_var in data_variables:
                if var_callback and not var_callback(cf_var):
                    # Deliver only selected results.
                    continue

                # cf_var-specific mesh handling, if a mesh is present.
                # Build the mesh_coords *before* loading the cube - avoids
                # mesh-related attributes being picked up by
                # _add_unused_attributes().
                mesh_name = None
                mesh = None
                mesh_coords, mesh_dim = [], None
                mesh_name = getattr(cf_var, "mesh", None)
                if mesh_name is not None:
                    try:
                        mesh = meshes[mesh_name]
                    except KeyError:
                        message = (
                            f"File does not contain mesh: '{mesh_name}' - "
                            f"referenced by variable: '{cf_var.cf_name}' ."
                        )
                        logger.debug(message)
                if mesh is not None:
                    mesh_coords, mesh_dim = _build_mesh_coords(mesh, cf_var)

                cube = _load_cube(engine, cf, cf_var, cf.filename)

                # Attach the mesh (if present) to the cube.
                for mesh_coord in mesh_coords:
                    cube.add_aux_coord(mesh_coord, mesh_dim)

                # Process any associated formula terms and attach
                # the corresponding AuxCoordFactory.
                try:
                    _load_aux_factory(engine, cube)
                except ValueError as e:
                    warnings.warn(
                        "{}".format(e),
                        category=iris.warnings.IrisLoadWarning,
                    )

                # Perform any user registered callback function.
                cube = run_callback(callback, cube, cf_var, file_source)

                # Callback mechanism may return None, which must not be yielded
                if cube is None:
                    continue

                yield cube


class ChunkControl(threading.local):
    """Provide user control of Chunk Control."""

    class Modes(Enum):
        """Modes Enums."""

        DEFAULT = auto()
        FROM_FILE = auto()
        AS_DASK = auto()

    def __init__(self, var_dim_chunksizes=None):
        """Provide user control of Dask chunking.

        The NetCDF loader is controlled by the single instance of this: the
        :data:`~iris.fileformats.netcdf.loader.CHUNK_CONTROL` object.

        A chunk size can be set for a specific (named) file dimension, when
        loading specific (named) variables, or for all variables.

        When a selected variable is a CF data-variable, which loads as a
        :class:`~iris.cube.Cube`, then the given dimension chunk size is *also*
        fixed for all variables which are components of that :class:`~iris.cube.Cube`,
        i.e. any :class:`~iris.coords.Coord`, :class:`~iris.coords.CellMeasure`,
        :class:`~iris.coords.AncillaryVariable` etc.
        This can be overridden, if required, by variable-specific settings.

        For this purpose, :class:`~iris.mesh.MeshCoord` and
        :class:`~iris.mesh.Connectivity` are not
        :class:`~iris.cube.Cube` components, and chunk control on a
        :class:`~iris.cube.Cube` data-variable will not affect them.

        """
        self.var_dim_chunksizes = var_dim_chunksizes or {}
        self.mode = self.Modes.DEFAULT

    @contextmanager
    def set(
        self,
        var_names: str | Iterable[str] | None = None,
        **dimension_chunksizes: Mapping[str, int],
    ) -> Iterator[None]:
        r"""Control the Dask chunk sizes applied to NetCDF variables during loading.

        Parameters
        ----------
        var_names : str or list of str, default=None
            Apply the `dimension_chunksizes` controls only to these variables,
            or when building :class:`~iris.cube.Cube` from these data variables.
            If ``None``, settings apply to all loaded variables.
        **dimension_chunksizes : dict of {str: int}
            Kwargs specifying chunksizes for dimensions of file variables.
            Each key-value pair defines a chunk size for a named file
            dimension, e.g. ``{'time': 10, 'model_levels':1}``.
            Values of ``-1`` will lock the chunk size to the full size of that
            dimension.

        Notes
        -----
        This function acts as a context manager, for use in a ``with`` block.

        >>> import iris
        >>> from iris.fileformats.netcdf.loader import CHUNK_CONTROL
        >>> with CHUNK_CONTROL.set("air_temperature", time=180, latitude=-1):
        ...     cube = iris.load(iris.sample_data_path("E1_north_america.nc"))[0]

        When `var_names` is present, the chunk size adjustments are applied
        only to the selected variables.  However, for a CF data variable, this
        extends to all components of the (raw) :class:`~iris.cube.Cube` created
        from it.

        **Un**-adjusted dimensions have chunk sizes set in the 'usual' way.
        That is, according to the normal behaviour of
        :func:`iris._lazy_data.as_lazy_data`, which is: chunk size is based on
        the file variable chunking, or full variable shape; this is scaled up
        or down by integer factors to best match the Dask default chunk size,
        i.e. the setting configured by
        ``dask.config.set({'array.chunk-size': '250MiB'})``.

        """
        old_mode = self.mode
        old_var_dim_chunksizes = deepcopy(self.var_dim_chunksizes)
        if var_names is None:
            var_names = ["*"]
        elif isinstance(var_names, str):
            var_names = [var_names]
        try:
            for var_name in var_names:
                # Note: here we simply treat '*' as another name.
                # A specific name match should override a '*' setting, but
                # that is implemented elsewhere.
                if not isinstance(var_name, str):
                    msg = (  # type: ignore[unreachable]
                        "'var_names' should be an iterable of strings, "
                        f"not {var_names!r}."
                    )
                    raise ValueError(msg)
                dim_chunks = self.var_dim_chunksizes.setdefault(var_name, {})
                for dim_name, chunksize in dimension_chunksizes.items():
                    if not (isinstance(dim_name, str) and isinstance(chunksize, int)):
                        msg = (
                            "'dimension_chunksizes' kwargs should be a dict "
                            f"of `str: int` pairs, not {dimension_chunksizes!r}."
                        )
                        raise ValueError(msg)
                    dim_chunks[dim_name] = chunksize
            yield
        finally:
            self.var_dim_chunksizes = old_var_dim_chunksizes
            self.mode = old_mode

    @contextmanager
    def from_file(self) -> Iterator[None]:
        r"""Ensure the chunk sizes are loaded in from NetCDF file variables.

        Raises
        ------
        KeyError
            If any NetCDF data variables - those that become
            :class:`~iris.cube.Cube` - do not specify chunk sizes.

        Notes
        -----
        This function acts as a context manager, for use in a ``with`` block.
        """
        old_mode = self.mode
        old_var_dim_chunksizes = deepcopy(self.var_dim_chunksizes)
        try:
            self.mode = self.Modes.FROM_FILE
            yield
        finally:
            self.mode = old_mode
            self.var_dim_chunksizes = old_var_dim_chunksizes

    @contextmanager
    def as_dask(self) -> Iterator[None]:
        """Rely on Dask :external+dask:doc:`array` to control chunk sizes.

        Notes
        -----
        This function acts as a context manager, for use in a ``with`` block.

        """
        old_mode = self.mode
        old_var_dim_chunksizes = deepcopy(self.var_dim_chunksizes)
        try:
            self.mode = self.Modes.AS_DASK
            yield
        finally:
            self.mode = old_mode
            self.var_dim_chunksizes = old_var_dim_chunksizes


# Note: the CHUNK_CONTROL object controls chunk sizing in the
# :meth:`_get_cf_var_data` method.
# N.B. :meth:`_load_cube` also modifies this when loading each cube,
# introducing an additional context in which any cube-specific settings are
# 'promoted' into being global ones.

#: The global :class:`ChunkControl` object providing user-control of Dask chunking
#: when Iris loads NetCDF files.
CHUNK_CONTROL: ChunkControl = ChunkControl()<|MERGE_RESOLUTION|>--- conflicted
+++ resolved
@@ -225,15 +225,8 @@
         # data; see https://github.com/Unidata/netcdf-c/issues/1893.
         # Note: "Variable length" netCDF types have a datatype of `nc.VLType`.
         if isinstance(
-<<<<<<< HEAD
             getattr(cf_var, "datatype", None), _thread_safe_nc.VLType
-        ):  # TODO(ChrisB): I am accessing netCDF4 directly here - is this ok? Just for type comparison.
-            # We can't know the size of VLen data without reading the variable from disk
-            # first; see https://github.com/Unidata/netcdf-c/issues/1893
-=======
-            getattr(cf_var, "datatype", None), _thread_safe_nc.netCDF4.VLType
         ):
->>>>>>> fc871ba1
             msg = (
                 f"NetCDF variable `{cf_var.cf_name}` is a variable length type of kind {cf_var.dtype} "
                 "thus the total data size cannot be known in advance. This may affect the lazy loading "
