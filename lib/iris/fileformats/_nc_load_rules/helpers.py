# Copyright Iris contributors
#
# This file is part of Iris and is released under the BSD license.
# See LICENSE in the root of the repository for full licensing details.
<<<<<<< HEAD
"""Pure-Python 'helper' functions which were previously included in the Pyke rules database.
=======
"""Helper functions for NetCDF loading rules.
>>>>>>> d95c9e26

All the pure-Python 'helper' functions which were previously included in the
Pyke rules database 'fc_rules_cf.krb'.

The 'action' routines now call these, as the rules used to do.
They have not changed, **except** that the 'build_coordinate_system' routine
acquired an extra initial 'engine' argument, purely for consistency with other
build routines, and which it does not use.

"""
import re
from typing import List
import warnings

import cf_units
import numpy as np
import numpy.ma as ma
import pyproj

import iris
from iris._deprecation import warn_deprecated
import iris.aux_factory
from iris.common.mixin import _get_valid_standard_name
import iris.coord_systems
import iris.coords
import iris.exceptions
import iris.fileformats.cf as cf
import iris.fileformats.netcdf
from iris.fileformats.netcdf.loader import _get_cf_var_data
import iris.std_names
import iris.util

# TODO: should un-addable coords / cell measures / etcetera be skipped? iris#5068.

#
# UD Units Constants (based on Unidata udunits.dat definition file)
#
UD_UNITS_LAT = [
    "degrees_north",
    "degree_north",
    "degree_n",
    "degrees_n",
    "degreen",
    "degreesn",
    "degrees",
    "degrees north",
    "degree north",
    "degree n",
    "degrees n",
]
UD_UNITS_LON = [
    "degrees_east",
    "degree_east",
    "degree_e",
    "degrees_e",
    "degreee",
    "degreese",
    "degrees",
    "degrees east",
    "degree east",
    "degree e",
    "degrees e",
]
UNKNOWN_UNIT_STRING = "?"
NO_UNIT_STRING = "-"

#
# CF Dimensionless Vertical Coordinates
#
CF_COORD_VERTICAL = {
    "atmosphere_ln_pressure_coordinate": ["p0", "lev"],
    "atmosphere_sigma_coordinate": ["sigma", "ps", "ptop"],
    "atmosphere_hybrid_sigma_pressure_coordinate": ["a", "b", "ps", "p0"],
    "atmosphere_hybrid_height_coordinate": ["a", "b", "orog"],
    "atmosphere_sleve_coordinate": [
        "a",
        "b1",
        "b2",
        "ztop",
        "zsurf1",
        "zsurf2",
    ],
    "ocean_sigma_coordinate": ["sigma", "eta", "depth"],
    "ocean_s_coordinate": ["s", "eta", "depth", "a", "b", "depth_c"],
    "ocean_sigma_z_coordinate": [
        "sigma",
        "eta",
        "depth",
        "depth_c",
        "nsigma",
        "zlev",
    ],
    "ocean_double_sigma_coordinate": [
        "sigma",
        "depth",
        "z1",
        "z2",
        "a",
        "href",
        "k_c",
    ],
    "ocean_s_coordinate_g1": ["s", "eta", "depth", "depth_c", "C"],
    "ocean_s_coordinate_g2": ["s", "eta", "depth", "depth_c", "C"],
}

#
# CF Grid Mappings
#
CF_GRID_MAPPING_ALBERS = "albers_conical_equal_area"
CF_GRID_MAPPING_AZIMUTHAL = "azimuthal_equidistant"
CF_GRID_MAPPING_LAMBERT_AZIMUTHAL = "lambert_azimuthal_equal_area"
CF_GRID_MAPPING_LAMBERT_CONFORMAL = "lambert_conformal_conic"
CF_GRID_MAPPING_LAMBERT_CYLINDRICAL = "lambert_cylindrical_equal_area"
CF_GRID_MAPPING_LAT_LON = "latitude_longitude"
CF_GRID_MAPPING_MERCATOR = "mercator"
CF_GRID_MAPPING_ORTHO = "orthographic"
CF_GRID_MAPPING_POLAR = "polar_stereographic"
CF_GRID_MAPPING_ROTATED_LAT_LON = "rotated_latitude_longitude"
CF_GRID_MAPPING_STEREO = "stereographic"
CF_GRID_MAPPING_TRANSVERSE = "transverse_mercator"
CF_GRID_MAPPING_VERTICAL = "vertical_perspective"
CF_GRID_MAPPING_GEOSTATIONARY = "geostationary"
CF_GRID_MAPPING_OBLIQUE = "oblique_mercator"
CF_GRID_MAPPING_ROTATED_MERCATOR = "rotated_mercator"

#
# CF Attribute Names.
#
CF_ATTR_AXIS = "axis"
CF_ATTR_BOUNDS = "bounds"
CF_ATTR_CALENDAR = "calendar"
CF_ATTR_CLIMATOLOGY = "climatology"
CF_ATTR_GRID_CRS_WKT = "crs_wkt"
CF_ATTR_GRID_DATUM = "horizontal_datum_name"
CF_ATTR_GRID_INVERSE_FLATTENING = "inverse_flattening"
CF_ATTR_GRID_EARTH_RADIUS = "earth_radius"
CF_ATTR_GRID_MAPPING_NAME = "grid_mapping_name"
CF_ATTR_GRID_NORTH_POLE_LAT = "grid_north_pole_latitude"
CF_ATTR_GRID_NORTH_POLE_LON = "grid_north_pole_longitude"
CF_ATTR_GRID_NORTH_POLE_GRID_LON = "north_pole_grid_longitude"
CF_ATTR_GRID_SEMI_MAJOR_AXIS = "semi_major_axis"
CF_ATTR_GRID_SEMI_MINOR_AXIS = "semi_minor_axis"
CF_ATTR_GRID_LAT_OF_PROJ_ORIGIN = "latitude_of_projection_origin"
CF_ATTR_GRID_LON_OF_PROJ_ORIGIN = "longitude_of_projection_origin"
CF_ATTR_GRID_STRAIGHT_VERT_LON = "straight_vertical_longitude_from_pole"
CF_ATTR_GRID_STANDARD_PARALLEL = "standard_parallel"
CF_ATTR_GRID_FALSE_EASTING = "false_easting"
CF_ATTR_GRID_FALSE_NORTHING = "false_northing"
CF_ATTR_GRID_SCALE_FACTOR_AT_PROJ_ORIGIN = "scale_factor_at_projection_origin"
CF_ATTR_GRID_SCALE_FACTOR_AT_CENT_MERIDIAN = "scale_factor_at_central_meridian"
CF_ATTR_GRID_LON_OF_CENT_MERIDIAN = "longitude_of_central_meridian"
CF_ATTR_GRID_STANDARD_PARALLEL = "standard_parallel"
CF_ATTR_GRID_PERSPECTIVE_HEIGHT = "perspective_point_height"
CF_ATTR_GRID_SWEEP_ANGLE_AXIS = "sweep_angle_axis"
CF_ATTR_GRID_AZIMUTH_CENT_LINE = "azimuth_of_central_line"
CF_ATTR_POSITIVE = "positive"
CF_ATTR_STD_NAME = "standard_name"
CF_ATTR_LONG_NAME = "long_name"
CF_ATTR_UNITS = "units"
CF_ATTR_CELL_METHODS = "cell_methods"

#
# CF Attribute Value Constants.
#
# Attribute - axis.
CF_VALUE_AXIS_X = "x"
CF_VALUE_AXIS_Y = "y"
CF_VALUE_AXIS_T = "t"
CF_VALUE_AXIS_Z = "z"


# Attribute - positive.
CF_VALUE_POSITIVE = ["down", "up"]

# Attribute - standard_name.
CF_VALUE_STD_NAME_LAT = "latitude"
CF_VALUE_STD_NAME_LON = "longitude"
CF_VALUE_STD_NAME_GRID_LAT = "grid_latitude"
CF_VALUE_STD_NAME_GRID_LON = "grid_longitude"
CF_VALUE_STD_NAME_PROJ_X = "projection_x_coordinate"
CF_VALUE_STD_NAME_PROJ_Y = "projection_y_coordinate"


################################################################################
# Handling of cell-methods.

_CM_COMMENT = "comment"
_CM_EXTRA = "extra"
_CM_INTERVAL = "interval"
_CM_METHOD = "method"
_CM_NAME = "name"
_CM_PARSE_NAME = re.compile(r"([\w_]+\s*?:\s+)+")
_CM_PARSE = re.compile(
    r"""
                           (?P<name>([\w_]+\s*?:\s+)+)
                           (?P<method>[\w_\s]+(?![\w_]*\s*?:))\s*
                           (?:
                               \(\s*
                               (?P<extra>.+)
                               \)\s*
                           )?
                       """,
    re.VERBOSE,
)

# Cell methods.
_CM_KNOWN_METHODS = [
    "point",
    "sum",
    "mean",
    "maximum",
    "minimum",
    "mid_range",
    "standard_deviation",
    "variance",
    "mode",
    "median",
]


class _WarnComboIgnoringLoad(
    iris.exceptions.IrisIgnoringWarning,
    iris.exceptions.IrisLoadWarning,
):
    """One-off combination of warning classes - enhances user filtering."""

    pass


class _WarnComboDefaultingLoad(
    iris.exceptions.IrisDefaultingWarning,
    iris.exceptions.IrisLoadWarning,
):
    """One-off combination of warning classes - enhances user filtering."""

    pass


class _WarnComboDefaultingCfLoad(
    iris.exceptions.IrisCfLoadWarning,
    iris.exceptions.IrisDefaultingWarning,
):
    """One-off combination of warning classes - enhances user filtering."""

    pass


class _WarnComboIgnoringCfLoad(
    iris.exceptions.IrisIgnoringWarning,
    iris.exceptions.IrisCfLoadWarning,
):
    """One-off combination of warning classes - enhances user filtering."""

    pass


def _split_cell_methods(nc_cell_methods: str) -> List[re.Match]:
<<<<<<< HEAD
    """Split a CF cell_methods attribute string into a list of zero or more cell methods.
=======
    """Split a CF cell_methods.
>>>>>>> d95c9e26

    Split a CF cell_methods attribute string into a list of zero or more cell
    methods, each of which is then parsed with a regex to return a list of match
    objects.

    Parameters
    ----------
    nc_cell_methods :
        The value of the cell methods attribute to be split.

    Returns
    -------
    nc_cell_methods_matches: list of re.Match objects
        A list of re.Match objects associated with each parsed cell method

    Notes
    -----
    Splitting is done based on words followed by colons outside of any brackets.
    Validation of anything other than being laid out in the expected format is
    left to the calling function.

    """
    # Find name candidates
    name_start_inds = []
    for m in _CM_PARSE_NAME.finditer(nc_cell_methods):
        name_start_inds.append(m.start())

    # Remove those that fall inside brackets
    bracket_depth = 0
    for ind, cha in enumerate(nc_cell_methods):
        if cha == "(":
            bracket_depth += 1
        elif cha == ")":
            bracket_depth -= 1
            if bracket_depth < 0:
                msg = (
                    "Cell methods may be incorrectly parsed due to mismatched "
                    "brackets"
                )
                warnings.warn(
                    msg,
                    category=iris.exceptions.IrisCfLoadWarning,
                    stacklevel=2,
                )
        if bracket_depth > 0 and ind in name_start_inds:
            name_start_inds.remove(ind)

    # List tuples of indices of starts and ends of the cell methods in the string
    method_indices = []
    for ii in range(len(name_start_inds) - 1):
        method_indices.append((name_start_inds[ii], name_start_inds[ii + 1]))
    method_indices.append((name_start_inds[-1], len(nc_cell_methods)))

    # Index the string and match against each substring
    nc_cell_methods_matches = []
    for start_ind, end_ind in method_indices:
        nc_cell_method_str = nc_cell_methods[start_ind:end_ind]
        nc_cell_method_match = _CM_PARSE.match(nc_cell_method_str.strip())
        if not nc_cell_method_match:
            msg = f"Failed to fully parse cell method string: {nc_cell_methods}"
            warnings.warn(msg, category=iris.exceptions.IrisCfLoadWarning, stacklevel=2)
            continue
        nc_cell_methods_matches.append(nc_cell_method_match)

    return nc_cell_methods_matches


class UnknownCellMethodWarning(iris.exceptions.IrisUnknownCellMethodWarning):
    """Backwards compatible form of :class:`iris.exceptions.IrisUnknownCellMethodWarning`."""

    # TODO: remove at the next major release.
    pass


<<<<<<< HEAD
def parse_cell_methods(nc_cell_methods):
=======
def parse_cell_methods(nc_cell_methods, cf_name=None):
>>>>>>> d95c9e26
    """Parse a CF cell_methods attribute string into a tuple of zero or more CellMethod instances.

    Parameters
    ----------
    nc_cell_methods : str
        The value of the cell methods attribute to be parsed.

    Returns
    -------
    iterable of :class:`iris.coords.CellMethod`.

    Notes
    -----
    Multiple coordinates, intervals and comments are supported.
    If a method has a non-standard name a warning will be issued, but the
    results are not affected.

    """
    msg = None
    cell_methods = []
    if nc_cell_methods is not None:
        for m in _split_cell_methods(nc_cell_methods):
            d = m.groupdict()
            method = d[_CM_METHOD]
            method = method.strip()
            # Check validity of method, allowing for multi-part methods
            # e.g. mean over years.
            method_words = method.split()
            if method_words[0].lower() not in _CM_KNOWN_METHODS:
                msg = "NetCDF variable contains unknown cell method {!r}"
                msg = msg.format(method_words[0])
                if cf_name:
                    name = "{}".format(cf_name)
                    msg = msg.replace("variable", "variable {!r}".format(name))
                else:
                    warnings.warn(
                        msg,
                        category=UnknownCellMethodWarning,
                    )
                    msg = None
            d[_CM_METHOD] = method
            name = d[_CM_NAME]
            name = name.replace(" ", "")
            name = name.rstrip(":")
            d[_CM_NAME] = tuple([n for n in name.split(":")])
            interval = []
            comment = []
            if d[_CM_EXTRA] is not None:
                #
                # tokenise the key words and field colon marker
                #
                d[_CM_EXTRA] = d[_CM_EXTRA].replace("comment:", "<<comment>><<:>>")
                d[_CM_EXTRA] = d[_CM_EXTRA].replace("interval:", "<<interval>><<:>>")
                d[_CM_EXTRA] = d[_CM_EXTRA].split("<<:>>")
                if len(d[_CM_EXTRA]) == 1:
                    comment.extend(d[_CM_EXTRA])
                else:
                    next_field_type = comment
                    for field in d[_CM_EXTRA]:
                        field_type = next_field_type
                        index = field.rfind("<<interval>>")
                        if index == 0:
                            next_field_type = interval
                            continue
                        elif index > 0:
                            next_field_type = interval
                        else:
                            index = field.rfind("<<comment>>")
                            if index == 0:
                                next_field_type = comment
                                continue
                            elif index > 0:
                                next_field_type = comment
                        if index != -1:
                            field = field[:index]
                        field_type.append(field.strip())
            #
            # cater for a shared interval over multiple axes
            #
            if len(interval):
                if len(d[_CM_NAME]) != len(interval) and len(interval) == 1:
                    interval = interval * len(d[_CM_NAME])
            #
            # cater for a shared comment over multiple axes
            #
            if len(comment):
                if len(d[_CM_NAME]) != len(comment) and len(comment) == 1:
                    comment = comment * len(d[_CM_NAME])
            d[_CM_INTERVAL] = tuple(interval)
            d[_CM_COMMENT] = tuple(comment)
            cell_method = iris.coords.CellMethod(
                d[_CM_METHOD],
                coords=d[_CM_NAME],
                intervals=d[_CM_INTERVAL],
                comments=d[_CM_COMMENT],
            )
            cell_methods.append(cell_method)
        # only prints one warning, rather than each loop
        if msg:
            warnings.warn(msg, category=UnknownCellMethodWarning)
    return tuple(cell_methods)


################################################################################
def build_cube_metadata(engine):
    """Add the standard meta data to the cube."""
    cf_var = engine.cf_var
    cube = engine.cube

    # Determine the cube's name attributes
    cube.var_name = cf_var.cf_name
    standard_name = getattr(cf_var, CF_ATTR_STD_NAME, None)
    long_name = getattr(cf_var, CF_ATTR_LONG_NAME, None)
    cube.long_name = long_name

    if standard_name is not None:
        try:
            cube.standard_name = _get_valid_standard_name(standard_name)
        except ValueError:
            if cube.long_name is not None:
                cube.attributes["invalid_standard_name"] = standard_name
            else:
                cube.long_name = standard_name

    # Determine the cube units.
    attr_units = get_attr_units(cf_var, cube.attributes)
    cube.units = attr_units

    # Incorporate cell methods
    nc_att_cell_methods = getattr(cf_var, CF_ATTR_CELL_METHODS, None)
    cube.cell_methods = parse_cell_methods(nc_att_cell_methods, cf_var.cf_name)

    # Set the cube global attributes.
    for attr_name, attr_value in cf_var.cf_group.global_attributes.items():
        try:
            cube.attributes.globals[str(attr_name)] = attr_value
        except ValueError as e:
            msg = "Skipping disallowed global attribute {!r}: {}"
            warnings.warn(
                msg.format(attr_name, str(e)),
                category=_WarnComboIgnoringLoad,
            )


################################################################################
def _get_ellipsoid(cf_grid_var):
<<<<<<< HEAD
    """Return a :class:`iris.coord_systems.GeogCS` using the relevant properties.
=======
    """Build a :class:`iris.coord_systems.GeogCS`.
>>>>>>> d95c9e26

    Return a :class:`iris.coord_systems.GeogCS` using the relevant properties of
    `cf_grid_var`. Returns None if no relevant properties are specified.

    """
    major = getattr(cf_grid_var, CF_ATTR_GRID_SEMI_MAJOR_AXIS, None)
    minor = getattr(cf_grid_var, CF_ATTR_GRID_SEMI_MINOR_AXIS, None)
    inverse_flattening = getattr(cf_grid_var, CF_ATTR_GRID_INVERSE_FLATTENING, None)

    # Avoid over-specification exception.
    if major is not None and minor is not None:
        inverse_flattening = None

    # Check for a default spherical earth.
    if major is None and minor is None and inverse_flattening is None:
        major = getattr(cf_grid_var, CF_ATTR_GRID_EARTH_RADIUS, None)

    datum = getattr(cf_grid_var, CF_ATTR_GRID_DATUM, None)
    # Check crs_wkt if no datum
    if datum is None:
        crs_wkt = getattr(cf_grid_var, CF_ATTR_GRID_CRS_WKT, None)
        if crs_wkt is not None:
            proj_crs = pyproj.crs.CRS.from_wkt(crs_wkt)
            if proj_crs.datum is not None:
                datum = proj_crs.datum.name

    # An unknown crs datum will be treated as None
    if datum == "unknown":
        datum = None

    if not iris.FUTURE.datum_support:
        wmsg = (
            "Ignoring a datum in netCDF load for consistency with existing "
            "behaviour. In a future version of Iris, this datum will be "
            "applied. To apply the datum when loading, use the "
            "iris.FUTURE.datum_support flag."
        )
        warnings.warn(wmsg, category=FutureWarning, stacklevel=14)
        datum = None

    if datum is not None:
        return iris.coord_systems.GeogCS.from_datum(datum)
    elif major is None and minor is None and inverse_flattening is None:
        return None
    else:
        return iris.coord_systems.GeogCS(major, minor, inverse_flattening)


################################################################################
def build_coordinate_system(engine, cf_grid_var):
    """Create a coordinate system from the CF-netCDF grid mapping variable."""
    coord_system = _get_ellipsoid(cf_grid_var)
    if coord_system is None:
        raise ValueError("No ellipsoid specified")
    else:
        return coord_system


################################################################################
def build_rotated_coordinate_system(engine, cf_grid_var):
    """Create a rotated coordinate system from the CF-netCDF grid mapping variable."""
    ellipsoid = _get_ellipsoid(cf_grid_var)

    north_pole_latitude = getattr(cf_grid_var, CF_ATTR_GRID_NORTH_POLE_LAT, 90.0)
    north_pole_longitude = getattr(cf_grid_var, CF_ATTR_GRID_NORTH_POLE_LON, 0.0)
    if north_pole_latitude is None or north_pole_longitude is None:
        warnings.warn(
            "Rotated pole position is not fully specified",
            category=iris.exceptions.IrisCfLoadWarning,
        )

    north_pole_grid_lon = getattr(cf_grid_var, CF_ATTR_GRID_NORTH_POLE_GRID_LON, 0.0)

    rcs = iris.coord_systems.RotatedGeogCS(
        north_pole_latitude,
        north_pole_longitude,
        north_pole_grid_lon,
        ellipsoid,
    )

    return rcs


################################################################################
def build_transverse_mercator_coordinate_system(engine, cf_grid_var):
    """Create a transverse Mercator coordinate system from the CF-netCDF grid mapping variable."""
    ellipsoid = _get_ellipsoid(cf_grid_var)

    latitude_of_projection_origin = getattr(
        cf_grid_var, CF_ATTR_GRID_LAT_OF_PROJ_ORIGIN, None
    )
    longitude_of_central_meridian = getattr(
        cf_grid_var, CF_ATTR_GRID_LON_OF_CENT_MERIDIAN, None
    )
    false_easting = getattr(cf_grid_var, CF_ATTR_GRID_FALSE_EASTING, None)
    false_northing = getattr(cf_grid_var, CF_ATTR_GRID_FALSE_NORTHING, None)
    scale_factor_at_central_meridian = getattr(
        cf_grid_var, CF_ATTR_GRID_SCALE_FACTOR_AT_CENT_MERIDIAN, None
    )

    # The following accounts for the inconsistency in the transverse
    # mercator description within the CF spec.
    if longitude_of_central_meridian is None:
        longitude_of_central_meridian = getattr(
            cf_grid_var, CF_ATTR_GRID_LON_OF_PROJ_ORIGIN, None
        )
    if scale_factor_at_central_meridian is None:
        scale_factor_at_central_meridian = getattr(
            cf_grid_var, CF_ATTR_GRID_SCALE_FACTOR_AT_PROJ_ORIGIN, None
        )

    cs = iris.coord_systems.TransverseMercator(
        latitude_of_projection_origin,
        longitude_of_central_meridian,
        false_easting,
        false_northing,
        scale_factor_at_central_meridian,
        ellipsoid,
    )

    return cs


################################################################################
def build_lambert_conformal_coordinate_system(engine, cf_grid_var):
    """Create a Lambert conformal conic coordinate system from the CF-netCDF grid mapping variable."""
    ellipsoid = _get_ellipsoid(cf_grid_var)

    latitude_of_projection_origin = getattr(
        cf_grid_var, CF_ATTR_GRID_LAT_OF_PROJ_ORIGIN, None
    )
    longitude_of_central_meridian = getattr(
        cf_grid_var, CF_ATTR_GRID_LON_OF_CENT_MERIDIAN, None
    )
    false_easting = getattr(cf_grid_var, CF_ATTR_GRID_FALSE_EASTING, None)
    false_northing = getattr(cf_grid_var, CF_ATTR_GRID_FALSE_NORTHING, None)
    standard_parallel = getattr(cf_grid_var, CF_ATTR_GRID_STANDARD_PARALLEL, None)

    cs = iris.coord_systems.LambertConformal(
        latitude_of_projection_origin,
        longitude_of_central_meridian,
        false_easting,
        false_northing,
        standard_parallel,
        ellipsoid,
    )

    return cs


################################################################################
def build_stereographic_coordinate_system(engine, cf_grid_var):
    """Create a stereographic coordinate system from the CF-netCDF grid mapping variable."""
    ellipsoid = _get_ellipsoid(cf_grid_var)

    latitude_of_projection_origin = getattr(
        cf_grid_var, CF_ATTR_GRID_LAT_OF_PROJ_ORIGIN, None
    )
    longitude_of_projection_origin = getattr(
        cf_grid_var, CF_ATTR_GRID_LON_OF_PROJ_ORIGIN, None
    )
    scale_factor_at_projection_origin = getattr(
        cf_grid_var, CF_ATTR_GRID_SCALE_FACTOR_AT_PROJ_ORIGIN, None
    )

    false_easting = getattr(cf_grid_var, CF_ATTR_GRID_FALSE_EASTING, None)
    false_northing = getattr(cf_grid_var, CF_ATTR_GRID_FALSE_NORTHING, None)

    cs = iris.coord_systems.Stereographic(
        latitude_of_projection_origin,
        longitude_of_projection_origin,
        false_easting,
        false_northing,
        true_scale_lat=None,
        scale_factor_at_projection_origin=scale_factor_at_projection_origin,
        ellipsoid=ellipsoid,
    )

    return cs


################################################################################
def build_polar_stereographic_coordinate_system(engine, cf_grid_var):
    """Create a polar stereographic coordinate system from the CF-netCDF grid mapping variable."""
    ellipsoid = _get_ellipsoid(cf_grid_var)

    latitude_of_projection_origin = getattr(
        cf_grid_var, CF_ATTR_GRID_LAT_OF_PROJ_ORIGIN, None
    )
    longitude_of_projection_origin = getattr(
        cf_grid_var, CF_ATTR_GRID_STRAIGHT_VERT_LON, None
    )
    true_scale_lat = getattr(cf_grid_var, CF_ATTR_GRID_STANDARD_PARALLEL, None)
    scale_factor_at_projection_origin = getattr(
        cf_grid_var, CF_ATTR_GRID_SCALE_FACTOR_AT_PROJ_ORIGIN, None
    )

    false_easting = getattr(cf_grid_var, CF_ATTR_GRID_FALSE_EASTING, None)
    false_northing = getattr(cf_grid_var, CF_ATTR_GRID_FALSE_NORTHING, None)

    cs = iris.coord_systems.PolarStereographic(
        latitude_of_projection_origin,
        longitude_of_projection_origin,
        false_easting,
        false_northing,
        true_scale_lat,
        scale_factor_at_projection_origin,
        ellipsoid=ellipsoid,
    )

    return cs


################################################################################
def build_mercator_coordinate_system(engine, cf_grid_var):
    """Create a Mercator coordinate system from the CF-netCDF grid mapping variable."""
    ellipsoid = _get_ellipsoid(cf_grid_var)

    longitude_of_projection_origin = getattr(
        cf_grid_var, CF_ATTR_GRID_LON_OF_PROJ_ORIGIN, None
    )
    standard_parallel = getattr(cf_grid_var, CF_ATTR_GRID_STANDARD_PARALLEL, None)
    false_easting = getattr(cf_grid_var, CF_ATTR_GRID_FALSE_EASTING, None)
    false_northing = getattr(cf_grid_var, CF_ATTR_GRID_FALSE_NORTHING, None)
    scale_factor_at_projection_origin = getattr(
        cf_grid_var, CF_ATTR_GRID_SCALE_FACTOR_AT_PROJ_ORIGIN, None
    )

    cs = iris.coord_systems.Mercator(
        longitude_of_projection_origin,
        ellipsoid=ellipsoid,
        standard_parallel=standard_parallel,
        scale_factor_at_projection_origin=scale_factor_at_projection_origin,
        false_easting=false_easting,
        false_northing=false_northing,
    )

    return cs


################################################################################
def build_lambert_azimuthal_equal_area_coordinate_system(engine, cf_grid_var):
    """Create a lambert azimuthal equal area coordinate system from the CF-netCDF grid mapping variable."""
    ellipsoid = _get_ellipsoid(cf_grid_var)

    latitude_of_projection_origin = getattr(
        cf_grid_var, CF_ATTR_GRID_LAT_OF_PROJ_ORIGIN, None
    )
    longitude_of_projection_origin = getattr(
        cf_grid_var, CF_ATTR_GRID_LON_OF_PROJ_ORIGIN, None
    )
    false_easting = getattr(cf_grid_var, CF_ATTR_GRID_FALSE_EASTING, None)
    false_northing = getattr(cf_grid_var, CF_ATTR_GRID_FALSE_NORTHING, None)

    cs = iris.coord_systems.LambertAzimuthalEqualArea(
        latitude_of_projection_origin,
        longitude_of_projection_origin,
        false_easting,
        false_northing,
        ellipsoid,
    )

    return cs


################################################################################
def build_albers_equal_area_coordinate_system(engine, cf_grid_var):
    """Create a albers conical equal area coordinate system from the CF-netCDF grid mapping variable."""
    ellipsoid = _get_ellipsoid(cf_grid_var)

    latitude_of_projection_origin = getattr(
        cf_grid_var, CF_ATTR_GRID_LAT_OF_PROJ_ORIGIN, None
    )
    longitude_of_central_meridian = getattr(
        cf_grid_var, CF_ATTR_GRID_LON_OF_CENT_MERIDIAN, None
    )
    false_easting = getattr(cf_grid_var, CF_ATTR_GRID_FALSE_EASTING, None)
    false_northing = getattr(cf_grid_var, CF_ATTR_GRID_FALSE_NORTHING, None)
    standard_parallels = getattr(cf_grid_var, CF_ATTR_GRID_STANDARD_PARALLEL, None)

    cs = iris.coord_systems.AlbersEqualArea(
        latitude_of_projection_origin,
        longitude_of_central_meridian,
        false_easting,
        false_northing,
        standard_parallels,
        ellipsoid,
    )

    return cs


################################################################################
def build_vertical_perspective_coordinate_system(engine, cf_grid_var):
    """Create a vertical perspective coordinate system from the CF-netCDF grid mapping variables."""
    ellipsoid = _get_ellipsoid(cf_grid_var)

    latitude_of_projection_origin = getattr(
        cf_grid_var, CF_ATTR_GRID_LAT_OF_PROJ_ORIGIN, None
    )
    longitude_of_projection_origin = getattr(
        cf_grid_var, CF_ATTR_GRID_LON_OF_PROJ_ORIGIN, None
    )
    perspective_point_height = getattr(
        cf_grid_var, CF_ATTR_GRID_PERSPECTIVE_HEIGHT, None
    )
    false_easting = getattr(cf_grid_var, CF_ATTR_GRID_FALSE_EASTING, None)
    false_northing = getattr(cf_grid_var, CF_ATTR_GRID_FALSE_NORTHING, None)

    cs = iris.coord_systems.VerticalPerspective(
        latitude_of_projection_origin,
        longitude_of_projection_origin,
        perspective_point_height,
        false_easting,
        false_northing,
        ellipsoid,
    )

    return cs


################################################################################
def build_geostationary_coordinate_system(engine, cf_grid_var):
    """Create a geostationary coordinate system from the CF-netCDF grid mapping variable."""
    ellipsoid = _get_ellipsoid(cf_grid_var)

    latitude_of_projection_origin = getattr(
        cf_grid_var, CF_ATTR_GRID_LAT_OF_PROJ_ORIGIN, None
    )
    longitude_of_projection_origin = getattr(
        cf_grid_var, CF_ATTR_GRID_LON_OF_PROJ_ORIGIN, None
    )
    perspective_point_height = getattr(
        cf_grid_var, CF_ATTR_GRID_PERSPECTIVE_HEIGHT, None
    )
    false_easting = getattr(cf_grid_var, CF_ATTR_GRID_FALSE_EASTING, None)
    false_northing = getattr(cf_grid_var, CF_ATTR_GRID_FALSE_NORTHING, None)
    sweep_angle_axis = getattr(cf_grid_var, CF_ATTR_GRID_SWEEP_ANGLE_AXIS, None)

    cs = iris.coord_systems.Geostationary(
        latitude_of_projection_origin,
        longitude_of_projection_origin,
        perspective_point_height,
        sweep_angle_axis,
        false_easting,
        false_northing,
        ellipsoid,
    )

    return cs


################################################################################
def build_oblique_mercator_coordinate_system(engine, cf_grid_var):
    """Create an oblique mercator coordinate system from the CF-netCDF grid mapping variable."""
    ellipsoid = _get_ellipsoid(cf_grid_var)

    azimuth_of_central_line = getattr(cf_grid_var, CF_ATTR_GRID_AZIMUTH_CENT_LINE, None)
    latitude_of_projection_origin = getattr(
        cf_grid_var, CF_ATTR_GRID_LAT_OF_PROJ_ORIGIN, None
    )
    longitude_of_projection_origin = getattr(
        cf_grid_var, CF_ATTR_GRID_LON_OF_PROJ_ORIGIN, None
    )
    scale_factor_at_projection_origin = getattr(
        cf_grid_var, CF_ATTR_GRID_SCALE_FACTOR_AT_PROJ_ORIGIN, None
    )
    false_easting = getattr(cf_grid_var, CF_ATTR_GRID_FALSE_EASTING, None)
    false_northing = getattr(cf_grid_var, CF_ATTR_GRID_FALSE_NORTHING, None)
    kwargs = dict(
        azimuth_of_central_line=azimuth_of_central_line,
        latitude_of_projection_origin=latitude_of_projection_origin,
        longitude_of_projection_origin=longitude_of_projection_origin,
        scale_factor_at_projection_origin=scale_factor_at_projection_origin,
        false_easting=false_easting,
        false_northing=false_northing,
        ellipsoid=ellipsoid,
    )

    # Handle the alternative form noted in CF: rotated mercator.
    grid_mapping_name = getattr(cf_grid_var, CF_ATTR_GRID_MAPPING_NAME)
    candidate_systems = dict(
        oblique_mercator=iris.coord_systems.ObliqueMercator,
        rotated_mercator=iris.coord_systems.RotatedMercator,
    )
    if grid_mapping_name == "rotated_mercator":
        message = (
            "Iris will stop loading the rotated_mercator grid mapping name in "
            "a future release, in accordance with CF version 1.11 . Instead "
            "please use oblique_mercator with azimuth_of_central_line = 90 ."
        )
        warn_deprecated(message)
        del kwargs[CF_ATTR_GRID_AZIMUTH_CENT_LINE]

    cs = candidate_systems[grid_mapping_name](**kwargs)
    return cs


################################################################################
def get_attr_units(cf_var, attributes):
    attr_units = getattr(cf_var, CF_ATTR_UNITS, UNKNOWN_UNIT_STRING)
    if not attr_units:
        attr_units = UNKNOWN_UNIT_STRING

    # Sanitise lat/lon units.
    if attr_units in UD_UNITS_LAT or attr_units in UD_UNITS_LON:
        attr_units = "degrees"

    # Graceful loading of invalid units.
    try:
        cf_units.as_unit(attr_units)
    except ValueError:
        # Using converted unicode message. Can be reverted with Python 3.
        msg = "Ignoring netCDF variable {!r} invalid units {!r}".format(
            cf_var.cf_name, attr_units
        )
        warnings.warn(
            msg,
            category=_WarnComboIgnoringCfLoad,
        )
        attributes["invalid_units"] = attr_units
        attr_units = UNKNOWN_UNIT_STRING

    if np.issubdtype(cf_var.dtype, np.str_):
        attr_units = NO_UNIT_STRING

    if any(
        hasattr(cf_var.cf_data, name)
        for name in ("flag_values", "flag_masks", "flag_meanings")
    ):
        attr_units = cf_units._NO_UNIT_STRING

    # Get any associated calendar for a time reference coordinate.
    if cf_units.as_unit(attr_units).is_time_reference():
        attr_calendar = getattr(cf_var, CF_ATTR_CALENDAR, None)

        if attr_calendar:
            attr_units = cf_units.Unit(attr_units, calendar=attr_calendar)

    return attr_units


################################################################################
def get_names(cf_coord_var, coord_name, attributes):
    """Determine the standard_name, long_name and var_name attributes."""
    standard_name = getattr(cf_coord_var, CF_ATTR_STD_NAME, None)
    long_name = getattr(cf_coord_var, CF_ATTR_LONG_NAME, None)
    cf_name = str(cf_coord_var.cf_name)

    if standard_name is not None:
        try:
            standard_name = _get_valid_standard_name(standard_name)
        except ValueError:
            if long_name is not None:
                attributes["invalid_standard_name"] = standard_name
                if coord_name is not None:
                    standard_name = coord_name
                else:
                    standard_name = None
            else:
                if coord_name is not None:
                    attributes["invalid_standard_name"] = standard_name
                    standard_name = coord_name
                else:
                    standard_name = None

    else:
        if coord_name is not None:
            standard_name = coord_name

    # Last attempt to set the standard name to something meaningful.
    if standard_name is None:
        if cf_name in iris.std_names.STD_NAMES:
            standard_name = cf_name

    return (standard_name, long_name, cf_name)


################################################################################
def get_cf_bounds_var(cf_coord_var):
    """Return the CF variable representing the bounds of a coordinate variable."""
    attr_bounds = getattr(cf_coord_var, CF_ATTR_BOUNDS, None)
    attr_climatology = getattr(cf_coord_var, CF_ATTR_CLIMATOLOGY, None)

    # Determine bounds, preferring standard bounds over climatology.
    # NB. No need to raise a warning if the bounds/climatology
    # variable is missing, as that will already have been done by
    # iris.fileformats.cf.
    cf_bounds_var = None
    climatological = False
    if attr_bounds is not None:
        bounds_vars = cf_coord_var.cf_group.bounds
        if attr_bounds in bounds_vars:
            cf_bounds_var = bounds_vars[attr_bounds]
    elif attr_climatology is not None:
        climatology_vars = cf_coord_var.cf_group.climatology
        if attr_climatology in climatology_vars:
            cf_bounds_var = climatology_vars[attr_climatology]
            climatological = True

    if attr_bounds is not None and attr_climatology is not None:
        warnings.warn(
            "Ignoring climatology in favour of bounds attribute "
            "on NetCDF variable {!r}.".format(cf_coord_var.cf_name),
            category=_WarnComboIgnoringCfLoad,
        )

    return cf_bounds_var, climatological


################################################################################
def reorder_bounds_data(bounds_data, cf_bounds_var, cf_coord_var):
    """Return a bounds_data array with the vertex dimension as the most rapidly varying.

    .. note::

        This function assumes the dimension names of the coordinate
        variable match those of the bounds variable in order to determine
        which is the vertex dimension.


    """
    vertex_dim_names = set(cf_bounds_var.dimensions).difference(cf_coord_var.dimensions)
    if len(vertex_dim_names) != 1:
        msg = (
            "Too many dimension names differ between coordinate "
            "variable {!r} and the bounds variable {!r}. "
            "Expected 1, got {}."
        )
        raise ValueError(
            msg.format(
                str(cf_coord_var.cf_name),
                str(cf_bounds_var.cf_name),
                len(vertex_dim_names),
            )
        )
    vertex_dim = cf_bounds_var.dimensions.index(*vertex_dim_names)
    bounds_data = np.rollaxis(bounds_data.view(), vertex_dim, len(bounds_data.shape))
    return bounds_data


################################################################################
def build_dimension_coordinate(
    engine, cf_coord_var, coord_name=None, coord_system=None
):
    """Create a dimension coordinate (DimCoord) and add it to the cube."""
    cf_var = engine.cf_var
    cube = engine.cube
    attributes = {}

    attr_units = get_attr_units(cf_coord_var, attributes)
    points_data = cf_coord_var[:]
    # Gracefully fill points masked array.
    if ma.is_masked(points_data):
        points_data = ma.filled(points_data)
        msg = "Gracefully filling {!r} dimension coordinate masked points"
        warnings.warn(
            msg.format(str(cf_coord_var.cf_name)),
            category=_WarnComboDefaultingLoad,
        )

    # Get any coordinate bounds.
    cf_bounds_var, climatological = get_cf_bounds_var(cf_coord_var)
    if cf_bounds_var is not None:
        bounds_data = cf_bounds_var[:]
        # Gracefully fill bounds masked array.
        if ma.is_masked(bounds_data):
            bounds_data = ma.filled(bounds_data)
            msg = "Gracefully filling {!r} dimension coordinate masked bounds"
            warnings.warn(
                msg.format(str(cf_coord_var.cf_name)),
                category=_WarnComboDefaultingLoad,
            )
        # Handle transposed bounds where the vertex dimension is not
        # the last one. Test based on shape to support different
        # dimension names.
        if cf_bounds_var.shape[:-1] != cf_coord_var.shape:
            bounds_data = reorder_bounds_data(bounds_data, cf_bounds_var, cf_coord_var)
    else:
        bounds_data = None

    # Determine whether the coordinate is circular.
    circular = False
    if (
        points_data.ndim == 1
        and coord_name in [CF_VALUE_STD_NAME_LON, CF_VALUE_STD_NAME_GRID_LON]
        and cf_units.Unit(attr_units)
        in [cf_units.Unit("radians"), cf_units.Unit("degrees")]
    ):
        modulus_value = cf_units.Unit(attr_units).modulus
        circular = iris.util._is_circular(
            points_data, modulus_value, bounds=bounds_data
        )

    # Determine the name of the dimension/s shared between the CF-netCDF data variable
    # and the coordinate being built.
    common_dims = [dim for dim in cf_coord_var.dimensions if dim in cf_var.dimensions]
    data_dims = None
    if common_dims:
        # Calculate the offset of each common dimension.
        data_dims = [cf_var.dimensions.index(dim) for dim in common_dims]

    # Determine the standard_name, long_name and var_name
    standard_name, long_name, var_name = get_names(cf_coord_var, coord_name, attributes)

    coord_skipped_msg = f"{cf_coord_var.cf_name} coordinate not added to Cube: "
    coord_skipped_msg += "{error}"
    coord_skipped = False

    # Create the coordinate.
    try:
        coord = iris.coords.DimCoord(
            points_data,
            standard_name=standard_name,
            long_name=long_name,
            var_name=var_name,
            units=attr_units,
            bounds=bounds_data,
            attributes=attributes,
            coord_system=coord_system,
            circular=circular,
            climatological=climatological,
        )
    except ValueError as e_msg:
        # Attempt graceful loading.
        msg = (
            "Failed to create {name!r} dimension coordinate: {error}\n"
            "Gracefully creating {name!r} auxiliary coordinate instead."
        )
        warnings.warn(
            msg.format(name=str(cf_coord_var.cf_name), error=e_msg),
            category=_WarnComboDefaultingCfLoad,
        )
        coord = iris.coords.AuxCoord(
            points_data,
            standard_name=standard_name,
            long_name=long_name,
            var_name=var_name,
            units=attr_units,
            bounds=bounds_data,
            attributes=attributes,
            coord_system=coord_system,
            climatological=climatological,
        )
        try:
            cube.add_aux_coord(coord, data_dims)
        except iris.exceptions.CannotAddError as e_msg:
            warnings.warn(
                coord_skipped_msg.format(error=e_msg),
                category=iris.exceptions.IrisCannotAddWarning,
            )
            coord_skipped = True
    else:
        # Add the dimension coordinate to the cube.
        try:
            if data_dims:
                cube.add_dim_coord(coord, data_dims)
            else:
                # Scalar coords are placed in the aux_coords container.
                cube.add_aux_coord(coord, data_dims)
        except iris.exceptions.CannotAddError as e_msg:
            warnings.warn(
                coord_skipped_msg.format(error=e_msg),
                category=iris.exceptions.IrisCannotAddWarning,
            )
            coord_skipped = True

    if not coord_skipped:
        # Update the coordinate to CF-netCDF variable mapping.
        engine.cube_parts["coordinates"].append((coord, cf_coord_var.cf_name))


################################################################################
def build_auxiliary_coordinate(
    engine, cf_coord_var, coord_name=None, coord_system=None
):
    """Create an auxiliary coordinate (AuxCoord) and add it to the cube."""
    cf_var = engine.cf_var
    cube = engine.cube
    attributes = {}

    # Get units
    attr_units = get_attr_units(cf_coord_var, attributes)

    # Get any coordinate point data.
    if isinstance(cf_coord_var, cf.CFLabelVariable):
        points_data = cf_coord_var.cf_label_data(cf_var)
    else:
        points_data = _get_cf_var_data(cf_coord_var, engine.filename)

    # Get any coordinate bounds.
    cf_bounds_var, climatological = get_cf_bounds_var(cf_coord_var)
    if cf_bounds_var is not None:
        bounds_data = _get_cf_var_data(cf_bounds_var, engine.filename)

        # Handle transposed bounds where the vertex dimension is not
        # the last one. Test based on shape to support different
        # dimension names.
        if cf_bounds_var.shape[:-1] != cf_coord_var.shape:
            # Resolving the data to a numpy array (i.e. *not* masked) for
            # compatibility with array creators (i.e. dask)
            bounds_data = np.asarray(bounds_data)
            bounds_data = reorder_bounds_data(bounds_data, cf_bounds_var, cf_coord_var)
    else:
        bounds_data = None

    # Determine the name of the dimension/s shared between the CF-netCDF data variable
    # and the coordinate being built.
    common_dims = [dim for dim in cf_coord_var.dimensions if dim in cf_var.dimensions]
    data_dims = None
    if common_dims:
        # Calculate the offset of each common dimension.
        data_dims = [cf_var.dimensions.index(dim) for dim in common_dims]

    # Determine the standard_name, long_name and var_name
    standard_name, long_name, var_name = get_names(cf_coord_var, coord_name, attributes)

    # Create the coordinate
    coord = iris.coords.AuxCoord(
        points_data,
        standard_name=standard_name,
        long_name=long_name,
        var_name=var_name,
        units=attr_units,
        bounds=bounds_data,
        attributes=attributes,
        coord_system=coord_system,
        climatological=climatological,
    )

    # Add it to the cube
    try:
        cube.add_aux_coord(coord, data_dims)
    except iris.exceptions.CannotAddError as e_msg:
        msg = "{name!r} coordinate not added to Cube: {error}"
        warnings.warn(
            msg.format(name=str(cf_coord_var.cf_name), error=e_msg),
            category=iris.exceptions.IrisCannotAddWarning,
        )
    else:
        # Make a list with names, stored on the engine, so we can find them all later.
        engine.cube_parts["coordinates"].append((coord, cf_coord_var.cf_name))


################################################################################
def build_cell_measures(engine, cf_cm_var):
    """Create a CellMeasure instance and add it to the cube."""
    cf_var = engine.cf_var
    cube = engine.cube
    attributes = {}

    # Get units
    attr_units = get_attr_units(cf_cm_var, attributes)

    # Get (lazy) content array
    data = _get_cf_var_data(cf_cm_var, engine.filename)

    # Determine the name of the dimension/s shared between the CF-netCDF data variable
    # and the coordinate being built.
    common_dims = [dim for dim in cf_cm_var.dimensions if dim in cf_var.dimensions]
    data_dims = None
    if common_dims:
        # Calculate the offset of each common dimension.
        data_dims = [cf_var.dimensions.index(dim) for dim in common_dims]

    # Determine the standard_name, long_name and var_name
    standard_name, long_name, var_name = get_names(cf_cm_var, None, attributes)

    # Obtain the cf_measure.
    measure = cf_cm_var.cf_measure

    # Create the CellMeasure
    cell_measure = iris.coords.CellMeasure(
        data,
        standard_name=standard_name,
        long_name=long_name,
        var_name=var_name,
        units=attr_units,
        attributes=attributes,
        measure=measure,
    )

    # Add it to the cube
    try:
        cube.add_cell_measure(cell_measure, data_dims)
    except iris.exceptions.CannotAddError as e_msg:
        msg = "{name!r} cell measure not added to Cube: {error}"
        warnings.warn(
            msg.format(name=str(cf_cm_var.cf_name), error=e_msg),
            category=iris.exceptions.IrisCannotAddWarning,
        )
    else:
        # Make a list with names, stored on the engine, so we can find them all later.
        engine.cube_parts["cell_measures"].append((cell_measure, cf_cm_var.cf_name))


################################################################################
def build_ancil_var(engine, cf_av_var):
    """Create an AncillaryVariable instance and add it to the cube."""
    cf_var = engine.cf_var
    cube = engine.cube
    attributes = {}

    # Get units
    attr_units = get_attr_units(cf_av_var, attributes)

    # Get (lazy) content array
    data = _get_cf_var_data(cf_av_var, engine.filename)

    # Determine the name of the dimension/s shared between the CF-netCDF data variable
    # and the AV being built.
    common_dims = [dim for dim in cf_av_var.dimensions if dim in cf_var.dimensions]
    data_dims = None
    if common_dims:
        # Calculate the offset of each common dimension.
        data_dims = [cf_var.dimensions.index(dim) for dim in common_dims]

    # Determine the standard_name, long_name and var_name
    standard_name, long_name, var_name = get_names(cf_av_var, None, attributes)

    # Create the AncillaryVariable
    av = iris.coords.AncillaryVariable(
        data,
        standard_name=standard_name,
        long_name=long_name,
        var_name=var_name,
        units=attr_units,
        attributes=attributes,
    )

    # Add it to the cube
    try:
        cube.add_ancillary_variable(av, data_dims)
    except iris.exceptions.CannotAddError as e_msg:
        msg = "{name!r} ancillary variable not added to Cube: {error}"
        warnings.warn(
            msg.format(name=str(cf_av_var.cf_name), error=e_msg),
            category=iris.exceptions.IrisCannotAddWarning,
        )
    else:
        # Make a list with names, stored on the engine, so we can find them all later.
        engine.cube_parts["ancillary_variables"].append((av, cf_av_var.cf_name))


################################################################################
def _is_lat_lon(cf_var, ud_units, std_name, std_name_grid, axis_name, prefixes):
    """Determine whether the CF coordinate variable is a latitude/longitude variable.

    Ref: [CF] Section 4.1 Latitude Coordinate.
         [CF] Section 4.2 Longitude Coordinate.

    """
    is_valid = False
    attr_units = getattr(cf_var, CF_ATTR_UNITS, None)

    if attr_units is not None:
        attr_units = attr_units.lower()
        is_valid = attr_units in ud_units

        # Special case - Check for rotated pole.
        if attr_units == "degrees":
            attr_std_name = getattr(cf_var, CF_ATTR_STD_NAME, None)
            if attr_std_name is not None:
                is_valid = attr_std_name.lower() == std_name_grid
            else:
                is_valid = False
                # TODO: check that this interpretation of axis is correct.
                attr_axis = getattr(cf_var, CF_ATTR_AXIS, None)
                if attr_axis is not None:
                    is_valid = attr_axis.lower() == axis_name
    else:
        # Alternative is to check standard_name or axis.
        attr_std_name = getattr(cf_var, CF_ATTR_STD_NAME, None)

        if attr_std_name is not None:
            attr_std_name = attr_std_name.lower()
            is_valid = attr_std_name in [std_name, std_name_grid]
            if not is_valid:
                is_valid = any(
                    [attr_std_name.startswith(prefix) for prefix in prefixes]
                )
        else:
            attr_axis = getattr(cf_var, CF_ATTR_AXIS, None)

            if attr_axis is not None:
                is_valid = attr_axis.lower() == axis_name

    return is_valid


################################################################################
def is_latitude(engine, cf_name):
    """Determine whether the CF coordinate variable is a latitude variable."""
    cf_var = engine.cf_var.cf_group[cf_name]
    return _is_lat_lon(
        cf_var,
        UD_UNITS_LAT,
        CF_VALUE_STD_NAME_LAT,
        CF_VALUE_STD_NAME_GRID_LAT,
        CF_VALUE_AXIS_Y,
        ["lat", "rlat"],
    )


################################################################################
def is_longitude(engine, cf_name):
    """Determine whether the CF coordinate variable is a longitude variable."""
    cf_var = engine.cf_var.cf_group[cf_name]
    return _is_lat_lon(
        cf_var,
        UD_UNITS_LON,
        CF_VALUE_STD_NAME_LON,
        CF_VALUE_STD_NAME_GRID_LON,
        CF_VALUE_AXIS_X,
        ["lon", "rlon"],
    )


################################################################################
def is_projection_x_coordinate(engine, cf_name):
    """Determine whether the CF coordinate variable is a projection_x_coordinate variable."""
    cf_var = engine.cf_var.cf_group[cf_name]
    attr_name = getattr(cf_var, CF_ATTR_STD_NAME, None) or getattr(
        cf_var, CF_ATTR_LONG_NAME, None
    )
    return attr_name == CF_VALUE_STD_NAME_PROJ_X


################################################################################
def is_projection_y_coordinate(engine, cf_name):
    """Determine whether the CF coordinate variable is a projection_y_coordinate variable."""
    cf_var = engine.cf_var.cf_group[cf_name]
    attr_name = getattr(cf_var, CF_ATTR_STD_NAME, None) or getattr(
        cf_var, CF_ATTR_LONG_NAME, None
    )
    return attr_name == CF_VALUE_STD_NAME_PROJ_Y


################################################################################
def is_time(engine, cf_name):
    """Determine whether the CF coordinate variable is a time variable.

    Ref: [CF] Section 4.4 Time Coordinate.

    """
    cf_var = engine.cf_var.cf_group[cf_name]
    attr_units = getattr(cf_var, CF_ATTR_UNITS, None)

    attr_std_name = getattr(cf_var, CF_ATTR_STD_NAME, None)
    attr_axis = getattr(cf_var, CF_ATTR_AXIS, "")
    try:
        is_time_reference = cf_units.Unit(attr_units or 1).is_time_reference()
    except ValueError:
        is_time_reference = False

    return is_time_reference and (
        attr_std_name == "time" or attr_axis.lower() == CF_VALUE_AXIS_T
    )


################################################################################
def is_time_period(engine, cf_name):
    """Determine whether the CF coordinate variable represents a time period."""
    is_valid = False
    cf_var = engine.cf_var.cf_group[cf_name]
    attr_units = getattr(cf_var, CF_ATTR_UNITS, None)

    if attr_units is not None:
        try:
            is_valid = cf_units.is_time(attr_units)
        except ValueError:
            is_valid = False

    return is_valid


################################################################################
def is_grid_mapping(engine, cf_name, grid_mapping):
    """Determine whether the CF grid mapping variable is of the appropriate type."""
    is_valid = False
    cf_var = engine.cf_var.cf_group[cf_name]
    attr_mapping_name = getattr(cf_var, CF_ATTR_GRID_MAPPING_NAME, None)

    if attr_mapping_name is not None:
        is_valid = attr_mapping_name.lower() == grid_mapping

    return is_valid


################################################################################
def _is_rotated(engine, cf_name, cf_attr_value):
    """Determine whether the CF coordinate variable is rotated."""
    is_valid = False
    cf_var = engine.cf_var.cf_group[cf_name]
    attr_std_name = getattr(cf_var, CF_ATTR_STD_NAME, None)

    if attr_std_name is not None:
        is_valid = attr_std_name.lower() == cf_attr_value
    else:
        attr_units = getattr(cf_var, CF_ATTR_UNITS, None)
        if attr_units is not None:
            is_valid = attr_units.lower() == "degrees"

    return is_valid


################################################################################
def is_rotated_latitude(engine, cf_name):
    """Determine whether the CF coordinate variable is rotated latitude."""
    return _is_rotated(engine, cf_name, CF_VALUE_STD_NAME_GRID_LAT)


###############################################################################
def is_rotated_longitude(engine, cf_name):
    """Determine whether the CF coordinate variable is rotated longitude."""
    return _is_rotated(engine, cf_name, CF_VALUE_STD_NAME_GRID_LON)


################################################################################
def has_supported_mercator_parameters(engine, cf_name):
    """Determine whether the CF grid mapping variable has the supported values.

    Determine whether the CF grid mapping variable has the supported
    values for the parameters of the Mercator projection.
    """
    is_valid = True
    cf_grid_var = engine.cf_var.cf_group[cf_name]

    standard_parallel = getattr(cf_grid_var, CF_ATTR_GRID_STANDARD_PARALLEL, None)
    scale_factor_at_projection_origin = getattr(
        cf_grid_var, CF_ATTR_GRID_SCALE_FACTOR_AT_PROJ_ORIGIN, None
    )

    if scale_factor_at_projection_origin is not None and standard_parallel is not None:
        warnings.warn(
            "It does not make sense to provide both "
            '"scale_factor_at_projection_origin" and "standard_parallel".',
            category=iris.exceptions.IrisCfInvalidCoordParamWarning,
        )
        is_valid = False

    return is_valid


################################################################################
def has_supported_polar_stereographic_parameters(engine, cf_name):
<<<<<<< HEAD
    """Determine whether the CF grid mapping variable has the supported values.
=======
    """Determine whether CF grid mapping variable supports Polar Stereographic.
>>>>>>> d95c9e26

    Determine whether the CF grid mapping variable has the supported
    values for the parameters of the Polar Stereographic projection.

    """
    is_valid = True
    cf_grid_var = engine.cf_var.cf_group[cf_name]

    latitude_of_projection_origin = getattr(
        cf_grid_var, CF_ATTR_GRID_LAT_OF_PROJ_ORIGIN, None
    )

    standard_parallel = getattr(cf_grid_var, CF_ATTR_GRID_STANDARD_PARALLEL, None)
    scale_factor_at_projection_origin = getattr(
        cf_grid_var, CF_ATTR_GRID_SCALE_FACTOR_AT_PROJ_ORIGIN, None
    )

    if latitude_of_projection_origin != 90 and latitude_of_projection_origin != -90:
        warnings.warn(
            '"latitude_of_projection_origin" must be +90 or -90.',
            category=iris.exceptions.IrisCfInvalidCoordParamWarning,
        )
        is_valid = False

    if scale_factor_at_projection_origin is not None and standard_parallel is not None:
        warnings.warn(
            "It does not make sense to provide both "
            '"scale_factor_at_projection_origin" and "standard_parallel".',
            category=iris.exceptions.IrisCfInvalidCoordParamWarning,
        )
        is_valid = False

    if scale_factor_at_projection_origin is None and standard_parallel is None:
        warnings.warn(
            'One of "scale_factor_at_projection_origin" and '
            '"standard_parallel" is required.',
            category=iris.exceptions.IrisCfInvalidCoordParamWarning,
        )
        is_valid = False

    return is_valid<|MERGE_RESOLUTION|>--- conflicted
+++ resolved
@@ -2,11 +2,7 @@
 #
 # This file is part of Iris and is released under the BSD license.
 # See LICENSE in the root of the repository for full licensing details.
-<<<<<<< HEAD
-"""Pure-Python 'helper' functions which were previously included in the Pyke rules database.
-=======
 """Helper functions for NetCDF loading rules.
->>>>>>> d95c9e26
 
 All the pure-Python 'helper' functions which were previously included in the
 Pyke rules database 'fc_rules_cf.krb'.
@@ -264,11 +260,7 @@
 
 
 def _split_cell_methods(nc_cell_methods: str) -> List[re.Match]:
-<<<<<<< HEAD
-    """Split a CF cell_methods attribute string into a list of zero or more cell methods.
-=======
     """Split a CF cell_methods.
->>>>>>> d95c9e26
 
     Split a CF cell_methods attribute string into a list of zero or more cell
     methods, each of which is then parsed with a regex to return a list of match
@@ -343,11 +335,7 @@
     pass
 
 
-<<<<<<< HEAD
-def parse_cell_methods(nc_cell_methods):
-=======
 def parse_cell_methods(nc_cell_methods, cf_name=None):
->>>>>>> d95c9e26
     """Parse a CF cell_methods attribute string into a tuple of zero or more CellMethod instances.
 
     Parameters
@@ -494,11 +482,7 @@
 
 ################################################################################
 def _get_ellipsoid(cf_grid_var):
-<<<<<<< HEAD
-    """Return a :class:`iris.coord_systems.GeogCS` using the relevant properties.
-=======
     """Build a :class:`iris.coord_systems.GeogCS`.
->>>>>>> d95c9e26
 
     Return a :class:`iris.coord_systems.GeogCS` using the relevant properties of
     `cf_grid_var`. Returns None if no relevant properties are specified.
@@ -1545,11 +1529,7 @@
 
 ################################################################################
 def has_supported_polar_stereographic_parameters(engine, cf_name):
-<<<<<<< HEAD
-    """Determine whether the CF grid mapping variable has the supported values.
-=======
     """Determine whether CF grid mapping variable supports Polar Stereographic.
->>>>>>> d95c9e26
 
     Determine whether the CF grid mapping variable has the supported
     values for the parameters of the Polar Stereographic projection.
