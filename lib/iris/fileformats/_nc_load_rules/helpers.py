# Copyright Iris contributors
#
# This file is part of Iris and is released under the BSD license.
# See LICENSE in the root of the repository for full licensing details.
"""
All the pure-Python 'helper' functions which were previously included in the
Pyke rules database 'fc_rules_cf.krb'.

The 'action' routines now call these, as the rules used to do.
They have not changed, **except** that the 'build_coordinate_system' routine
acquired an extra initial 'engine' argument, purely for consistency with other
build routines, and which it does not use.

"""
import re
from typing import List
import warnings

import cf_units
import numpy as np
import numpy.ma as ma
import pyproj

import iris
from iris._deprecation import warn_deprecated
import iris.aux_factory
from iris.common.mixin import _get_valid_standard_name
import iris.coord_systems
import iris.coords
import iris.exceptions
import iris.fileformats.cf as cf
import iris.fileformats.netcdf
from iris.fileformats.netcdf.loader import _get_cf_var_data
import iris.std_names
import iris.util

# TODO: should un-addable coords / cell measures / etcetera be skipped? iris#5068.

#
# UD Units Constants (based on Unidata udunits.dat definition file)
#
UD_UNITS_LAT = [
    "degrees_north",
    "degree_north",
    "degree_n",
    "degrees_n",
    "degreen",
    "degreesn",
    "degrees",
    "degrees north",
    "degree north",
    "degree n",
    "degrees n",
]
UD_UNITS_LON = [
    "degrees_east",
    "degree_east",
    "degree_e",
    "degrees_e",
    "degreee",
    "degreese",
    "degrees",
    "degrees east",
    "degree east",
    "degree e",
    "degrees e",
]
UNKNOWN_UNIT_STRING = "?"
NO_UNIT_STRING = "-"

#
# CF Dimensionless Vertical Coordinates
#
CF_COORD_VERTICAL = {
    "atmosphere_ln_pressure_coordinate": ["p0", "lev"],
    "atmosphere_sigma_coordinate": ["sigma", "ps", "ptop"],
    "atmosphere_hybrid_sigma_pressure_coordinate": ["a", "b", "ps", "p0"],
    "atmosphere_hybrid_height_coordinate": ["a", "b", "orog"],
    "atmosphere_sleve_coordinate": [
        "a",
        "b1",
        "b2",
        "ztop",
        "zsurf1",
        "zsurf2",
    ],
    "ocean_sigma_coordinate": ["sigma", "eta", "depth"],
    "ocean_s_coordinate": ["s", "eta", "depth", "a", "b", "depth_c"],
    "ocean_sigma_z_coordinate": [
        "sigma",
        "eta",
        "depth",
        "depth_c",
        "nsigma",
        "zlev",
    ],
    "ocean_double_sigma_coordinate": [
        "sigma",
        "depth",
        "z1",
        "z2",
        "a",
        "href",
        "k_c",
    ],
    "ocean_s_coordinate_g1": ["s", "eta", "depth", "depth_c", "C"],
    "ocean_s_coordinate_g2": ["s", "eta", "depth", "depth_c", "C"],
}

#
# CF Grid Mappings
#
CF_GRID_MAPPING_ALBERS = "albers_conical_equal_area"
CF_GRID_MAPPING_AZIMUTHAL = "azimuthal_equidistant"
CF_GRID_MAPPING_LAMBERT_AZIMUTHAL = "lambert_azimuthal_equal_area"
CF_GRID_MAPPING_LAMBERT_CONFORMAL = "lambert_conformal_conic"
CF_GRID_MAPPING_LAMBERT_CYLINDRICAL = "lambert_cylindrical_equal_area"
CF_GRID_MAPPING_LAT_LON = "latitude_longitude"
CF_GRID_MAPPING_MERCATOR = "mercator"
CF_GRID_MAPPING_ORTHO = "orthographic"
CF_GRID_MAPPING_POLAR = "polar_stereographic"
CF_GRID_MAPPING_ROTATED_LAT_LON = "rotated_latitude_longitude"
CF_GRID_MAPPING_STEREO = "stereographic"
CF_GRID_MAPPING_TRANSVERSE = "transverse_mercator"
CF_GRID_MAPPING_VERTICAL = "vertical_perspective"
CF_GRID_MAPPING_GEOSTATIONARY = "geostationary"
CF_GRID_MAPPING_OBLIQUE = "oblique_mercator"
CF_GRID_MAPPING_ROTATED_MERCATOR = "rotated_mercator"

#
# CF Attribute Names.
#
CF_ATTR_AXIS = "axis"
CF_ATTR_BOUNDS = "bounds"
CF_ATTR_CALENDAR = "calendar"
CF_ATTR_CLIMATOLOGY = "climatology"
CF_ATTR_GRID_CRS_WKT = "crs_wkt"
CF_ATTR_GRID_DATUM = "horizontal_datum_name"
CF_ATTR_GRID_INVERSE_FLATTENING = "inverse_flattening"
CF_ATTR_GRID_EARTH_RADIUS = "earth_radius"
CF_ATTR_GRID_MAPPING_NAME = "grid_mapping_name"
CF_ATTR_GRID_NORTH_POLE_LAT = "grid_north_pole_latitude"
CF_ATTR_GRID_NORTH_POLE_LON = "grid_north_pole_longitude"
CF_ATTR_GRID_NORTH_POLE_GRID_LON = "north_pole_grid_longitude"
CF_ATTR_GRID_SEMI_MAJOR_AXIS = "semi_major_axis"
CF_ATTR_GRID_SEMI_MINOR_AXIS = "semi_minor_axis"
CF_ATTR_GRID_LAT_OF_PROJ_ORIGIN = "latitude_of_projection_origin"
CF_ATTR_GRID_LON_OF_PROJ_ORIGIN = "longitude_of_projection_origin"
CF_ATTR_GRID_STRAIGHT_VERT_LON = "straight_vertical_longitude_from_pole"
CF_ATTR_GRID_STANDARD_PARALLEL = "standard_parallel"
CF_ATTR_GRID_FALSE_EASTING = "false_easting"
CF_ATTR_GRID_FALSE_NORTHING = "false_northing"
CF_ATTR_GRID_SCALE_FACTOR_AT_PROJ_ORIGIN = "scale_factor_at_projection_origin"
CF_ATTR_GRID_SCALE_FACTOR_AT_CENT_MERIDIAN = "scale_factor_at_central_meridian"
CF_ATTR_GRID_LON_OF_CENT_MERIDIAN = "longitude_of_central_meridian"
CF_ATTR_GRID_STANDARD_PARALLEL = "standard_parallel"
CF_ATTR_GRID_PERSPECTIVE_HEIGHT = "perspective_point_height"
CF_ATTR_GRID_SWEEP_ANGLE_AXIS = "sweep_angle_axis"
CF_ATTR_GRID_AZIMUTH_CENT_LINE = "azimuth_of_central_line"
CF_ATTR_POSITIVE = "positive"
CF_ATTR_STD_NAME = "standard_name"
CF_ATTR_LONG_NAME = "long_name"
CF_ATTR_UNITS = "units"
CF_ATTR_CELL_METHODS = "cell_methods"

#
# CF Attribute Value Constants.
#
# Attribute - axis.
CF_VALUE_AXIS_X = "x"
CF_VALUE_AXIS_Y = "y"
CF_VALUE_AXIS_T = "t"
CF_VALUE_AXIS_Z = "z"


# Attribute - positive.
CF_VALUE_POSITIVE = ["down", "up"]

# Attribute - standard_name.
CF_VALUE_STD_NAME_LAT = "latitude"
CF_VALUE_STD_NAME_LON = "longitude"
CF_VALUE_STD_NAME_GRID_LAT = "grid_latitude"
CF_VALUE_STD_NAME_GRID_LON = "grid_longitude"
CF_VALUE_STD_NAME_PROJ_X = "projection_x_coordinate"
CF_VALUE_STD_NAME_PROJ_Y = "projection_y_coordinate"


################################################################################
# Handling of cell-methods.

_CM_COMMENT = "comment"
_CM_EXTRA = "extra"
_CM_INTERVAL = "interval"
_CM_METHOD = "method"
_CM_NAME = "name"
_CM_PARSE_NAME = re.compile(r"([\w_]+\s*?:\s+)+")
_CM_PARSE = re.compile(
    r"""
                           (?P<name>([\w_]+\s*?:\s+)+)
                           (?P<method>[\w_\s]+(?![\w_]*\s*?:))\s*
                           (?:
                               \(\s*
                               (?P<extra>.+)
                               \)\s*
                           )?
                       """,
    re.VERBOSE,
)

# Cell methods.
_CM_KNOWN_METHODS = [
    "point",
    "sum",
    "mean",
    "maximum",
    "minimum",
    "mid_range",
    "standard_deviation",
    "variance",
    "mode",
    "median",
]


class _WarnComboIgnoringLoad(
    iris.exceptions.IrisIgnoringWarning,
    iris.exceptions.IrisLoadWarning,
):
    """One-off combination of warning classes - enhances user filtering."""

    pass


class _WarnComboDefaultingLoad(
    iris.exceptions.IrisDefaultingWarning,
    iris.exceptions.IrisLoadWarning,
):
    """One-off combination of warning classes - enhances user filtering."""

    pass


class _WarnComboDefaultingCfLoad(
    iris.exceptions.IrisCfLoadWarning,
    iris.exceptions.IrisDefaultingWarning,
):
    """One-off combination of warning classes - enhances user filtering."""

    pass


class _WarnComboIgnoringCfLoad(
    iris.exceptions.IrisIgnoringWarning,
    iris.exceptions.IrisCfLoadWarning,
):
    """One-off combination of warning classes - enhances user filtering."""

    pass


def _split_cell_methods(nc_cell_methods: str) -> List[re.Match]:
    """
    Split a CF cell_methods attribute string into a list of zero or more cell
    methods, each of which is then parsed with a regex to return a list of match
    objects.

    Args:

    * nc_cell_methods: The value of the cell methods attribute to be split.

    Returns:

    * nc_cell_methods_matches: A list of the re.Match objects associated with
      each parsed cell method

    Splitting is done based on words followed by colons outside of any brackets.
    Validation of anything other than being laid out in the expected format is
    left to the calling function.
    """

    # Find name candidates
    name_start_inds = []
    for m in _CM_PARSE_NAME.finditer(nc_cell_methods):
        name_start_inds.append(m.start())

    # Remove those that fall inside brackets
    bracket_depth = 0
    for ind, cha in enumerate(nc_cell_methods):
        if cha == "(":
            bracket_depth += 1
        elif cha == ")":
            bracket_depth -= 1
            if bracket_depth < 0:
                msg = (
                    "Cell methods may be incorrectly parsed due to mismatched "
                    "brackets"
                )
                warnings.warn(
                    msg,
                    category=iris.exceptions.IrisCfLoadWarning,
                    stacklevel=2,
                )
        if bracket_depth > 0 and ind in name_start_inds:
            name_start_inds.remove(ind)

    # List tuples of indices of starts and ends of the cell methods in the string
    method_indices = []
    for ii in range(len(name_start_inds) - 1):
        method_indices.append((name_start_inds[ii], name_start_inds[ii + 1]))
    method_indices.append((name_start_inds[-1], len(nc_cell_methods)))

    # Index the string and match against each substring
    nc_cell_methods_matches = []
    for start_ind, end_ind in method_indices:
        nc_cell_method_str = nc_cell_methods[start_ind:end_ind]
        nc_cell_method_match = _CM_PARSE.match(nc_cell_method_str.strip())
        if not nc_cell_method_match:
            msg = (
                f"Failed to fully parse cell method string: {nc_cell_methods}"
            )
            warnings.warn(
                msg, category=iris.exceptions.IrisCfLoadWarning, stacklevel=2
            )
            continue
        nc_cell_methods_matches.append(nc_cell_method_match)

    return nc_cell_methods_matches


class UnknownCellMethodWarning(iris.exceptions.IrisUnknownCellMethodWarning):
    """
    Backwards compatible form of :class:`iris.exceptions.IrisUnknownCellMethodWarning`.
    """

    # TODO: remove at the next major release.
    pass


def parse_cell_methods(nc_cell_methods):
    """
    Parse a CF cell_methods attribute string into a tuple of zero or
    more CellMethod instances.

    Args:

    * nc_cell_methods (str):
        The value of the cell methods attribute to be parsed.

    Returns:

    * cell_methods
        An iterable of :class:`iris.coords.CellMethod`.

    Multiple coordinates, intervals and comments are supported.
    If a method has a non-standard name a warning will be issued, but the
    results are not affected.

    """

    cell_methods = []
    if nc_cell_methods is not None:
        for m in _split_cell_methods(nc_cell_methods):
            d = m.groupdict()
            method = d[_CM_METHOD]
            method = method.strip()
            # Check validity of method, allowing for multi-part methods
            # e.g. mean over years.
            method_words = method.split()
            if method_words[0].lower() not in _CM_KNOWN_METHODS:
                msg = "NetCDF variable contains unknown cell method {!r}"
                warnings.warn(
                    msg.format("{}".format(method_words[0])),
                    category=UnknownCellMethodWarning,
                )
            d[_CM_METHOD] = method
            name = d[_CM_NAME]
            name = name.replace(" ", "")
            name = name.rstrip(":")
            d[_CM_NAME] = tuple([n for n in name.split(":")])
            interval = []
            comment = []
            if d[_CM_EXTRA] is not None:
                #
                # tokenise the key words and field colon marker
                #
                d[_CM_EXTRA] = d[_CM_EXTRA].replace(
                    "comment:", "<<comment>><<:>>"
                )
                d[_CM_EXTRA] = d[_CM_EXTRA].replace(
                    "interval:", "<<interval>><<:>>"
                )
                d[_CM_EXTRA] = d[_CM_EXTRA].split("<<:>>")
                if len(d[_CM_EXTRA]) == 1:
                    comment.extend(d[_CM_EXTRA])
                else:
                    next_field_type = comment
                    for field in d[_CM_EXTRA]:
                        field_type = next_field_type
                        index = field.rfind("<<interval>>")
                        if index == 0:
                            next_field_type = interval
                            continue
                        elif index > 0:
                            next_field_type = interval
                        else:
                            index = field.rfind("<<comment>>")
                            if index == 0:
                                next_field_type = comment
                                continue
                            elif index > 0:
                                next_field_type = comment
                        if index != -1:
                            field = field[:index]
                        field_type.append(field.strip())
            #
            # cater for a shared interval over multiple axes
            #
            if len(interval):
                if len(d[_CM_NAME]) != len(interval) and len(interval) == 1:
                    interval = interval * len(d[_CM_NAME])
            #
            # cater for a shared comment over multiple axes
            #
            if len(comment):
                if len(d[_CM_NAME]) != len(comment) and len(comment) == 1:
                    comment = comment * len(d[_CM_NAME])
            d[_CM_INTERVAL] = tuple(interval)
            d[_CM_COMMENT] = tuple(comment)
            cell_method = iris.coords.CellMethod(
                d[_CM_METHOD],
                coords=d[_CM_NAME],
                intervals=d[_CM_INTERVAL],
                comments=d[_CM_COMMENT],
            )
            cell_methods.append(cell_method)
    return tuple(cell_methods)


################################################################################
def build_cube_metadata(engine):
    """Add the standard meta data to the cube."""
    cf_var = engine.cf_var
    cube = engine.cube

    # Determine the cube's name attributes
    cube.var_name = cf_var.cf_name
    standard_name = getattr(cf_var, CF_ATTR_STD_NAME, None)
    long_name = getattr(cf_var, CF_ATTR_LONG_NAME, None)
    cube.long_name = long_name

    if standard_name is not None:
        try:
            cube.standard_name = _get_valid_standard_name(standard_name)
        except ValueError:
            if cube.long_name is not None:
                cube.attributes["invalid_standard_name"] = standard_name
            else:
                cube.long_name = standard_name

    # Determine the cube units.
    attr_units = get_attr_units(cf_var, cube.attributes)
    cube.units = attr_units

    # Incorporate cell methods
    nc_att_cell_methods = getattr(cf_var, CF_ATTR_CELL_METHODS, None)
    with warnings.catch_warnings(record=True) as warning_records:
        cube.cell_methods = parse_cell_methods(nc_att_cell_methods)
    # Filter to get the warning we are interested in.
    warning_records = [
        record
        for record in warning_records
        if issubclass(record.category, UnknownCellMethodWarning)
    ]
    if len(warning_records) > 0:
        # Output an enhanced warning message.
        warn_record = warning_records[0]
        name = "{}".format(cf_var.cf_name)
        msg = warn_record.message.args[0]
        msg = msg.replace("variable", "variable {!r}".format(name))
        warnings.warn(message=msg, category=UnknownCellMethodWarning)

    # Set the cube global attributes.
    for attr_name, attr_value in cf_var.cf_group.global_attributes.items():
        try:
            cube.attributes.globals[str(attr_name)] = attr_value
        except ValueError as e:
<<<<<<< HEAD
            msg = "Skipping disallowed global attribute {!r}: {}"
            warnings.warn(msg.format(attr_name, str(e)))
=======
            msg = "Skipping global attribute {!r}: {}"
            warnings.warn(
                msg.format(attr_name, str(e)),
                category=_WarnComboIgnoringLoad,
            )
>>>>>>> 77705184


################################################################################
def _get_ellipsoid(cf_grid_var):
    """
    Return a :class:`iris.coord_systems.GeogCS` using the relevant properties of
    `cf_grid_var`. Returns None if no relevant properties are specified.
    """
    major = getattr(cf_grid_var, CF_ATTR_GRID_SEMI_MAJOR_AXIS, None)
    minor = getattr(cf_grid_var, CF_ATTR_GRID_SEMI_MINOR_AXIS, None)
    inverse_flattening = getattr(
        cf_grid_var, CF_ATTR_GRID_INVERSE_FLATTENING, None
    )

    # Avoid over-specification exception.
    if major is not None and minor is not None:
        inverse_flattening = None

    # Check for a default spherical earth.
    if major is None and minor is None and inverse_flattening is None:
        major = getattr(cf_grid_var, CF_ATTR_GRID_EARTH_RADIUS, None)

    datum = getattr(cf_grid_var, CF_ATTR_GRID_DATUM, None)
    # Check crs_wkt if no datum
    if datum is None:
        crs_wkt = getattr(cf_grid_var, CF_ATTR_GRID_CRS_WKT, None)
        if crs_wkt is not None:
            proj_crs = pyproj.crs.CRS.from_wkt(crs_wkt)
            if proj_crs.datum is not None:
                datum = proj_crs.datum.name

    # An unknown crs datum will be treated as None
    if datum == "unknown":
        datum = None

    if not iris.FUTURE.datum_support:
        wmsg = (
            "Ignoring a datum in netCDF load for consistency with existing "
            "behaviour. In a future version of Iris, this datum will be "
            "applied. To apply the datum when loading, use the "
            "iris.FUTURE.datum_support flag."
        )
        warnings.warn(wmsg, category=FutureWarning, stacklevel=14)
        datum = None

    if datum is not None:
        return iris.coord_systems.GeogCS.from_datum(datum)
    elif major is None and minor is None and inverse_flattening is None:
        return None
    else:
        return iris.coord_systems.GeogCS(major, minor, inverse_flattening)


################################################################################
def build_coordinate_system(engine, cf_grid_var):
    """Create a coordinate system from the CF-netCDF grid mapping variable."""
    coord_system = _get_ellipsoid(cf_grid_var)
    if coord_system is None:
        raise ValueError("No ellipsoid specified")
    else:
        return coord_system


################################################################################
def build_rotated_coordinate_system(engine, cf_grid_var):
    """Create a rotated coordinate system from the CF-netCDF grid mapping variable."""
    ellipsoid = _get_ellipsoid(cf_grid_var)

    north_pole_latitude = getattr(
        cf_grid_var, CF_ATTR_GRID_NORTH_POLE_LAT, 90.0
    )
    north_pole_longitude = getattr(
        cf_grid_var, CF_ATTR_GRID_NORTH_POLE_LON, 0.0
    )
    if north_pole_latitude is None or north_pole_longitude is None:
        warnings.warn(
            "Rotated pole position is not fully specified",
            category=iris.exceptions.IrisCfLoadWarning,
        )

    north_pole_grid_lon = getattr(
        cf_grid_var, CF_ATTR_GRID_NORTH_POLE_GRID_LON, 0.0
    )

    rcs = iris.coord_systems.RotatedGeogCS(
        north_pole_latitude,
        north_pole_longitude,
        north_pole_grid_lon,
        ellipsoid,
    )

    return rcs


################################################################################
def build_transverse_mercator_coordinate_system(engine, cf_grid_var):
    """
    Create a transverse Mercator coordinate system from the CF-netCDF
    grid mapping variable.

    """
    ellipsoid = _get_ellipsoid(cf_grid_var)

    latitude_of_projection_origin = getattr(
        cf_grid_var, CF_ATTR_GRID_LAT_OF_PROJ_ORIGIN, None
    )
    longitude_of_central_meridian = getattr(
        cf_grid_var, CF_ATTR_GRID_LON_OF_CENT_MERIDIAN, None
    )
    false_easting = getattr(cf_grid_var, CF_ATTR_GRID_FALSE_EASTING, None)
    false_northing = getattr(cf_grid_var, CF_ATTR_GRID_FALSE_NORTHING, None)
    scale_factor_at_central_meridian = getattr(
        cf_grid_var, CF_ATTR_GRID_SCALE_FACTOR_AT_CENT_MERIDIAN, None
    )

    # The following accounts for the inconsistency in the transverse
    # mercator description within the CF spec.
    if longitude_of_central_meridian is None:
        longitude_of_central_meridian = getattr(
            cf_grid_var, CF_ATTR_GRID_LON_OF_PROJ_ORIGIN, None
        )
    if scale_factor_at_central_meridian is None:
        scale_factor_at_central_meridian = getattr(
            cf_grid_var, CF_ATTR_GRID_SCALE_FACTOR_AT_PROJ_ORIGIN, None
        )

    cs = iris.coord_systems.TransverseMercator(
        latitude_of_projection_origin,
        longitude_of_central_meridian,
        false_easting,
        false_northing,
        scale_factor_at_central_meridian,
        ellipsoid,
    )

    return cs


################################################################################
def build_lambert_conformal_coordinate_system(engine, cf_grid_var):
    """
    Create a Lambert conformal conic coordinate system from the CF-netCDF
    grid mapping variable.

    """
    ellipsoid = _get_ellipsoid(cf_grid_var)

    latitude_of_projection_origin = getattr(
        cf_grid_var, CF_ATTR_GRID_LAT_OF_PROJ_ORIGIN, None
    )
    longitude_of_central_meridian = getattr(
        cf_grid_var, CF_ATTR_GRID_LON_OF_CENT_MERIDIAN, None
    )
    false_easting = getattr(cf_grid_var, CF_ATTR_GRID_FALSE_EASTING, None)
    false_northing = getattr(cf_grid_var, CF_ATTR_GRID_FALSE_NORTHING, None)
    standard_parallel = getattr(
        cf_grid_var, CF_ATTR_GRID_STANDARD_PARALLEL, None
    )

    cs = iris.coord_systems.LambertConformal(
        latitude_of_projection_origin,
        longitude_of_central_meridian,
        false_easting,
        false_northing,
        standard_parallel,
        ellipsoid,
    )

    return cs


################################################################################
def build_stereographic_coordinate_system(engine, cf_grid_var):
    """
    Create a stereographic coordinate system from the CF-netCDF
    grid mapping variable.

    """
    ellipsoid = _get_ellipsoid(cf_grid_var)

    latitude_of_projection_origin = getattr(
        cf_grid_var, CF_ATTR_GRID_LAT_OF_PROJ_ORIGIN, None
    )
    longitude_of_projection_origin = getattr(
        cf_grid_var, CF_ATTR_GRID_LON_OF_PROJ_ORIGIN, None
    )
    scale_factor_at_projection_origin = getattr(
        cf_grid_var, CF_ATTR_GRID_SCALE_FACTOR_AT_PROJ_ORIGIN, None
    )

    false_easting = getattr(cf_grid_var, CF_ATTR_GRID_FALSE_EASTING, None)
    false_northing = getattr(cf_grid_var, CF_ATTR_GRID_FALSE_NORTHING, None)

    cs = iris.coord_systems.Stereographic(
        latitude_of_projection_origin,
        longitude_of_projection_origin,
        false_easting,
        false_northing,
        true_scale_lat=None,
        scale_factor_at_projection_origin=scale_factor_at_projection_origin,
        ellipsoid=ellipsoid,
    )

    return cs


################################################################################
def build_polar_stereographic_coordinate_system(engine, cf_grid_var):
    """
    Create a polar stereographic coordinate system from the CF-netCDF
    grid mapping variable.

    """
    ellipsoid = _get_ellipsoid(cf_grid_var)

    latitude_of_projection_origin = getattr(
        cf_grid_var, CF_ATTR_GRID_LAT_OF_PROJ_ORIGIN, None
    )
    longitude_of_projection_origin = getattr(
        cf_grid_var, CF_ATTR_GRID_STRAIGHT_VERT_LON, None
    )
    true_scale_lat = getattr(cf_grid_var, CF_ATTR_GRID_STANDARD_PARALLEL, None)
    scale_factor_at_projection_origin = getattr(
        cf_grid_var, CF_ATTR_GRID_SCALE_FACTOR_AT_PROJ_ORIGIN, None
    )

    false_easting = getattr(cf_grid_var, CF_ATTR_GRID_FALSE_EASTING, None)
    false_northing = getattr(cf_grid_var, CF_ATTR_GRID_FALSE_NORTHING, None)

    cs = iris.coord_systems.PolarStereographic(
        latitude_of_projection_origin,
        longitude_of_projection_origin,
        false_easting,
        false_northing,
        true_scale_lat,
        scale_factor_at_projection_origin,
        ellipsoid=ellipsoid,
    )

    return cs


################################################################################
def build_mercator_coordinate_system(engine, cf_grid_var):
    """
    Create a Mercator coordinate system from the CF-netCDF
    grid mapping variable.

    """
    ellipsoid = _get_ellipsoid(cf_grid_var)

    longitude_of_projection_origin = getattr(
        cf_grid_var, CF_ATTR_GRID_LON_OF_PROJ_ORIGIN, None
    )
    standard_parallel = getattr(
        cf_grid_var, CF_ATTR_GRID_STANDARD_PARALLEL, None
    )
    false_easting = getattr(cf_grid_var, CF_ATTR_GRID_FALSE_EASTING, None)
    false_northing = getattr(cf_grid_var, CF_ATTR_GRID_FALSE_NORTHING, None)
    scale_factor_at_projection_origin = getattr(
        cf_grid_var, CF_ATTR_GRID_SCALE_FACTOR_AT_PROJ_ORIGIN, None
    )

    cs = iris.coord_systems.Mercator(
        longitude_of_projection_origin,
        ellipsoid=ellipsoid,
        standard_parallel=standard_parallel,
        scale_factor_at_projection_origin=scale_factor_at_projection_origin,
        false_easting=false_easting,
        false_northing=false_northing,
    )

    return cs


################################################################################
def build_lambert_azimuthal_equal_area_coordinate_system(engine, cf_grid_var):
    """
    Create a lambert azimuthal equal area coordinate system from the CF-netCDF
    grid mapping variable.

    """
    ellipsoid = _get_ellipsoid(cf_grid_var)

    latitude_of_projection_origin = getattr(
        cf_grid_var, CF_ATTR_GRID_LAT_OF_PROJ_ORIGIN, None
    )
    longitude_of_projection_origin = getattr(
        cf_grid_var, CF_ATTR_GRID_LON_OF_PROJ_ORIGIN, None
    )
    false_easting = getattr(cf_grid_var, CF_ATTR_GRID_FALSE_EASTING, None)
    false_northing = getattr(cf_grid_var, CF_ATTR_GRID_FALSE_NORTHING, None)

    cs = iris.coord_systems.LambertAzimuthalEqualArea(
        latitude_of_projection_origin,
        longitude_of_projection_origin,
        false_easting,
        false_northing,
        ellipsoid,
    )

    return cs


################################################################################
def build_albers_equal_area_coordinate_system(engine, cf_grid_var):
    """
    Create a albers conical equal area coordinate system from the CF-netCDF
    grid mapping variable.

    """
    ellipsoid = _get_ellipsoid(cf_grid_var)

    latitude_of_projection_origin = getattr(
        cf_grid_var, CF_ATTR_GRID_LAT_OF_PROJ_ORIGIN, None
    )
    longitude_of_central_meridian = getattr(
        cf_grid_var, CF_ATTR_GRID_LON_OF_CENT_MERIDIAN, None
    )
    false_easting = getattr(cf_grid_var, CF_ATTR_GRID_FALSE_EASTING, None)
    false_northing = getattr(cf_grid_var, CF_ATTR_GRID_FALSE_NORTHING, None)
    standard_parallels = getattr(
        cf_grid_var, CF_ATTR_GRID_STANDARD_PARALLEL, None
    )

    cs = iris.coord_systems.AlbersEqualArea(
        latitude_of_projection_origin,
        longitude_of_central_meridian,
        false_easting,
        false_northing,
        standard_parallels,
        ellipsoid,
    )

    return cs


################################################################################
def build_vertical_perspective_coordinate_system(engine, cf_grid_var):
    """
    Create a vertical perspective coordinate system from the CF-netCDF
    grid mapping variable.

    """
    ellipsoid = _get_ellipsoid(cf_grid_var)

    latitude_of_projection_origin = getattr(
        cf_grid_var, CF_ATTR_GRID_LAT_OF_PROJ_ORIGIN, None
    )
    longitude_of_projection_origin = getattr(
        cf_grid_var, CF_ATTR_GRID_LON_OF_PROJ_ORIGIN, None
    )
    perspective_point_height = getattr(
        cf_grid_var, CF_ATTR_GRID_PERSPECTIVE_HEIGHT, None
    )
    false_easting = getattr(cf_grid_var, CF_ATTR_GRID_FALSE_EASTING, None)
    false_northing = getattr(cf_grid_var, CF_ATTR_GRID_FALSE_NORTHING, None)

    cs = iris.coord_systems.VerticalPerspective(
        latitude_of_projection_origin,
        longitude_of_projection_origin,
        perspective_point_height,
        false_easting,
        false_northing,
        ellipsoid,
    )

    return cs


################################################################################
def build_geostationary_coordinate_system(engine, cf_grid_var):
    """
    Create a geostationary coordinate system from the CF-netCDF
    grid mapping variable.

    """
    ellipsoid = _get_ellipsoid(cf_grid_var)

    latitude_of_projection_origin = getattr(
        cf_grid_var, CF_ATTR_GRID_LAT_OF_PROJ_ORIGIN, None
    )
    longitude_of_projection_origin = getattr(
        cf_grid_var, CF_ATTR_GRID_LON_OF_PROJ_ORIGIN, None
    )
    perspective_point_height = getattr(
        cf_grid_var, CF_ATTR_GRID_PERSPECTIVE_HEIGHT, None
    )
    false_easting = getattr(cf_grid_var, CF_ATTR_GRID_FALSE_EASTING, None)
    false_northing = getattr(cf_grid_var, CF_ATTR_GRID_FALSE_NORTHING, None)
    sweep_angle_axis = getattr(
        cf_grid_var, CF_ATTR_GRID_SWEEP_ANGLE_AXIS, None
    )

    cs = iris.coord_systems.Geostationary(
        latitude_of_projection_origin,
        longitude_of_projection_origin,
        perspective_point_height,
        sweep_angle_axis,
        false_easting,
        false_northing,
        ellipsoid,
    )

    return cs


################################################################################
def build_oblique_mercator_coordinate_system(engine, cf_grid_var):
    """
    Create an oblique mercator coordinate system from the CF-netCDF
    grid mapping variable.

    """
    ellipsoid = _get_ellipsoid(cf_grid_var)

    azimuth_of_central_line = getattr(
        cf_grid_var, CF_ATTR_GRID_AZIMUTH_CENT_LINE, None
    )
    latitude_of_projection_origin = getattr(
        cf_grid_var, CF_ATTR_GRID_LAT_OF_PROJ_ORIGIN, None
    )
    longitude_of_projection_origin = getattr(
        cf_grid_var, CF_ATTR_GRID_LON_OF_PROJ_ORIGIN, None
    )
    scale_factor_at_projection_origin = getattr(
        cf_grid_var, CF_ATTR_GRID_SCALE_FACTOR_AT_PROJ_ORIGIN, None
    )
    false_easting = getattr(cf_grid_var, CF_ATTR_GRID_FALSE_EASTING, None)
    false_northing = getattr(cf_grid_var, CF_ATTR_GRID_FALSE_NORTHING, None)
    kwargs = dict(
        azimuth_of_central_line=azimuth_of_central_line,
        latitude_of_projection_origin=latitude_of_projection_origin,
        longitude_of_projection_origin=longitude_of_projection_origin,
        scale_factor_at_projection_origin=scale_factor_at_projection_origin,
        false_easting=false_easting,
        false_northing=false_northing,
        ellipsoid=ellipsoid,
    )

    # Handle the alternative form noted in CF: rotated mercator.
    grid_mapping_name = getattr(cf_grid_var, CF_ATTR_GRID_MAPPING_NAME)
    candidate_systems = dict(
        oblique_mercator=iris.coord_systems.ObliqueMercator,
        rotated_mercator=iris.coord_systems.RotatedMercator,
    )
    if grid_mapping_name == "rotated_mercator":
        message = (
            "Iris will stop loading the rotated_mercator grid mapping name in "
            "a future release, in accordance with CF version 1.11 . Instead "
            "please use oblique_mercator with azimuth_of_central_line = 90 ."
        )
        warn_deprecated(message)
        del kwargs[CF_ATTR_GRID_AZIMUTH_CENT_LINE]

    cs = candidate_systems[grid_mapping_name](**kwargs)
    return cs


################################################################################
def get_attr_units(cf_var, attributes):
    attr_units = getattr(cf_var, CF_ATTR_UNITS, UNKNOWN_UNIT_STRING)
    if not attr_units:
        attr_units = UNKNOWN_UNIT_STRING

    # Sanitise lat/lon units.
    if attr_units in UD_UNITS_LAT or attr_units in UD_UNITS_LON:
        attr_units = "degrees"

    # Graceful loading of invalid units.
    try:
        cf_units.as_unit(attr_units)
    except ValueError:
        # Using converted unicode message. Can be reverted with Python 3.
        msg = "Ignoring netCDF variable {!r} invalid units {!r}".format(
            cf_var.cf_name, attr_units
        )
        warnings.warn(
            msg,
            category=_WarnComboIgnoringCfLoad,
        )
        attributes["invalid_units"] = attr_units
        attr_units = UNKNOWN_UNIT_STRING

    if np.issubdtype(cf_var.dtype, np.str_):
        attr_units = NO_UNIT_STRING

    if any(
        hasattr(cf_var.cf_data, name)
        for name in ("flag_values", "flag_masks", "flag_meanings")
    ):
        attr_units = cf_units._NO_UNIT_STRING

    # Get any associated calendar for a time reference coordinate.
    if cf_units.as_unit(attr_units).is_time_reference():
        attr_calendar = getattr(cf_var, CF_ATTR_CALENDAR, None)

        if attr_calendar:
            attr_units = cf_units.Unit(attr_units, calendar=attr_calendar)

    return attr_units


################################################################################
def get_names(cf_coord_var, coord_name, attributes):
    """Determine the standard_name, long_name and var_name attributes."""

    standard_name = getattr(cf_coord_var, CF_ATTR_STD_NAME, None)
    long_name = getattr(cf_coord_var, CF_ATTR_LONG_NAME, None)
    cf_name = str(cf_coord_var.cf_name)

    if standard_name is not None:
        try:
            standard_name = _get_valid_standard_name(standard_name)
        except ValueError:
            if long_name is not None:
                attributes["invalid_standard_name"] = standard_name
                if coord_name is not None:
                    standard_name = coord_name
                else:
                    standard_name = None
            else:
                if coord_name is not None:
                    attributes["invalid_standard_name"] = standard_name
                    standard_name = coord_name
                else:
                    standard_name = None

    else:
        if coord_name is not None:
            standard_name = coord_name

    # Last attempt to set the standard name to something meaningful.
    if standard_name is None:
        if cf_name in iris.std_names.STD_NAMES:
            standard_name = cf_name

    return (standard_name, long_name, cf_name)


################################################################################
def get_cf_bounds_var(cf_coord_var):
    """
    Return the CF variable representing the bounds of a coordinate
    variable.

    """
    attr_bounds = getattr(cf_coord_var, CF_ATTR_BOUNDS, None)
    attr_climatology = getattr(cf_coord_var, CF_ATTR_CLIMATOLOGY, None)

    # Determine bounds, preferring standard bounds over climatology.
    # NB. No need to raise a warning if the bounds/climatology
    # variable is missing, as that will already have been done by
    # iris.fileformats.cf.
    cf_bounds_var = None
    climatological = False
    if attr_bounds is not None:
        bounds_vars = cf_coord_var.cf_group.bounds
        if attr_bounds in bounds_vars:
            cf_bounds_var = bounds_vars[attr_bounds]
    elif attr_climatology is not None:
        climatology_vars = cf_coord_var.cf_group.climatology
        if attr_climatology in climatology_vars:
            cf_bounds_var = climatology_vars[attr_climatology]
            climatological = True

    if attr_bounds is not None and attr_climatology is not None:
        warnings.warn(
            "Ignoring climatology in favour of bounds attribute "
            "on NetCDF variable {!r}.".format(cf_coord_var.cf_name),
            category=_WarnComboIgnoringCfLoad,
        )

    return cf_bounds_var, climatological


################################################################################
def reorder_bounds_data(bounds_data, cf_bounds_var, cf_coord_var):
    """
    Return a bounds_data array with the vertex dimension as the most
    rapidly varying.

    .. note::

        This function assumes the dimension names of the coordinate
        variable match those of the bounds variable in order to determine
        which is the vertex dimension.


    """
    vertex_dim_names = set(cf_bounds_var.dimensions).difference(
        cf_coord_var.dimensions
    )
    if len(vertex_dim_names) != 1:
        msg = (
            "Too many dimension names differ between coordinate "
            "variable {!r} and the bounds variable {!r}. "
            "Expected 1, got {}."
        )
        raise ValueError(
            msg.format(
                str(cf_coord_var.cf_name),
                str(cf_bounds_var.cf_name),
                len(vertex_dim_names),
            )
        )
    vertex_dim = cf_bounds_var.dimensions.index(*vertex_dim_names)
    bounds_data = np.rollaxis(
        bounds_data.view(), vertex_dim, len(bounds_data.shape)
    )
    return bounds_data


################################################################################
def build_dimension_coordinate(
    engine, cf_coord_var, coord_name=None, coord_system=None
):
    """Create a dimension coordinate (DimCoord) and add it to the cube."""

    cf_var = engine.cf_var
    cube = engine.cube
    attributes = {}

    attr_units = get_attr_units(cf_coord_var, attributes)
    points_data = cf_coord_var[:]
    # Gracefully fill points masked array.
    if ma.is_masked(points_data):
        points_data = ma.filled(points_data)
        msg = "Gracefully filling {!r} dimension coordinate masked points"
        warnings.warn(
            msg.format(str(cf_coord_var.cf_name)),
            category=_WarnComboDefaultingLoad,
        )

    # Get any coordinate bounds.
    cf_bounds_var, climatological = get_cf_bounds_var(cf_coord_var)
    if cf_bounds_var is not None:
        bounds_data = cf_bounds_var[:]
        # Gracefully fill bounds masked array.
        if ma.is_masked(bounds_data):
            bounds_data = ma.filled(bounds_data)
            msg = "Gracefully filling {!r} dimension coordinate masked bounds"
            warnings.warn(
                msg.format(str(cf_coord_var.cf_name)),
                category=_WarnComboDefaultingLoad,
            )
        # Handle transposed bounds where the vertex dimension is not
        # the last one. Test based on shape to support different
        # dimension names.
        if cf_bounds_var.shape[:-1] != cf_coord_var.shape:
            bounds_data = reorder_bounds_data(
                bounds_data, cf_bounds_var, cf_coord_var
            )
    else:
        bounds_data = None

    # Determine whether the coordinate is circular.
    circular = False
    if (
        points_data.ndim == 1
        and coord_name in [CF_VALUE_STD_NAME_LON, CF_VALUE_STD_NAME_GRID_LON]
        and cf_units.Unit(attr_units)
        in [cf_units.Unit("radians"), cf_units.Unit("degrees")]
    ):
        modulus_value = cf_units.Unit(attr_units).modulus
        circular = iris.util._is_circular(
            points_data, modulus_value, bounds=bounds_data
        )

    # Determine the name of the dimension/s shared between the CF-netCDF data variable
    # and the coordinate being built.
    common_dims = [
        dim for dim in cf_coord_var.dimensions if dim in cf_var.dimensions
    ]
    data_dims = None
    if common_dims:
        # Calculate the offset of each common dimension.
        data_dims = [cf_var.dimensions.index(dim) for dim in common_dims]

    # Determine the standard_name, long_name and var_name
    standard_name, long_name, var_name = get_names(
        cf_coord_var, coord_name, attributes
    )

    coord_skipped_msg = (
        f"{cf_coord_var.cf_name} coordinate not added to Cube: "
    )
    coord_skipped_msg += "{error}"
    coord_skipped = False

    # Create the coordinate.
    try:
        coord = iris.coords.DimCoord(
            points_data,
            standard_name=standard_name,
            long_name=long_name,
            var_name=var_name,
            units=attr_units,
            bounds=bounds_data,
            attributes=attributes,
            coord_system=coord_system,
            circular=circular,
            climatological=climatological,
        )
    except ValueError as e_msg:
        # Attempt graceful loading.
        msg = (
            "Failed to create {name!r} dimension coordinate: {error}\n"
            "Gracefully creating {name!r} auxiliary coordinate instead."
        )
        warnings.warn(
            msg.format(name=str(cf_coord_var.cf_name), error=e_msg),
            category=_WarnComboDefaultingCfLoad,
        )
        coord = iris.coords.AuxCoord(
            points_data,
            standard_name=standard_name,
            long_name=long_name,
            var_name=var_name,
            units=attr_units,
            bounds=bounds_data,
            attributes=attributes,
            coord_system=coord_system,
            climatological=climatological,
        )
        try:
            cube.add_aux_coord(coord, data_dims)
        except iris.exceptions.CannotAddError as e_msg:
            warnings.warn(
                coord_skipped_msg.format(error=e_msg),
                category=iris.exceptions.IrisCannotAddWarning,
            )
            coord_skipped = True
    else:
        # Add the dimension coordinate to the cube.
        try:
            if data_dims:
                cube.add_dim_coord(coord, data_dims)
            else:
                # Scalar coords are placed in the aux_coords container.
                cube.add_aux_coord(coord, data_dims)
        except iris.exceptions.CannotAddError as e_msg:
            warnings.warn(
                coord_skipped_msg.format(error=e_msg),
                category=iris.exceptions.IrisCannotAddWarning,
            )
            coord_skipped = True

    if not coord_skipped:
        # Update the coordinate to CF-netCDF variable mapping.
        engine.cube_parts["coordinates"].append((coord, cf_coord_var.cf_name))


################################################################################
def build_auxiliary_coordinate(
    engine, cf_coord_var, coord_name=None, coord_system=None
):
    """Create an auxiliary coordinate (AuxCoord) and add it to the cube."""

    cf_var = engine.cf_var
    cube = engine.cube
    attributes = {}

    # Get units
    attr_units = get_attr_units(cf_coord_var, attributes)

    # Get any coordinate point data.
    if isinstance(cf_coord_var, cf.CFLabelVariable):
        points_data = cf_coord_var.cf_label_data(cf_var)
    else:
        points_data = _get_cf_var_data(cf_coord_var, engine.filename)

    # Get any coordinate bounds.
    cf_bounds_var, climatological = get_cf_bounds_var(cf_coord_var)
    if cf_bounds_var is not None:
        bounds_data = _get_cf_var_data(cf_bounds_var, engine.filename)

        # Handle transposed bounds where the vertex dimension is not
        # the last one. Test based on shape to support different
        # dimension names.
        if cf_bounds_var.shape[:-1] != cf_coord_var.shape:
            # Resolving the data to a numpy array (i.e. *not* masked) for
            # compatibility with array creators (i.e. dask)
            bounds_data = np.asarray(bounds_data)
            bounds_data = reorder_bounds_data(
                bounds_data, cf_bounds_var, cf_coord_var
            )
    else:
        bounds_data = None

    # Determine the name of the dimension/s shared between the CF-netCDF data variable
    # and the coordinate being built.
    common_dims = [
        dim for dim in cf_coord_var.dimensions if dim in cf_var.dimensions
    ]
    data_dims = None
    if common_dims:
        # Calculate the offset of each common dimension.
        data_dims = [cf_var.dimensions.index(dim) for dim in common_dims]

    # Determine the standard_name, long_name and var_name
    standard_name, long_name, var_name = get_names(
        cf_coord_var, coord_name, attributes
    )

    # Create the coordinate
    coord = iris.coords.AuxCoord(
        points_data,
        standard_name=standard_name,
        long_name=long_name,
        var_name=var_name,
        units=attr_units,
        bounds=bounds_data,
        attributes=attributes,
        coord_system=coord_system,
        climatological=climatological,
    )

    # Add it to the cube
    try:
        cube.add_aux_coord(coord, data_dims)
    except iris.exceptions.CannotAddError as e_msg:
        msg = "{name!r} coordinate not added to Cube: {error}"
        warnings.warn(
            msg.format(name=str(cf_coord_var.cf_name), error=e_msg),
            category=iris.exceptions.IrisCannotAddWarning,
        )
    else:
        # Make a list with names, stored on the engine, so we can find them all later.
        engine.cube_parts["coordinates"].append((coord, cf_coord_var.cf_name))


################################################################################
def build_cell_measures(engine, cf_cm_var):
    """Create a CellMeasure instance and add it to the cube."""
    cf_var = engine.cf_var
    cube = engine.cube
    attributes = {}

    # Get units
    attr_units = get_attr_units(cf_cm_var, attributes)

    # Get (lazy) content array
    data = _get_cf_var_data(cf_cm_var, engine.filename)

    # Determine the name of the dimension/s shared between the CF-netCDF data variable
    # and the coordinate being built.
    common_dims = [
        dim for dim in cf_cm_var.dimensions if dim in cf_var.dimensions
    ]
    data_dims = None
    if common_dims:
        # Calculate the offset of each common dimension.
        data_dims = [cf_var.dimensions.index(dim) for dim in common_dims]

    # Determine the standard_name, long_name and var_name
    standard_name, long_name, var_name = get_names(cf_cm_var, None, attributes)

    # Obtain the cf_measure.
    measure = cf_cm_var.cf_measure

    # Create the CellMeasure
    cell_measure = iris.coords.CellMeasure(
        data,
        standard_name=standard_name,
        long_name=long_name,
        var_name=var_name,
        units=attr_units,
        attributes=attributes,
        measure=measure,
    )

    # Add it to the cube
    try:
        cube.add_cell_measure(cell_measure, data_dims)
    except iris.exceptions.CannotAddError as e_msg:
        msg = "{name!r} cell measure not added to Cube: {error}"
        warnings.warn(
            msg.format(name=str(cf_cm_var.cf_name), error=e_msg),
            category=iris.exceptions.IrisCannotAddWarning,
        )
    else:
        # Make a list with names, stored on the engine, so we can find them all later.
        engine.cube_parts["cell_measures"].append(
            (cell_measure, cf_cm_var.cf_name)
        )


################################################################################
def build_ancil_var(engine, cf_av_var):
    """Create an AncillaryVariable instance and add it to the cube."""
    cf_var = engine.cf_var
    cube = engine.cube
    attributes = {}

    # Get units
    attr_units = get_attr_units(cf_av_var, attributes)

    # Get (lazy) content array
    data = _get_cf_var_data(cf_av_var, engine.filename)

    # Determine the name of the dimension/s shared between the CF-netCDF data variable
    # and the AV being built.
    common_dims = [
        dim for dim in cf_av_var.dimensions if dim in cf_var.dimensions
    ]
    data_dims = None
    if common_dims:
        # Calculate the offset of each common dimension.
        data_dims = [cf_var.dimensions.index(dim) for dim in common_dims]

    # Determine the standard_name, long_name and var_name
    standard_name, long_name, var_name = get_names(cf_av_var, None, attributes)

    # Create the AncillaryVariable
    av = iris.coords.AncillaryVariable(
        data,
        standard_name=standard_name,
        long_name=long_name,
        var_name=var_name,
        units=attr_units,
        attributes=attributes,
    )

    # Add it to the cube
    try:
        cube.add_ancillary_variable(av, data_dims)
    except iris.exceptions.CannotAddError as e_msg:
        msg = "{name!r} ancillary variable not added to Cube: {error}"
        warnings.warn(
            msg.format(name=str(cf_av_var.cf_name), error=e_msg),
            category=iris.exceptions.IrisCannotAddWarning,
        )
    else:
        # Make a list with names, stored on the engine, so we can find them all later.
        engine.cube_parts["ancillary_variables"].append(
            (av, cf_av_var.cf_name)
        )


################################################################################
def _is_lat_lon(
    cf_var, ud_units, std_name, std_name_grid, axis_name, prefixes
):
    """
    Determine whether the CF coordinate variable is a latitude/longitude variable.

    Ref: [CF] Section 4.1 Latitude Coordinate.
         [CF] Section 4.2 Longitude Coordinate.

    """
    is_valid = False
    attr_units = getattr(cf_var, CF_ATTR_UNITS, None)

    if attr_units is not None:
        attr_units = attr_units.lower()
        is_valid = attr_units in ud_units

        # Special case - Check for rotated pole.
        if attr_units == "degrees":
            attr_std_name = getattr(cf_var, CF_ATTR_STD_NAME, None)
            if attr_std_name is not None:
                is_valid = attr_std_name.lower() == std_name_grid
            else:
                is_valid = False
                # TODO: check that this interpretation of axis is correct.
                attr_axis = getattr(cf_var, CF_ATTR_AXIS, None)
                if attr_axis is not None:
                    is_valid = attr_axis.lower() == axis_name
    else:
        # Alternative is to check standard_name or axis.
        attr_std_name = getattr(cf_var, CF_ATTR_STD_NAME, None)

        if attr_std_name is not None:
            attr_std_name = attr_std_name.lower()
            is_valid = attr_std_name in [std_name, std_name_grid]
            if not is_valid:
                is_valid = any(
                    [attr_std_name.startswith(prefix) for prefix in prefixes]
                )
        else:
            attr_axis = getattr(cf_var, CF_ATTR_AXIS, None)

            if attr_axis is not None:
                is_valid = attr_axis.lower() == axis_name

    return is_valid


################################################################################
def is_latitude(engine, cf_name):
    """Determine whether the CF coordinate variable is a latitude variable."""
    cf_var = engine.cf_var.cf_group[cf_name]
    return _is_lat_lon(
        cf_var,
        UD_UNITS_LAT,
        CF_VALUE_STD_NAME_LAT,
        CF_VALUE_STD_NAME_GRID_LAT,
        CF_VALUE_AXIS_Y,
        ["lat", "rlat"],
    )


################################################################################
def is_longitude(engine, cf_name):
    """Determine whether the CF coordinate variable is a longitude variable."""
    cf_var = engine.cf_var.cf_group[cf_name]
    return _is_lat_lon(
        cf_var,
        UD_UNITS_LON,
        CF_VALUE_STD_NAME_LON,
        CF_VALUE_STD_NAME_GRID_LON,
        CF_VALUE_AXIS_X,
        ["lon", "rlon"],
    )


################################################################################
def is_projection_x_coordinate(engine, cf_name):
    """
    Determine whether the CF coordinate variable is a
    projection_x_coordinate variable.

    """
    cf_var = engine.cf_var.cf_group[cf_name]
    attr_name = getattr(cf_var, CF_ATTR_STD_NAME, None) or getattr(
        cf_var, CF_ATTR_LONG_NAME, None
    )
    return attr_name == CF_VALUE_STD_NAME_PROJ_X


################################################################################
def is_projection_y_coordinate(engine, cf_name):
    """
    Determine whether the CF coordinate variable is a
    projection_y_coordinate variable.

    """
    cf_var = engine.cf_var.cf_group[cf_name]
    attr_name = getattr(cf_var, CF_ATTR_STD_NAME, None) or getattr(
        cf_var, CF_ATTR_LONG_NAME, None
    )
    return attr_name == CF_VALUE_STD_NAME_PROJ_Y


################################################################################
def is_time(engine, cf_name):
    """
    Determine whether the CF coordinate variable is a time variable.

    Ref: [CF] Section 4.4 Time Coordinate.

    """
    cf_var = engine.cf_var.cf_group[cf_name]
    attr_units = getattr(cf_var, CF_ATTR_UNITS, None)

    attr_std_name = getattr(cf_var, CF_ATTR_STD_NAME, None)
    attr_axis = getattr(cf_var, CF_ATTR_AXIS, "")
    try:
        is_time_reference = cf_units.Unit(attr_units or 1).is_time_reference()
    except ValueError:
        is_time_reference = False

    return is_time_reference and (
        attr_std_name == "time" or attr_axis.lower() == CF_VALUE_AXIS_T
    )


################################################################################
def is_time_period(engine, cf_name):
    """Determine whether the CF coordinate variable represents a time period."""
    is_valid = False
    cf_var = engine.cf_var.cf_group[cf_name]
    attr_units = getattr(cf_var, CF_ATTR_UNITS, None)

    if attr_units is not None:
        try:
            is_valid = cf_units.is_time(attr_units)
        except ValueError:
            is_valid = False

    return is_valid


################################################################################
def is_grid_mapping(engine, cf_name, grid_mapping):
    """Determine whether the CF grid mapping variable is of the appropriate type."""

    is_valid = False
    cf_var = engine.cf_var.cf_group[cf_name]
    attr_mapping_name = getattr(cf_var, CF_ATTR_GRID_MAPPING_NAME, None)

    if attr_mapping_name is not None:
        is_valid = attr_mapping_name.lower() == grid_mapping

    return is_valid


################################################################################
def _is_rotated(engine, cf_name, cf_attr_value):
    """Determine whether the CF coordinate variable is rotated."""

    is_valid = False
    cf_var = engine.cf_var.cf_group[cf_name]
    attr_std_name = getattr(cf_var, CF_ATTR_STD_NAME, None)

    if attr_std_name is not None:
        is_valid = attr_std_name.lower() == cf_attr_value
    else:
        attr_units = getattr(cf_var, CF_ATTR_UNITS, None)
        if attr_units is not None:
            is_valid = attr_units.lower() == "degrees"

    return is_valid


################################################################################
def is_rotated_latitude(engine, cf_name):
    """Determine whether the CF coordinate variable is rotated latitude."""
    return _is_rotated(engine, cf_name, CF_VALUE_STD_NAME_GRID_LAT)


###############################################################################
def is_rotated_longitude(engine, cf_name):
    """Determine whether the CF coordinate variable is rotated longitude."""
    return _is_rotated(engine, cf_name, CF_VALUE_STD_NAME_GRID_LON)


################################################################################
def has_supported_mercator_parameters(engine, cf_name):
    """Determine whether the CF grid mapping variable has the supported
    values for the parameters of the Mercator projection."""

    is_valid = True
    cf_grid_var = engine.cf_var.cf_group[cf_name]

    standard_parallel = getattr(
        cf_grid_var, CF_ATTR_GRID_STANDARD_PARALLEL, None
    )
    scale_factor_at_projection_origin = getattr(
        cf_grid_var, CF_ATTR_GRID_SCALE_FACTOR_AT_PROJ_ORIGIN, None
    )

    if (
        scale_factor_at_projection_origin is not None
        and standard_parallel is not None
    ):
        warnings.warn(
            "It does not make sense to provide both "
            '"scale_factor_at_projection_origin" and "standard_parallel".',
            category=iris.exceptions.IrisCfInvalidCoordParamWarning,
        )
        is_valid = False

    return is_valid


################################################################################
def has_supported_polar_stereographic_parameters(engine, cf_name):
    """Determine whether the CF grid mapping variable has the supported
    values for the parameters of the Polar Stereographic projection."""

    is_valid = True
    cf_grid_var = engine.cf_var.cf_group[cf_name]

    latitude_of_projection_origin = getattr(
        cf_grid_var, CF_ATTR_GRID_LAT_OF_PROJ_ORIGIN, None
    )

    standard_parallel = getattr(
        cf_grid_var, CF_ATTR_GRID_STANDARD_PARALLEL, None
    )
    scale_factor_at_projection_origin = getattr(
        cf_grid_var, CF_ATTR_GRID_SCALE_FACTOR_AT_PROJ_ORIGIN, None
    )

    if (
        latitude_of_projection_origin != 90
        and latitude_of_projection_origin != -90
    ):
        warnings.warn(
            '"latitude_of_projection_origin" must be +90 or -90.',
            category=iris.exceptions.IrisCfInvalidCoordParamWarning,
        )
        is_valid = False

    if (
        scale_factor_at_projection_origin is not None
        and standard_parallel is not None
    ):
        warnings.warn(
            "It does not make sense to provide both "
            '"scale_factor_at_projection_origin" and "standard_parallel".',
            category=iris.exceptions.IrisCfInvalidCoordParamWarning,
        )
        is_valid = False

    if scale_factor_at_projection_origin is None and standard_parallel is None:
        warnings.warn(
            'One of "scale_factor_at_projection_origin" and '
            '"standard_parallel" is required.',
            category=iris.exceptions.IrisCfInvalidCoordParamWarning,
        )
        is_valid = False

    return is_valid<|MERGE_RESOLUTION|>--- conflicted
+++ resolved
@@ -484,16 +484,11 @@
         try:
             cube.attributes.globals[str(attr_name)] = attr_value
         except ValueError as e:
-<<<<<<< HEAD
             msg = "Skipping disallowed global attribute {!r}: {}"
-            warnings.warn(msg.format(attr_name, str(e)))
-=======
-            msg = "Skipping global attribute {!r}: {}"
             warnings.warn(
                 msg.format(attr_name, str(e)),
                 category=_WarnComboIgnoringLoad,
             )
->>>>>>> 77705184
 
 
 ################################################################################
