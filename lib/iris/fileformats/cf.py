# (C) British Crown Copyright 2010 - 2013, Met Office
#
# This file is part of Iris.
#
# Iris is free software: you can redistribute it and/or modify it under
# the terms of the GNU Lesser General Public License as published by the
# Free Software Foundation, either version 3 of the License, or
# (at your option) any later version.
#
# Iris is distributed in the hope that it will be useful,
# but WITHOUT ANY WARRANTY; without even the implied warranty of
# MERCHANTABILITY or FITNESS FOR A PARTICULAR PURPOSE.  See the
# GNU Lesser General Public License for more details.
#
# You should have received a copy of the GNU Lesser General Public License
# along with Iris.  If not, see <http://www.gnu.org/licenses/>.
"""
Provides the capability to load netCDF files and interprete them
according to the 'NetCDF Climate and Forecast (CF) Metadata Conventions'.

References:

[CF]  NetCDF Climate and Forecast (CF) Metadata conventions, Version 1.5, October, 2010.
[NUG] NetCDF User's Guide, http://www.unidata.ucar.edu/software/netcdf/docs/netcdf.html

"""

from abc import ABCMeta, abstractmethod
import os
import re
import UserDict
import warnings

import netCDF4
import numpy as np
import numpy.ma as ma

import iris.util


#
# CF parse pattern common to both formula terms and measure CF variables.
#
_CF_PARSE = re.compile(r'''
                           \s*
                           (?P<lhs>[\w_]+)
                           \s*:\s*
                           (?P<rhs>[\w_]+)
                           \s*
                        ''', re.VERBOSE)

# NetCDF variable attributes handled by the netCDF4 module and
# therefore automatically classed as "used" attributes.
_CF_ATTRS_IGNORE = set(['_FillValue', 'add_offset', 'missing_value', 'scale_factor', ])


################################################################################
class CFVariable(object):
    """Abstract base class wrapper for a CF-netCDF variable."""

    __metaclass__ = ABCMeta

    #: Name of the netCDF variable attribute that identifies this
    #: CF-netCDF variable.
    cf_identity = None
<<<<<<< HEAD
    
=======
    '''Name of the netCDF variable attribute that identifies this CF-netCDF variable'''

>>>>>>> 33c2a2cd
    def __init__(self, name, data):
        # Accessing the list of netCDF attributes is surprisingly slow.
        # Since it's used repeatedly, caching the list makes things
        # quite a bit faster.
        self._nc_attrs = data.ncattrs()

        #: NetCDF variable name
        self.cf_name = name

        #: NetCDF4 Variable data instance
        self.cf_data = data

        #: Collection of CF-netCDF variables associated with this variable
        self.cf_group = None

        #: CF-netCDF formula terms that his variable participates in
        self.cf_terms_by_root = {}

        self.cf_attrs_reset()

    @staticmethod
    def _identify_common(variables, ignore, target):
        if ignore is None:
            ignore = []

        if target is None:
            target = variables
        elif isinstance(target, basestring):
            if target not in variables:
                raise ValueError('Cannot identify unknown target CF-netCDF variable %r' % target)
            target = {target: variables[target]}
        else:
            raise TypeError('Expect a target CF-netCDF variable name')

        return (ignore, target)

    @abstractmethod
    def identify(self, variables, ignore=None, target=None, warn=True):
        """
        Identify all variables that match the criterion for this CF-netCDF variable class.

        Args:

        * variables:
            Dictionary of netCDF4.Variable instance by variable name.

        Kwargs:

        * ignore:
            List of variable names to ignore.
        * target:
            Name of a single variable to check.
        * warn:
            Issue a warning if a missing variable is referenced.

        Returns:
            Dictionary of CFVariable instance by variable name.

        """
        pass

    def __eq__(self, other):
        # CF variable names are unique.
        return self.cf_name == other.cf_name

    def __ne__(self, other):
        # CF variable names are unique.
        return self.cf_name != other.cf_name

    def __getattr__(self, name):
        # Accessing netCDF attributes is surprisingly slow. Since
        # they're often read repeatedly, caching the values makes things
        # quite a bit faster.
        if name in self._nc_attrs:
            self._cf_attrs.add(name)
        value = getattr(self.cf_data, name)
        setattr(self, name, value)
        return value

    def __getitem__(self, key):
        return self.cf_data.__getitem__(key)

    def __len__(self):
        return self.cf_data.__len__()

    def __repr__(self):
        return '%s(%r, %r)' % (self.__class__.__name__, self.cf_name, self.cf_data)

    def cf_attrs(self):
        """Return a list of all attribute name and value pairs of the CF-netCDF variable."""
        return tuple((attr, self.getncattr(attr))
                        for attr in sorted(self._nc_attrs))

    def cf_attrs_ignored(self):
        """Return a list of all ignored attribute name and value pairs of the CF-netCDF variable."""
        return tuple((attr, self.getncattr(attr)) for attr in
                        sorted(set(self._nc_attrs) & _CF_ATTRS_IGNORE))

    def cf_attrs_used(self):
        """Return a list of all accessed attribute name and value pairs of the CF-netCDF variable."""
        return tuple((attr, self.getncattr(attr)) for attr in
                        sorted(self._cf_attrs))

    def cf_attrs_unused(self):
        """Return a list of all non-accessed attribute name and value pairs of the CF-netCDF variable."""
        return tuple((attr, self.getncattr(attr)) for attr in
                        sorted(set(self._nc_attrs) - self._cf_attrs))

    def cf_attrs_reset(self):
        """Reset the history of accessed attribute names of the CF-netCDF variable."""
        self._cf_attrs = set([item[0] for item in self.cf_attrs_ignored()])

    def add_formula_term(self, root, term):
        """
        Register the participation of this CF-netCDF variable in a CF-netCDF formula term.

        Args:

        * root (string):
            The name of CF-netCDF variable that defines the CF-netCDF formula_terms attribute.
        * term (string):
            The associated term name of this variable in the formula_terms definition.

        Returns:
            None.

        """
        self.cf_terms_by_root[root] = term

    def has_formula_terms(self):
        """
        Determine whether this CF-netCDF variable participates in a CF-netcdf formula term.

        Returns:
            Boolean.

        """
        return bool(self.cf_terms_by_root)


class CFAncillaryDataVariable(CFVariable):
    """
    A CF-netCDF ancillary data variable is a variable that provides metadata
    about the individual values of another data variable.

    Identified by the CF-netCDF variable attribute 'ancillary_variables'.

    Ref: [CF] Section 3.4. Ancillary Data.

    """
    cf_identity = 'ancillary_variables'

    @classmethod
    def identify(cls, variables, ignore=None, target=None, warn=True):
        result = {}
        ignore, target = cls._identify_common(variables, ignore, target)
        netcdf_variable_names = variables.keys()

        # Identify all CF ancillary data variables.
        for nc_var_name, nc_var in target.iteritems():
            # Check for ancillary data variable references.
            nc_var_att = getattr(nc_var, cls.cf_identity, None)

            if nc_var_att is not None:
                for name in nc_var_att.split():
                    if name not in ignore:
                        if name not in netcdf_variable_names:
                            if warn:
                                message = 'Missing CF-netCDF ancillary data variable %r, referenced by netCDF variable %r'
                                warnings.warn(message % (name, nc_var_name))
                        else:
                            result[name] = CFAncillaryDataVariable(name, variables[name])

        return result


class CFAuxiliaryCoordinateVariable(CFVariable):
    """
    A CF-netCDF auxiliary coordinate variable is any netCDF variable that contains
    coordinate data, but is not a CF-netCDF coordinate variable by definition.

    There is no relationship between the name of a CF-netCDF auxiliary coordinate
    variable and the name(s) of its dimension(s).

    Identified by the CF-netCDF variable attribute 'coordinates'.
    Also see :class:`iris.fileformats.cf.CFLabelVariable`.

    Ref: [CF] Chapter 5. Coordinate Systems.
         [CF] Section 6.2. Alternative Coordinates.

    """
    cf_identity = 'coordinates'

    @classmethod
    def identify(cls, variables, ignore=None, target=None, warn=True):
        result = {}
        ignore, target = cls._identify_common(variables, ignore, target)
        netcdf_variable_names = variables.keys()

        # Identify all CF auxiliary coordinate variables.
        for nc_var_name, nc_var in target.iteritems():
            # Check for auxiliary coordinate variable references.
            nc_var_att = getattr(nc_var, cls.cf_identity, None)

            if nc_var_att is not None:
                for name in nc_var_att.split():
                    if name not in ignore:
                        if name not in netcdf_variable_names:
                            if warn:
                                message = 'Missing CF-netCDF auxiliary coordinate variable %r, referenced by netCDF variable %r'
                                warnings.warn(message % (name, nc_var_name))
                        else:
                            # Restrict to non-string type i.e. not a CFLabelVariable.
                            if not np.issubdtype(variables[name].dtype, np.str):
                                result[name] = CFAuxiliaryCoordinateVariable(name, variables[name])

        return result


class CFBoundaryVariable(CFVariable):
    """
    A CF-netCDF boundary variable is associated with a CF-netCDF variable that contains
    coordinate data. When a data value provides information about conditions in a cell
    occupying a region of space/time or some other dimension, the boundary variable
    provides a description of cell extent.

    A CF-netCDF boundary variable will have one more dimension than its associated
    CF-netCDF coordinate variable or CF-netCDF auxiliary coordinate variable.

    Identified by the CF-netCDF variable attribute 'bounds'.

    Ref: [CF] Section 7.1. Cell Boundaries.

    """
    cf_identity = 'bounds'

    @classmethod
    def identify(cls, variables, ignore=None, target=None, warn=True):
        result = {}
        ignore, target = cls._identify_common(variables, ignore, target)
        netcdf_variable_names = variables.keys()

        # Identify all CF boundary variables.
        for nc_var_name, nc_var in target.iteritems():
            # Check for a boundary variable reference.
            nc_var_att = getattr(nc_var, cls.cf_identity, None)

            if nc_var_att is not None:
                name = nc_var_att.strip()

                if name not in ignore:
                    if name not in netcdf_variable_names:
                        if warn:
                            message = 'Missing CF-netCDF boundary variable %r, referenced by netCDF variable %r'
                            warnings.warn(message % (name, nc_var_name))
                    else:
                        result[name] = CFBoundaryVariable(name, variables[name])

        return result


class CFClimatologyVariable(CFVariable):
    """
    A CF-netCDF climatology variable is associated with a CF-netCDF variable that contains
    coordinate data. When a data value provides information about conditions in a cell
    occupying a region of space/time or some other dimension, the climatology variable
    provides a climatological description of cell extent.

    A CF-netCDF climatology variable will have one more dimension than its associated
    CF-netCDF coordinate variable.

    Identified by the CF-netCDF variable attribute 'climatology'.

    Ref: [CF] Section 7.4. Climatological Statistics

    """
    cf_identity = 'climatology'

    @classmethod
    def identify(cls, variables, ignore=None, target=None, warn=True):
        result = {}
        ignore, target = cls._identify_common(variables, ignore, target)
        netcdf_variable_names = variables.keys()

        # Identify all CF climatology variables.
        for nc_var_name, nc_var in target.iteritems():
            # Check for a climatology variable reference.
            nc_var_att = getattr(nc_var, cls.cf_identity, None)

            if nc_var_att is not None:
                name = nc_var_att.strip()

                if name not in ignore:
                    if name not in netcdf_variable_names:
                        if warn:
                            message = 'Missing CF-netCDF climatology variable %r, referenced by netCDF variable %r'
                            warnings.warn(message % (name, nc_var_name))
                    else:
                        result[name] = CFClimatologyVariable(name, variables[name])

        return result


class CFCoordinateVariable(CFVariable):
    """
    A CF-netCDF coordinate variable is a one-dimensional variable with the same name
    as its dimension, and it is defined as a numeric data type with values that are
    ordered monotonically. Missing values are not allowed in CF-netCDF coordinate
    variables. Also see [NUG] Section 2.3.1.

    Identified by the above criterion, there is no associated CF-netCDF variable
    attribute.

    Ref: [CF] 1.2. Terminology.

    """
    @classmethod
    def identify(cls, variables, ignore=None, target=None, warn=True, monotonic=False):
        result = {}
        ignore, target = cls._identify_common(variables, ignore, target)

        # Identify all CF coordinate variables.
        for nc_var_name, nc_var in target.iteritems():
            if nc_var_name in ignore:
                continue
            # String variables can't be coordinates
            if np.issubdtype(nc_var.dtype, np.str):
                continue
            # Restrict to one-dimensional with name as dimension OR zero-dimensional scalar
            if not ((nc_var.ndim == 1 and nc_var_name in nc_var.dimensions) or (nc_var.ndim == 0)):
                continue
            # Restrict to monotonic?
            if monotonic:
                data = nc_var[:]
                # Gracefully fill a masked coordinate.
                if ma.isMaskedArray(data):
                    data = ma.filled(data)
                if nc_var.shape == () or nc_var.shape == (1,) or iris.util.monotonic(data):
                    result[nc_var_name] = CFCoordinateVariable(nc_var_name, nc_var)
            else:
                result[nc_var_name] = CFCoordinateVariable(nc_var_name, nc_var)

        return result


class CFDataVariable(CFVariable):
    """
    A CF-netCDF variable containing data pay-load that maps to an Iris :class:`iris.cube.Cube`.

    """
    @classmethod
    def identify(cls, variables, ignore=None, target=None, warn=True):
        raise NotImplementedError


class _CFFormulaTermsVariable(CFVariable):
    """
    A CF-netCDF formula terms variable corresponds to a term in a formula that
    allows dimensional vertical coordinate values to be computed from dimensionless
    vertical coordinate values and associated variables at specific grid points.

    Identified by the CF-netCDF variable attribute 'formula_terms'.

    Ref: [CF] Section 4.3.2. Dimensional Vertical Coordinate.
         [CF] Appendix D. Dimensionless Vertical Coordinates.

    """
    cf_identity = 'formula_terms'

    def __init__(self, name, data, formula_root, formula_term):
        CFVariable.__init__(self, name, data)
        #: CF-netCDF variable name that defines the formula terms
        self.cf_root = formula_root
        #: Formula term of the associated formula variable
        self.cf_term = formula_term

    @classmethod
    def identify(cls, variables, ignore=None, target=None, warn=True):
        result = {}
        ignore, target = cls._identify_common(variables, ignore, target)
        netcdf_variable_names = variables.keys()

        # Identify all CF formula terms variables.
        for nc_var_name, nc_var in target.iteritems():
            # Check for formula terms variable references.
            nc_var_att = getattr(nc_var, cls.cf_identity, None)

            if nc_var_att is not None:
                for match_item in _CF_PARSE.finditer(nc_var_att):
                    match_group = match_item.groupdict()
                    term_name = match_group['lhs']
                    variable_name = match_group['rhs']

                    if variable_name not in ignore:
                        if variable_name not in netcdf_variable_names:
                            if warn:
                                message = 'Missing CF-netCDF formula term variable %r, referenced by netCDF variable %r'
                                warnings.warn(message % (variable_name, nc_var_name))
                        else:
                            result[variable_name] = _CFFormulaTermsVariable(variable_name,
                                                                            variables[variable_name],
                                                                            nc_var_name, term_name)

        return result

    def __repr__(self):
        return '%s(%r, %r, %r, %r)' % (self.__class__.__name__,
                                       self.cf_name, self.cf_data,
                                       self.cf_root, self.cf_term)


class CFGridMappingVariable(CFVariable):
    """
    A CF-netCDF grid mapping variable contains a list of specific attributes that
    define a particular grid mapping. A CF-netCDF grid mapping variable must contain
    the attribute 'grid_mapping_name'.

    Based on the value of the 'grid_mapping_name' attribute, there are associated
    standard names of CF-netCDF coordinate variables that contain the mapping's
    independent variables.

    Identified by the CF-netCDF variable attribute 'grid_mapping'.

    Ref: [CF] Section 5.6. Horizontal Coordinate Reference Systems, Grid Mappings, and Projections.
         [CF] Appendix F. Grid Mappings.

    """
    cf_identity = 'grid_mapping'

    @classmethod
    def identify(cls, variables, ignore=None, target=None, warn=True):
        result = {}
        ignore, target = cls._identify_common(variables, ignore, target)
        netcdf_variable_names = variables.keys()

        # Identify all grid mapping variables.
        for nc_var_name, nc_var in target.iteritems():
            # Check for a grid mapping variable reference.
            nc_var_att = getattr(nc_var, cls.cf_identity, None)

            if nc_var_att is not None:
                name = nc_var_att.strip()

                if name not in ignore:
                    if name not in netcdf_variable_names:
                        if warn:
                            message = 'Missing CF-netCDF grid mapping variable %r, referenced by netCDF variable %r'
                            warnings.warn(message % (name, nc_var_name))
                    else:
                        result[name] = CFGridMappingVariable(name, variables[name])

        return result


class CFLabelVariable(CFVariable):
    """
    A CF-netCDF CF label variable is any netCDF variable that contain string
    textual information, or labels.

    Identified by the CF-netCDF variable attribute 'coordinates'.
    Also see :class:`iris.fileformats.cf.CFAuxiliaryCoordinateVariable`.

    Ref: [CF] Section 6.1. Labels.

    """
    cf_identity = 'coordinates'

    @classmethod
    def identify(cls, variables, ignore=None, target=None, warn=True):
        result = {}
        ignore, target = cls._identify_common(variables, ignore, target)
        netcdf_variable_names = variables.keys()

        # Identify all CF label variables.
        for nc_var_name, nc_var in target.iteritems():
            # Check for label variable references.
            nc_var_att = getattr(nc_var, cls.cf_identity, None)

            if nc_var_att is not None:
                for name in nc_var_att.split():
                    if name not in ignore:
                        if name not in netcdf_variable_names:
                            if warn:
                                message = 'Missing CF-netCDF label variable %r, referenced by netCDF variable %r'
                                warnings.warn(message % (name, nc_var_name))
                        else:
                            # Restrict to only string type.
                            if np.issubdtype(variables[name].dtype, np.str):
                                result[name] = CFLabelVariable(name, variables[name])

        return result

    def cf_label_data(self, cf_data_var):
        """
        Return the associated CF-netCDF label variable strings.

        Args:

        * cf_data_var (:class:`iris.fileformats.cf.CFDataVariable`):
            The CF-netCDF data variable which the CF-netCDF label variable describes.

        Returns:
            String labels.

        """

        if not isinstance(cf_data_var, CFDataVariable):
            raise TypeError('cf_data_var argument should be of type CFDataVariable. Got %r.' % type(cf_data_var))

        # Determine the name of the label string (or length) dimension by
        # finding the dimension name that doesn't exist within the data dimensions.
        str_dim_name = list(set(self.dimensions) - set(cf_data_var.dimensions))

        if len(str_dim_name) != 1:
            raise ValueError('Invalid string dimensions for CF-netCDF label variable %r' % self.cf_name)

        str_dim_name = str_dim_name[0]
        label_data = self[:]

        if isinstance(label_data, ma.MaskedArray):
            label_data = label_data.filled()

        # Determine whether we have a string-valued scalar label
        # i.e. a character variable that only has one dimension (the length of the string).
        if self.ndim == 1:
            data = np.array([''.join(label_data).strip()])
        else:
            # Determine the index of the string dimension.
            str_dim = self.dimensions.index(str_dim_name)

            # Calculate new label data shape (without string dimension) and create payload array.
            new_shape = tuple(dim_len for i, dim_len in enumerate(self.shape) if i != str_dim)
            data = np.empty(new_shape, dtype='|S%d' % self.shape[str_dim])

            for index in np.ndindex(new_shape):
                # Create the slice for the label data.
                if str_dim == 0:
                    label_index = (slice(None, None),) + index
                else:
                    label_index = index + (slice(None, None),)

                data[index] = ''.join(label_data[label_index]).strip()

        return data

    def cf_label_dimensions(self, cf_data_var):
        """
        Return the name of the associated CF-netCDF label variable data dimensions.

        Args:

        * cf_data_var (:class:`iris.fileformats.cf.CFDataVariable`):
            The CF-netCDF data variable which the CF-netCDF label variable describes.

        Returns:
            Tuple of label data dimension names.

        """

        if not isinstance(cf_data_var, CFDataVariable):
            raise TypeError('cf_data_var argument should be of type CFDataVariable. Got %r.' % type(cf_data_var))

        return tuple([dim_name for dim_name in self.dimensions if dim_name in cf_data_var.dimensions])


class CFMeasureVariable(CFVariable):
    """
    A CF-netCDF measure variable is a variable that contains cell areas or volumes.

    Identified by the CF-netCDF variable attribute 'cell_measures'.

    Ref: [CF] Section 7.2. Cell Measures.

    """
    cf_identity = 'cell_measures'

    def __init__(self, name, data, measure):
        CFVariable.__init__(self, name, data)
        #: Associated cell measure of the cell variable
        self.cf_measure = measure
<<<<<<< HEAD
        
=======
        '''Associated cell measure of the cell variable'''

>>>>>>> 33c2a2cd
    @classmethod
    def identify(cls, variables, ignore=None, target=None, warn=True):
        result = {}
        ignore, target = cls._identify_common(variables, ignore, target)
        netcdf_variable_names = variables.keys()

        # Identify all CF measure variables.
        for nc_var_name, nc_var in target.iteritems():
            # Check for measure variable references.
            nc_var_att = getattr(nc_var, cls.cf_identity, None)

            if nc_var_att is not None:
                for match_item in _CF_PARSE.finditer(nc_var_att):
                    match_group = match_item.groupdict()
                    measure = match_group['lhs']
                    variable_name = match_group['rhs']

                    if variable_name not in ignore:
                        if variable_name not in netcdf_variable_names:
                            if warn:
                                message = 'Missing CF-netCDF measure variable %r, referenced by netCDF variable %r'
                                warnings.warn(message % (variable_name, nc_var_name))
                        else:
                            result[variable_name] = CFMeasureVariable(variable_name, variables[variable_name], measure)

        return result


################################################################################
class CFGroup(object, UserDict.DictMixin):
    """
    Represents a collection of 'NetCDF Climate and Forecast (CF) Metadata
    Conventions' variables and netCDF global attributes.

    """
<<<<<<< HEAD
    def __init__(self):       
        #: Collection of CF-netCDF variables
=======
    def __init__(self):
>>>>>>> 33c2a2cd
        self._cf_variables = {}
        #: Collection of netCDF global attributes
        self.global_attributes = {}

    def _cf_getter(self, cls):
        # Generate dictionary with dictionary comprehension.
        return {cf_name:cf_var for cf_name, cf_var in self._cf_variables.iteritems() if isinstance(cf_var, cls)}

    @property
    def ancillary_variables(self):
        """Collection of CF-netCDF ancillary variables."""
        return self._cf_getter(CFAncillaryDataVariable)

    @property
    def auxiliary_coordinates(self):
        """Collection of CF-netCDF auxiliary coordinate variables."""
        return self._cf_getter(CFAuxiliaryCoordinateVariable)

    @property
    def bounds(self):
        """Collection of CF-netCDF boundary variables."""
        return self._cf_getter(CFBoundaryVariable)

    @property
    def climatology(self):
        """Collection of CF-netCDF climatology variables."""
        return self._cf_getter(CFClimatologyVariable)

    @property
    def coordinates(self):
        """Collection of CF-netCDF coordinate variables."""
        return self._cf_getter(CFCoordinateVariable)

    @property
    def data_variables(self):
        """Collection of CF-netCDF data pay-load variables."""
        return self._cf_getter(CFDataVariable)

    @property
    def formula_terms(self):
        """Collection of CF-netCDF variables that participate in a CF-netCDF formula term."""
        return {cf_name:cf_var for cf_name, cf_var in self._cf_variables.iteritems() if cf_var.has_formula_terms()}

    @property
    def grid_mappings(self):
        """Collection of CF-netCDF grid mapping variables."""
        return self._cf_getter(CFGridMappingVariable)

    @property
    def labels(self):
        """Collection of CF-netCDF label variables."""
        return self._cf_getter(CFLabelVariable)

    @property
    def cell_measures(self):
        """Collection of CF-netCDF measure variables."""
        return self._cf_getter(CFMeasureVariable)

    def keys(self):
        """Return the names of all the CF-netCDF variables in the group."""
        return self._cf_variables.keys()

    def __setitem__(self, name, variable):
        if not isinstance(variable, CFVariable):
            raise TypeError('Attempted to add an invalid CF-netCDF variable to the %s' % self.__class__.__name__)

        if name != variable.cf_name:
            raise ValueError('Mismatch between key name %r and CF-netCDF variable name %r' % (str(name), variable.cf_name))

        self._cf_variables[name] = variable

    def __getitem__(self, name):
        if name not in self._cf_variables:
            raise KeyError('Cannot get unknown CF-netCDF variable name %r' % str(name))

        return self._cf_variables[name]

    def __delitem__(self, name):
        if name not in self._cf_variables:
            raise KeyError('Cannot delete unknown CF-netcdf variable name %r' % str(name))

        del self._cf_variables[name]

    def __repr__(self):
        result = []
        result.append('variables:%d' % len(self._cf_variables))
        result.append('global_attributes:%d' % len(self.global_attributes))

        return '<%s of %s>' % (self.__class__.__name__, ', '.join(result))


################################################################################
class CFReader(object):
    """
    This class allows the contents of a netCDF file to be interpreted according
    to the 'NetCDF Climate and Forecast (CF) Metadata Conventions'.

    """
    def __init__(self, filename, warn=False, monotonic=False):
        self._filename = os.path.expanduser(filename)
        # All CF variable types EXCEPT for the "special cases" of
        # CFDataVariable, CFCoordinateVariable and _CFFormulaTermsVariable.
        self._variable_types = (CFAncillaryDataVariable, CFAuxiliaryCoordinateVariable,
                                CFBoundaryVariable, CFClimatologyVariable,
                                CFGridMappingVariable, CFLabelVariable, CFMeasureVariable)
<<<<<<< HEAD
        
        #: Collection of CF-netCDF variables associated with this netCDF file
=======

>>>>>>> 33c2a2cd
        self.cf_group = CFGroup()

        self._dataset = netCDF4.Dataset(self._filename, mode='r')

        # Issue load optimisation warning.
        if warn and self._dataset.file_format in ['NETCDF3_CLASSIC', 'NETCDF3_64BIT']:
            warnings.warn('Optimise CF-netCDF loading by converting data from NetCDF3 ' \
                          'to NetCDF4 file format using the "nccopy" command.')

        self._check_monotonic = monotonic

        self._translate()
        self._build_cf_groups()
        self._reset()

    def __repr__(self):
        return '%s(%r)' % (self.__class__.__name__, self._filename)

    def _translate(self):
        """Classify the netCDF variables into CF-netCDF variables."""

        netcdf_variable_names = self._dataset.variables.keys()

        # Identify all CF coordinate variables first. This must be done
        # first as, by CF convention, the definition of a CF auxiliary
        # coordinate variable may include a scalar CF coordinate variable,
        # whereas we want these two types of variables to be mutually exclusive.
        coords = CFCoordinateVariable.identify(self._dataset.variables,
                                               monotonic=self._check_monotonic)
        self.cf_group.update(coords)
        coordinate_names = self.cf_group.coordinates.keys()

        # Identify all CF variables EXCEPT for the "special cases".
        for variable_type in self._variable_types:
            # Prevent grid mapping variables being mis-identified as CF coordinate variables.
            ignore = None if issubclass(variable_type, CFGridMappingVariable) else coordinate_names
            self.cf_group.update(variable_type.identify(self._dataset.variables, ignore=ignore))

        # Identify global netCDF attributes.
        attr_dict = {attr_name: getattr(self._dataset, attr_name, '') for
                        attr_name in self._dataset.ncattrs()}
        self.cf_group.global_attributes.update(attr_dict)

        # Determine the CF data variables.
        data_variable_names = set(netcdf_variable_names) - set(self.cf_group.ancillary_variables) - \
                              set(self.cf_group.auxiliary_coordinates) - set(self.cf_group.bounds) - \
                              set(self.cf_group.climatology) - set(self.cf_group.coordinates) - \
                              set(self.cf_group.grid_mappings) - set(self.cf_group.labels) - \
                              set(self.cf_group.cell_measures)

        for name in data_variable_names:
            self.cf_group[name] = CFDataVariable(name, self._dataset.variables[name])

        # Identify and register all CF formula terms with the relevant CF variables.
        formula_terms = _CFFormulaTermsVariable.identify(self._dataset.variables)
        for cf_var in formula_terms.itervalues():
            if cf_var.cf_name in self.cf_group:
                self.cf_group[cf_var.cf_name].add_formula_term(cf_var.cf_root, cf_var.cf_term)

    def _build_cf_groups(self):
        """Build the first order relationships between CF-netCDF variables."""

        coordinate_names = self.cf_group.coordinates.keys()

        for cf_variable in self.cf_group.itervalues():
            cf_group = CFGroup()

            # Build CF variable relationships.
            for variable_type in self._variable_types:
                # Prevent grid mapping variables being mis-identified as
                # CF coordinate variables.
                ignore = None if issubclass(variable_type, CFGridMappingVariable) else coordinate_names
                match = variable_type.identify(self._dataset.variables, ignore=ignore,
                                               target=cf_variable.cf_name, warn=False)
                cf_group.update({name: self.cf_group[name] for name in match.iterkeys()})

            # Build CF data variable relationships.
            if isinstance(cf_variable, CFDataVariable):
                # Add global netCDF attributes.
                cf_group.global_attributes.update(self.cf_group.global_attributes)
                # Add appropriate "dimensioned" CF coordinate variables.
                cf_group.update({cf_name: self.cf_group[cf_name] for cf_name
                                    in cf_variable.dimensions if cf_name in
                                    self.cf_group.coordinates})
                # Add appropriate "dimensionless" CF coordinate variables.
                coordinates_attr = getattr(cf_variable, 'coordinates', '')
                cf_group.update({cf_name: self.cf_group[cf_name] for cf_name
                                    in coordinates_attr.split() if cf_name in
                                    self.cf_group.coordinates})

            # Add the CF group to the variable.
            cf_variable.cf_group = cf_group

    def _reset(self):
        """Reset the attribute touch history of each variable."""

        for nc_var_name in self._dataset.variables.iterkeys():
            self.cf_group[nc_var_name].cf_attrs_reset()

    def __del__(self):
        # Explicitly close dataset to prevent file remaining open.
        self._dataset.close()<|MERGE_RESOLUTION|>--- conflicted
+++ resolved
@@ -63,12 +63,7 @@
     #: Name of the netCDF variable attribute that identifies this
     #: CF-netCDF variable.
     cf_identity = None
-<<<<<<< HEAD
     
-=======
-    '''Name of the netCDF variable attribute that identifies this CF-netCDF variable'''
-
->>>>>>> 33c2a2cd
     def __init__(self, name, data):
         # Accessing the list of netCDF attributes is surprisingly slow.
         # Since it's used repeatedly, caching the list makes things
@@ -649,12 +644,7 @@
         CFVariable.__init__(self, name, data)
         #: Associated cell measure of the cell variable
         self.cf_measure = measure
-<<<<<<< HEAD
-        
-=======
-        '''Associated cell measure of the cell variable'''
-
->>>>>>> 33c2a2cd
+ 
     @classmethod
     def identify(cls, variables, ignore=None, target=None, warn=True):
         result = {}
@@ -690,12 +680,8 @@
     Conventions' variables and netCDF global attributes.
 
     """
-<<<<<<< HEAD
     def __init__(self):       
         #: Collection of CF-netCDF variables
-=======
-    def __init__(self):
->>>>>>> 33c2a2cd
         self._cf_variables = {}
         #: Collection of netCDF global attributes
         self.global_attributes = {}
@@ -801,12 +787,8 @@
         self._variable_types = (CFAncillaryDataVariable, CFAuxiliaryCoordinateVariable,
                                 CFBoundaryVariable, CFClimatologyVariable,
                                 CFGridMappingVariable, CFLabelVariable, CFMeasureVariable)
-<<<<<<< HEAD
         
         #: Collection of CF-netCDF variables associated with this netCDF file
-=======
-
->>>>>>> 33c2a2cd
         self.cf_group = CFGroup()
 
         self._dataset = netCDF4.Dataset(self._filename, mode='r')
