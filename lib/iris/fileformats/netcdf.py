# Copyright Iris contributors
#
# This file is part of Iris and is released under the LGPL license.
# See COPYING and COPYING.LESSER in the root of the repository for full
# licensing details.
"""
Module to support the loading of a NetCDF file into an Iris cube.

See also: `netCDF4 python <http://code.google.com/p/netcdf4-python/>`_.

Also refer to document 'NetCDF Climate and Forecast (CF) Metadata Conventions',
Version 1.4, 27 February 2009.

"""

import collections
from itertools import repeat, zip_longest
import os
import os.path
import re
import string
import warnings

import dask.array as da
import cf_units
import netCDF4
import numpy as np
import numpy.ma as ma
from pyke import knowledge_engine

import iris.analysis
from iris.aux_factory import (
    HybridHeightFactory,
    HybridPressureFactory,
    OceanSigmaZFactory,
    OceanSigmaFactory,
    OceanSFactory,
    OceanSg1Factory,
    OceanSg2Factory,
)
import iris.config
import iris.coord_systems
import iris.coords
import iris.cube
import iris.exceptions
import iris.fileformats.cf
import iris.fileformats._pyke_rules
import iris.io
import iris.util
from iris._lazy_data import as_lazy_data

# Show Pyke inference engine statistics.
DEBUG = False

# Pyke CF related file names.
_PYKE_RULE_BASE = "fc_rules_cf"
_PYKE_FACT_BASE = "facts_cf"

# Standard CML spatio-temporal axis names.
SPATIO_TEMPORAL_AXES = ["t", "z", "y", "x"]

# Pass through CF attributes:
#  - comment
#  - Conventions
#  - flag_masks
#  - flag_meanings
#  - flag_values
#  - history
#  - institution
#  - reference
#  - source
#  - title
#  - positive
#
_CF_ATTRS = [
    "add_offset",
    "ancillary_variables",
    "axis",
    "bounds",
    "calendar",
    "cell_measures",
    "cell_methods",
    "climatology",
    "compress",
    "coordinates",
    "_FillValue",
    "formula_terms",
    "grid_mapping",
    "leap_month",
    "leap_year",
    "long_name",
    "missing_value",
    "month_lengths",
    "scale_factor",
    "standard_error_multiplier",
    "standard_name",
    "units",
]

# CF attributes that should not be global.
_CF_DATA_ATTRS = [
    "flag_masks",
    "flag_meanings",
    "flag_values",
    "instance_dimension",
    "missing_value",
    "sample_dimension",
    "standard_error_multiplier",
]

# CF attributes that should only be global.
_CF_GLOBAL_ATTRS = ["conventions", "featureType", "history", "title"]

# UKMO specific attributes that should not be global.
_UKMO_DATA_ATTRS = ["STASH", "um_stash_source", "ukmo__process_flags"]

CF_CONVENTIONS_VERSION = "CF-1.7"

_FactoryDefn = collections.namedtuple(
    "_FactoryDefn", ("primary", "std_name", "formula_terms_format")
)
_FACTORY_DEFNS = {
    HybridHeightFactory: _FactoryDefn(
        primary="delta",
        std_name="atmosphere_hybrid_height_coordinate",
        formula_terms_format="a: {delta} b: {sigma} orog: {orography}",
    ),
    HybridPressureFactory: _FactoryDefn(
        primary="delta",
        std_name="atmosphere_hybrid_sigma_pressure_coordinate",
        formula_terms_format="ap: {delta} b: {sigma} "
        "ps: {surface_air_pressure}",
    ),
    OceanSigmaZFactory: _FactoryDefn(
        primary="zlev",
        std_name="ocean_sigma_z_coordinate",
        formula_terms_format="sigma: {sigma} eta: {eta} depth: {depth} "
        "depth_c: {depth_c} nsigma: {nsigma} zlev: {zlev}",
    ),
    OceanSigmaFactory: _FactoryDefn(
        primary="sigma",
        std_name="ocean_sigma_coordinate",
        formula_terms_format="sigma: {sigma} eta: {eta} depth: {depth}",
    ),
    OceanSFactory: _FactoryDefn(
        primary="s",
        std_name="ocean_s_coordinate",
        formula_terms_format="s: {s} eta: {eta} depth: {depth} a: {a} b: {b} "
        "depth_c: {depth_c}",
    ),
    OceanSg1Factory: _FactoryDefn(
        primary="s",
        std_name="ocean_s_coordinate_g1",
        formula_terms_format="s: {s} c: {c} eta: {eta} depth: {depth} "
        "depth_c: {depth_c}",
    ),
    OceanSg2Factory: _FactoryDefn(
        primary="s",
        std_name="ocean_s_coordinate_g2",
        formula_terms_format="s: {s} c: {c} eta: {eta} depth: {depth} "
        "depth_c: {depth_c}",
    ),
}


# Cell methods.
_CM_KNOWN_METHODS = [
    "point",
    "sum",
    "mean",
    "maximum",
    "minimum",
    "mid_range",
    "standard_deviation",
    "variance",
    "mode",
    "median",
]

_CM_COMMENT = "comment"
_CM_EXTRA = "extra"
_CM_INTERVAL = "interval"
_CM_METHOD = "method"
_CM_NAME = "name"
_CM_PARSE = re.compile(
    r"""
                           (?P<name>([\w_]+\s*?:\s+)+)
                           (?P<method>[\w_\s]+(?![\w_]*\s*?:))\s*
                           (?:
                               \(\s*
                               (?P<extra>[^\)]+)
                               \)\s*
                           )?
                       """,
    re.VERBOSE,
)


class UnknownCellMethodWarning(Warning):
    pass


def parse_cell_methods(nc_cell_methods):
    """
    Parse a CF cell_methods attribute string into a tuple of zero or
    more CellMethod instances.

    Args:

    * nc_cell_methods (str):
        The value of the cell methods attribute to be parsed.

    Returns:

    * cell_methods
        An iterable of :class:`iris.coords.CellMethod`.

    Multiple coordinates, intervals and comments are supported.
    If a method has a non-standard name a warning will be issued, but the
    results are not affected.

    """

    cell_methods = []
    if nc_cell_methods is not None:
        for m in _CM_PARSE.finditer(nc_cell_methods):
            d = m.groupdict()
            method = d[_CM_METHOD]
            method = method.strip()
            # Check validity of method, allowing for multi-part methods
            # e.g. mean over years.
            method_words = method.split()
            if method_words[0].lower() not in _CM_KNOWN_METHODS:
                msg = "NetCDF variable contains unknown cell method {!r}"
                warnings.warn(
                    msg.format("{}".format(method_words[0])),
                    UnknownCellMethodWarning,
                )
            d[_CM_METHOD] = method
            name = d[_CM_NAME]
            name = name.replace(" ", "")
            name = name.rstrip(":")
            d[_CM_NAME] = tuple([n for n in name.split(":")])
            interval = []
            comment = []
            if d[_CM_EXTRA] is not None:
                #
                # tokenise the key words and field colon marker
                #
                d[_CM_EXTRA] = d[_CM_EXTRA].replace(
                    "comment:", "<<comment>><<:>>"
                )
                d[_CM_EXTRA] = d[_CM_EXTRA].replace(
                    "interval:", "<<interval>><<:>>"
                )
                d[_CM_EXTRA] = d[_CM_EXTRA].split("<<:>>")
                if len(d[_CM_EXTRA]) == 1:
                    comment.extend(d[_CM_EXTRA])
                else:
                    next_field_type = comment
                    for field in d[_CM_EXTRA]:
                        field_type = next_field_type
                        index = field.rfind("<<interval>>")
                        if index == 0:
                            next_field_type = interval
                            continue
                        elif index > 0:
                            next_field_type = interval
                        else:
                            index = field.rfind("<<comment>>")
                            if index == 0:
                                next_field_type = comment
                                continue
                            elif index > 0:
                                next_field_type = comment
                        if index != -1:
                            field = field[:index]
                        field_type.append(field.strip())
            #
            # cater for a shared interval over multiple axes
            #
            if len(interval):
                if len(d[_CM_NAME]) != len(interval) and len(interval) == 1:
                    interval = interval * len(d[_CM_NAME])
            #
            # cater for a shared comment over multiple axes
            #
            if len(comment):
                if len(d[_CM_NAME]) != len(comment) and len(comment) == 1:
                    comment = comment * len(d[_CM_NAME])
            d[_CM_INTERVAL] = tuple(interval)
            d[_CM_COMMENT] = tuple(comment)
            cell_method = iris.coords.CellMethod(
                d[_CM_METHOD],
                coords=d[_CM_NAME],
                intervals=d[_CM_INTERVAL],
                comments=d[_CM_COMMENT],
            )
            cell_methods.append(cell_method)
    return tuple(cell_methods)


class CFNameCoordMap:
    """Provide a simple CF name to CF coordinate mapping."""

    _Map = collections.namedtuple("_Map", ["name", "coord"])

    def __init__(self):
        self._map = []

    def append(self, name, coord):
        """
        Append the given name and coordinate pair to the mapping.

        Args:

        * name:
            CF name of the associated coordinate.

        * coord:
            The coordinate of the associated CF name.

        Returns:
            None.

        """
        self._map.append(CFNameCoordMap._Map(name, coord))

    @property
    def names(self):
        """Return all the CF names."""

        return [pair.name for pair in self._map]

    @property
    def coords(self):
        """Return all the coordinates."""

        return [pair.coord for pair in self._map]

    def name(self, coord):
        """
        Return the CF name, given a coordinate

        Args:

        * coord:
            The coordinate of the associated CF name.

        Returns:
            Coordinate.

        """
        result = None
        for pair in self._map:
            if coord == pair.coord:
                result = pair.name
                break
        if result is None:
            msg = "Coordinate is not mapped, {!r}".format(coord)
            raise KeyError(msg)
        return result

    def coord(self, name):
        """
        Return the coordinate, given a CF name.

        Args:

        * name:
            CF name of the associated coordinate.

        Returns:
            CF name.

        """
        result = None
        for pair in self._map:
            if name == pair.name:
                result = pair.coord
                break
        if result is None:
            msg = "Name is not mapped, {!r}".format(name)
            raise KeyError(msg)
        return result


def _pyke_kb_engine():
    """Return the PyKE knowledge engine for CF->cube conversion."""

    pyke_dir = os.path.join(os.path.dirname(__file__), "_pyke_rules")
    compile_dir = os.path.join(pyke_dir, "compiled_krb")
    engine = None

    if os.path.exists(compile_dir):
        tmpvar = [
            os.path.getmtime(os.path.join(compile_dir, fname))
            for fname in os.listdir(compile_dir)
            if not fname.startswith("_")
        ]
        if tmpvar:
            oldest_pyke_compile_file = min(tmpvar)
            rule_age = os.path.getmtime(
                os.path.join(pyke_dir, _PYKE_RULE_BASE + ".krb")
            )

            if oldest_pyke_compile_file >= rule_age:
                # Initialise the pyke inference engine.
                engine = knowledge_engine.engine(
                    (None, "iris.fileformats._pyke_rules.compiled_krb")
                )

    if engine is None:
        engine = knowledge_engine.engine(iris.fileformats._pyke_rules)

    return engine


class NetCDFDataProxy:
    """A reference to the data payload of a single NetCDF file variable."""

    __slots__ = ("shape", "dtype", "path", "variable_name", "fill_value")

    def __init__(self, shape, dtype, path, variable_name, fill_value):
        self.shape = shape
        self.dtype = dtype
        self.path = path
        self.variable_name = variable_name
        self.fill_value = fill_value

    @property
    def ndim(self):
        return len(self.shape)

    def __getitem__(self, keys):
        dataset = netCDF4.Dataset(self.path)
        try:
            variable = dataset.variables[self.variable_name]
            # Get the NetCDF variable data and slice.
            var = variable[keys]
        finally:
            dataset.close()
        return np.asanyarray(var)

    def __repr__(self):
        fmt = (
            "<{self.__class__.__name__} shape={self.shape}"
            " dtype={self.dtype!r} path={self.path!r}"
            " variable_name={self.variable_name!r}>"
        )
        return fmt.format(self=self)

    def __getstate__(self):
        return {attr: getattr(self, attr) for attr in self.__slots__}

    def __setstate__(self, state):
        for key, value in state.items():
            setattr(self, key, value)


def _assert_case_specific_facts(engine, cf, cf_group):
    # Initialise pyke engine "provides" hooks.
    # These are used to patch non-processed element attributes after rules activation.
    engine.cube_parts["coordinates"] = []
    engine.cube_parts["cell_measures"] = []
    engine.cube_parts["ancillary_variables"] = []

    # Assert facts for CF coordinates.
    for cf_name in cf_group.coordinates.keys():
        engine.add_case_specific_fact(
            _PYKE_FACT_BASE, "coordinate", (cf_name,)
        )

    # Assert facts for CF auxiliary coordinates.
    for cf_name in cf_group.auxiliary_coordinates.keys():
        engine.add_case_specific_fact(
            _PYKE_FACT_BASE, "auxiliary_coordinate", (cf_name,)
        )

    # Assert facts for CF cell measures.
    for cf_name in cf_group.cell_measures.keys():
        engine.add_case_specific_fact(
            _PYKE_FACT_BASE, "cell_measure", (cf_name,)
        )

    # Assert facts for CF ancillary variables.
    for cf_name in cf_group.ancillary_variables.keys():
        engine.add_case_specific_fact(
            _PYKE_FACT_BASE, "ancillary_variable", (cf_name,)
        )

    # Assert facts for CF grid_mappings.
    for cf_name in cf_group.grid_mappings.keys():
        engine.add_case_specific_fact(
            _PYKE_FACT_BASE, "grid_mapping", (cf_name,)
        )

    # Assert facts for CF labels.
    for cf_name in cf_group.labels.keys():
        engine.add_case_specific_fact(_PYKE_FACT_BASE, "label", (cf_name,))

    # Assert facts for CF formula terms associated with the cf_group
    # of the CF data variable.
    formula_root = set()
    for cf_var in cf.cf_group.formula_terms.values():
        for cf_root, cf_term in cf_var.cf_terms_by_root.items():
            # Only assert this fact if the formula root variable is
            # defined in the CF group of the CF data variable.
            if cf_root in cf_group:
                formula_root.add(cf_root)
                engine.add_case_specific_fact(
                    _PYKE_FACT_BASE,
                    "formula_term",
                    (cf_var.cf_name, cf_root, cf_term),
                )

    for cf_root in formula_root:
        engine.add_case_specific_fact(
            _PYKE_FACT_BASE, "formula_root", (cf_root,)
        )


def _pyke_stats(engine, cf_name):
    if DEBUG:
        print("-" * 80)
        print("CF Data Variable: %r" % cf_name)

        engine.print_stats()

        print("Rules Triggered:")

        for rule in sorted(list(engine.rule_triggered)):
            print("\t%s" % rule)

        print("Case Specific Facts:")
        kb_facts = engine.get_kb(_PYKE_FACT_BASE)

        for key in kb_facts.entity_lists.keys():
            for arg in kb_facts.entity_lists[key].case_specific_facts:
                print("\t%s%s" % (key, arg))


def _set_attributes(attributes, key, value):
    """Set attributes dictionary, converting unicode strings appropriately."""

    if isinstance(value, str):
        try:
            attributes[str(key)] = str(value)
        except UnicodeEncodeError:
            attributes[str(key)] = value
    else:
        attributes[str(key)] = value


def _get_actual_dtype(cf_var):
    # Figure out what the eventual data type will be after any scale/offset
    # transforms.
    dummy_data = np.zeros(1, dtype=cf_var.dtype)
    if hasattr(cf_var, "scale_factor"):
        dummy_data = cf_var.scale_factor * dummy_data
    if hasattr(cf_var, "add_offset"):
        dummy_data = cf_var.add_offset + dummy_data
    return dummy_data.dtype


def _get_cf_var_data(cf_var, filename):
    # Get lazy chunked data out of a cf variable.
    dtype = _get_actual_dtype(cf_var)

    # Create cube with deferred data, but no metadata
    fill_value = getattr(
        cf_var.cf_data,
        "_FillValue",
        netCDF4.default_fillvals[cf_var.dtype.str[1:]],
    )
    proxy = NetCDFDataProxy(
        cf_var.shape, dtype, filename, cf_var.cf_name, fill_value
    )
    # Get the chunking specified for the variable : this is either a shape, or
    # maybe the string "contiguous".
    chunks = cf_var.cf_data.chunking()
    # In the "contiguous" case, pass chunks=None to 'as_lazy_data'.
    if chunks == "contiguous":
        chunks = None
    return as_lazy_data(proxy, chunks=chunks)


def _load_cube(engine, cf, cf_var, filename):
    """Create the cube associated with the CF-netCDF data variable."""
    data = _get_cf_var_data(cf_var, filename)
    cube = iris.cube.Cube(data)

    # Reset the pyke inference engine.
    engine.reset()

    # Initialise pyke engine rule processing hooks.
    engine.cf_var = cf_var
    engine.cube = cube
    engine.cube_parts = {}
    engine.requires = {}
    engine.rule_triggered = set()
    engine.filename = filename

    # Assert any case-specific facts.
    _assert_case_specific_facts(engine, cf, cf_var.cf_group)

    # Run pyke inference engine with forward chaining rules.
    engine.activate(_PYKE_RULE_BASE)

    # Having run the rules, now populate the attributes of all the cf elements with the
    # "unused" attributes from the associated CF-netCDF variable.
    # That is, all those that aren't CF reserved terms.
    def attribute_predicate(item):
        return item[0] not in _CF_ATTRS

    def add_unused_attributes(iris_object, cf_var):
        tmpvar = filter(attribute_predicate, cf_var.cf_attrs_unused())
        for attr_name, attr_value in tmpvar:
            _set_attributes(iris_object.attributes, attr_name, attr_value)

    def fix_attributes_all_elements(role_name):
        elements_and_names = engine.cube_parts.get(role_name, [])

        for iris_object, cf_var_name in elements_and_names:
            add_unused_attributes(iris_object, cf.cf_group[cf_var_name])

    # Populate the attributes of all coordinates, cell-measures and ancillary-vars.
    fix_attributes_all_elements("coordinates")
    fix_attributes_all_elements("ancillary_variables")
    fix_attributes_all_elements("cell_measures")

    # Also populate attributes of the top-level cube itself.
    add_unused_attributes(cube, cf_var)

    # Work out reference names for all the coords.
    names = {
        coord.var_name: coord.standard_name or coord.var_name or "unknown"
        for coord in cube.coords()
    }

    # Add all the cube cell methods.
    cube.cell_methods = [
        iris.coords.CellMethod(
            method=method.method,
            intervals=method.intervals,
            comments=method.comments,
            coords=[
                names[coord_name] if coord_name in names else coord_name
                for coord_name in method.coord_names
            ],
        )
        for method in cube.cell_methods
    ]

    # Show pyke session statistics.
    _pyke_stats(engine, cf_var.cf_name)

    return cube


def _load_aux_factory(engine, cube):
    """
    Convert any CF-netCDF dimensionless coordinate to an AuxCoordFactory.

    """
    formula_type = engine.requires.get("formula_type")
    if formula_type in [
        "atmosphere_hybrid_height_coordinate",
        "atmosphere_hybrid_sigma_pressure_coordinate",
        "ocean_sigma_z_coordinate",
        "ocean_sigma_coordinate",
        "ocean_s_coordinate",
        "ocean_s_coordinate_g1",
        "ocean_s_coordinate_g2",
    ]:

        def coord_from_term(term):
            # Convert term names to coordinates (via netCDF variable names).
            name = engine.requires["formula_terms"].get(term, None)
            if name is not None:
                for coord, cf_var_name in engine.cube_parts["coordinates"]:
                    if cf_var_name == name:
                        return coord
                warnings.warn(
                    "Unable to find coordinate for variable "
                    "{!r}".format(name)
                )

        if formula_type == "atmosphere_hybrid_height_coordinate":
            delta = coord_from_term("a")
            sigma = coord_from_term("b")
            orography = coord_from_term("orog")
            factory = HybridHeightFactory(delta, sigma, orography)
        elif formula_type == "atmosphere_hybrid_sigma_pressure_coordinate":
            # Hybrid pressure has two valid versions of its formula terms:
            # "p0: var1 a: var2 b: var3 ps: var4" or
            # "ap: var1 b: var2 ps: var3" where "ap = p0 * a"
            # Attempt to get the "ap" term.
            delta = coord_from_term("ap")
            if delta is None:
                # The "ap" term is unavailable, so try getting terms "p0"
                # and "a" terms in order to derive an "ap" equivalent term.
                coord_p0 = coord_from_term("p0")
                if coord_p0 is not None:
                    if coord_p0.shape != (1,):
                        msg = (
                            "Expecting {!r} to be a scalar reference "
                            "pressure coordinate, got shape {!r}".format(
                                coord_p0.var_name, coord_p0.shape
                            )
                        )
                        raise ValueError(msg)
                    if coord_p0.has_bounds():
                        msg = (
                            "Ignoring atmosphere hybrid sigma pressure "
                            "scalar coordinate {!r} bounds.".format(
                                coord_p0.name()
                            )
                        )
                        warnings.warn(msg)
                    coord_a = coord_from_term("a")
                    if coord_a is not None:
                        delta = coord_a * coord_p0.points[0]
                        delta.units = coord_a.units * coord_p0.units
                        delta.rename("vertical pressure")
                        delta.var_name = "ap"
                        cube.add_aux_coord(delta, cube.coord_dims(coord_a))

            sigma = coord_from_term("b")
            surface_air_pressure = coord_from_term("ps")
            factory = HybridPressureFactory(delta, sigma, surface_air_pressure)
        elif formula_type == "ocean_sigma_z_coordinate":
            sigma = coord_from_term("sigma")
            eta = coord_from_term("eta")
            depth = coord_from_term("depth")
            depth_c = coord_from_term("depth_c")
            nsigma = coord_from_term("nsigma")
            zlev = coord_from_term("zlev")
            factory = OceanSigmaZFactory(
                sigma, eta, depth, depth_c, nsigma, zlev
            )
        elif formula_type == "ocean_sigma_coordinate":
            sigma = coord_from_term("sigma")
            eta = coord_from_term("eta")
            depth = coord_from_term("depth")
            factory = OceanSigmaFactory(sigma, eta, depth)
        elif formula_type == "ocean_s_coordinate":
            s = coord_from_term("s")
            eta = coord_from_term("eta")
            depth = coord_from_term("depth")
            a = coord_from_term("a")
            depth_c = coord_from_term("depth_c")
            b = coord_from_term("b")
            factory = OceanSFactory(s, eta, depth, a, b, depth_c)
        elif formula_type == "ocean_s_coordinate_g1":
            s = coord_from_term("s")
            c = coord_from_term("c")
            eta = coord_from_term("eta")
            depth = coord_from_term("depth")
            depth_c = coord_from_term("depth_c")
            factory = OceanSg1Factory(s, c, eta, depth, depth_c)
        elif formula_type == "ocean_s_coordinate_g2":
            s = coord_from_term("s")
            c = coord_from_term("c")
            eta = coord_from_term("eta")
            depth = coord_from_term("depth")
            depth_c = coord_from_term("depth_c")
            factory = OceanSg2Factory(s, c, eta, depth, depth_c)
        cube.add_aux_factory(factory)


def load_cubes(filenames, callback=None):
    """
    Loads cubes from a list of NetCDF filenames/URLs.

    Args:

    * filenames (string/list):
        One or more NetCDF filenames/DAP URLs to load from.

    Kwargs:

    * callback (callable function):
        Function which can be passed on to :func:`iris.io.run_callback`.

    Returns:
        Generator of loaded NetCDF :class:`iris.cubes.Cube`.

    """
    # Initialise the pyke inference engine.
    engine = _pyke_kb_engine()

    if isinstance(filenames, str):
        filenames = [filenames]

    for filename in filenames:
        # Ingest the netCDF file.
        cf = iris.fileformats.cf.CFReader(filename)

        # Process each CF data variable.
        data_variables = list(cf.cf_group.data_variables.values()) + list(
            cf.cf_group.promoted.values()
        )
        for cf_var in data_variables:
            cube = _load_cube(engine, cf, cf_var, filename)

            # Process any associated formula terms and attach
            # the corresponding AuxCoordFactory.
            try:
                _load_aux_factory(engine, cube)
            except ValueError as e:
                warnings.warn("{}".format(e))

            # Perform any user registered callback function.
            cube = iris.io.run_callback(callback, cube, cf_var, filename)

            # Callback mechanism may return None, which must not be yielded
            if cube is None:
                continue

            yield cube


def _bytes_if_ascii(string):
    """
    Convert the given string to a byte string (str in py2k, bytes in py3k)
    if the given string can be encoded to ascii, else maintain the type
    of the inputted string.

    Note: passing objects without an `encode` method (such as None) will
    be returned by the function unchanged.

    """
    if isinstance(string, str):
        try:
            return string.encode(encoding="ascii")
        except (AttributeError, UnicodeEncodeError):
            pass
    return string


def _setncattr(variable, name, attribute):
    """
    Put the given attribute on the given netCDF4 Data type, casting
    attributes as we go to bytes rather than unicode.

    """
    attribute = _bytes_if_ascii(attribute)
    return variable.setncattr(name, attribute)


class _FillValueMaskCheckAndStoreTarget:
    """
    To be used with da.store. Remembers whether any element was equal to a
    given value and whether it was masked, before passing the chunk to the
    given target.

    """

    def __init__(self, target, fill_value=None):
        self.target = target
        self.fill_value = fill_value
        self.contains_value = False
        self.is_masked = False

    def __setitem__(self, keys, arr):
        if self.fill_value is not None:
            self.contains_value = self.contains_value or self.fill_value in arr
        self.is_masked = self.is_masked or ma.is_masked(arr)
        self.target[keys] = arr


class Saver:
    """A manager for saving netcdf files."""

    def __init__(self, filename, netcdf_format):
        """
        A manager for saving netcdf files.

        Args:

        * filename (string):
            Name of the netCDF file to save the cube.

        * netcdf_format (string):
            Underlying netCDF file format, one of 'NETCDF4', 'NETCDF4_CLASSIC',
            'NETCDF3_CLASSIC' or 'NETCDF3_64BIT'. Default is 'NETCDF4' format.

        Returns:
            None.

        For example::

            # Initialise Manager for saving
            with Saver(filename, netcdf_format) as sman:
                # Iterate through the cubelist.
                for cube in cubes:
                    sman.write(cube)

        """
        if netcdf_format not in [
            "NETCDF4",
            "NETCDF4_CLASSIC",
            "NETCDF3_CLASSIC",
            "NETCDF3_64BIT",
        ]:
            raise ValueError(
                "Unknown netCDF file format, got %r" % netcdf_format
            )

        # All persistent variables
        #: CF name mapping with iris coordinates
        self._name_coord_map = CFNameCoordMap()
        #: List of dimension coordinates added to the file
        self._dim_coords = []
        #: List of grid mappings added to the file
        self._coord_systems = []
        #: A dictionary, listing dimension names and corresponding length
        self._existing_dim = {}
        #: A dictionary, mapping formula terms to owner cf variable name
        self._formula_terms_cache = {}
        #: NetCDF dataset
        try:
            self._dataset = netCDF4.Dataset(
                filename, mode="w", format=netcdf_format
            )
        except RuntimeError:
            dir_name = os.path.dirname(filename)
            if not os.path.isdir(dir_name):
                msg = "No such file or directory: {}".format(dir_name)
                raise IOError(msg)
            if not os.access(dir_name, os.R_OK | os.W_OK):
                msg = "Permission denied: {}".format(filename)
                raise IOError(msg)
            else:
                raise

    def __enter__(self):
        return self

    def __exit__(self, type, value, traceback):
        """Flush any buffered data to the CF-netCDF file before closing."""

        self._dataset.sync()
        self._dataset.close()

    def write(
        self,
        cube,
        local_keys=None,
        unlimited_dimensions=None,
        zlib=False,
        complevel=4,
        shuffle=True,
        fletcher32=False,
        contiguous=False,
        chunksizes=None,
        endian="native",
        least_significant_digit=None,
        packing=None,
        fill_value=None,
    ):
        """
        Wrapper for saving cubes to a NetCDF file.

        Args:

        * cube (:class:`iris.cube.Cube`):
            A :class:`iris.cube.Cube` to be saved to a netCDF file.

        Kwargs:

        * local_keys (iterable of strings):
            An interable of cube attribute keys. Any cube attributes with
            matching keys will become attributes on the data variable rather
            than global attributes.

        * unlimited_dimensions (iterable of strings and/or
           :class:`iris.coords.Coord` objects):
            List of coordinate names (or coordinate objects)
            corresponding to coordinate dimensions of `cube` to save with the
            NetCDF dimension variable length 'UNLIMITED'. By default, no
            unlimited dimensions are saved. Only the 'NETCDF4' format
            supports multiple 'UNLIMITED' dimensions.

        * zlib (bool):
            If `True`, the data will be compressed in the netCDF file using
            gzip compression (default `False`).

        * complevel (int):
            An integer between 1 and 9 describing the level of compression
            desired (default 4). Ignored if `zlib=False`.

        * shuffle (bool):
            If `True`, the HDF5 shuffle filter will be applied before
            compressing the data (default `True`). This significantly improves
            compression. Ignored if `zlib=False`.

        * fletcher32 (bool):
            If `True`, the Fletcher32 HDF5 checksum algorithm is activated to
            detect errors. Default `False`.

        * contiguous (bool):
            If `True`, the variable data is stored contiguously on disk.
            Default `False`. Setting to `True` for a variable with an unlimited
            dimension will trigger an error.

        * chunksizes (tuple of int):
            Used to manually specify the HDF5 chunksizes for each dimension of
            the variable. A detailed discussion of HDF chunking and I/O
            performance is available here:
            https://www.unidata.ucar.edu/software/netcdf/documentation/NUG/netcdf_perf_chunking.html.
            Basically, you want the chunk size for each dimension to match
            as closely as possible the size of the data block that users will
            read from the file. `chunksizes` cannot be set if `contiguous=True`.

        * endian (string):
            Used to control whether the data is stored in little or big endian
            format on disk. Possible values are 'little', 'big' or 'native'
            (default). The library will automatically handle endian conversions
            when the data is read, but if the data is always going to be read
            on a computer with the opposite format as the one used to create
            the file, there may be some performance advantage to be gained by
            setting the endian-ness.

        * least_significant_digit (int):
            If `least_significant_digit` is specified, variable data will be
            truncated (quantized). In conjunction with `zlib=True` this
            produces 'lossy', but significantly more efficient compression. For
            example, if `least_significant_digit=1`, data will be quantized
            using `numpy.around(scale*data)/scale`, where `scale = 2**bits`,
            and `bits` is determined so that a precision of 0.1 is retained (in
            this case `bits=4`). From
            http://www.esrl.noaa.gov/psd/data/gridded/conventions/cdc_netcdf_standard.shtml:
            "least_significant_digit -- power of ten of the smallest decimal
            place in unpacked data that is a reliable value". Default is
            `None`, or no quantization, or 'lossless' compression.

        * packing (type or string or dict or list): A numpy integer datatype
            (signed or unsigned) or a string that describes a numpy integer
            dtype(i.e. 'i2', 'short', 'u4') or a dict of packing parameters as
            described below. This provides support for netCDF data packing as
            described in
            http://www.unidata.ucar.edu/software/netcdf/docs/BestPractices.html#bp_Packed-Data-Values
            If this argument is a type (or type string), appropriate values of
            scale_factor and add_offset will be automatically calculated based
            on `cube.data` and possible masking. For more control, pass a dict
            with one or more of the following keys: `dtype` (required),
            `scale_factor` and `add_offset`. Note that automatic calculation of
            packing parameters will trigger loading of lazy data; set them
            manually using a dict to avoid this. The default is `None`, in
            which case the datatype is determined from the cube and no packing
            will occur.

        * fill_value:
            The value to use for the `_FillValue` attribute on the netCDF
            variable. If `packing` is specified the value of `fill_value`
            should be in the domain of the packed data.

        Returns:
            None.

        .. note::

            The `zlib`, `complevel`, `shuffle`, `fletcher32`, `contiguous`,
            `chunksizes` and `endian` keywords are silently ignored for netCDF
            3 files that do not use HDF5.

            """
        if unlimited_dimensions is None:
            unlimited_dimensions = []

        cf_profile_available = iris.site_configuration.get(
            "cf_profile"
        ) not in [None, False]
        if cf_profile_available:
            # Perform a CF profile of the cube. This may result in an exception
            # being raised if mandatory requirements are not satisfied.
            profile = iris.site_configuration["cf_profile"](cube)

        # Ensure that attributes are CF compliant and if possible to make them
        # compliant.
        self.check_attribute_compliance(cube, cube.lazy_data())
        for coord in cube.coords():
            self.check_attribute_compliance(coord, coord.points)

        # Get suitable dimension names.
        dimension_names = self._get_dim_names(cube)

        # Create the CF-netCDF data dimensions.
        self._create_cf_dimensions(cube, dimension_names, unlimited_dimensions)

        # Create the associated cube CF-netCDF data variable.
        cf_var_cube = self._create_cf_data_variable(
            cube,
            dimension_names,
            local_keys,
            zlib=zlib,
            complevel=complevel,
            shuffle=shuffle,
            fletcher32=fletcher32,
            contiguous=contiguous,
            chunksizes=chunksizes,
            endian=endian,
            least_significant_digit=least_significant_digit,
            packing=packing,
            fill_value=fill_value,
        )

        # Add coordinate variables.
        self._add_dim_coords(cube, dimension_names)

        # Add the auxiliary coordinate variables and associate the data
        # variable to them
        self._add_aux_coords(cube, cf_var_cube, dimension_names)

        # Add the cell_measures variables and associate the data
        # variable to them
        self._add_cell_measures(cube, cf_var_cube, dimension_names)

        # Add the ancillary_variables variables and associate the data variable
        # to them
        self._add_ancillary_variables(cube, cf_var_cube, dimension_names)

        # Add the formula terms to the appropriate cf variables for each
        # aux factory in the cube.
        self._add_aux_factories(cube, cf_var_cube, dimension_names)

        # Add data variable-only attribute names to local_keys.
        if local_keys is None:
            local_keys = set()
        else:
            local_keys = set(local_keys)
        local_keys.update(_CF_DATA_ATTRS, _UKMO_DATA_ATTRS)

        # Add global attributes taking into account local_keys.
        global_attributes = {
            k: v
            for k, v in cube.attributes.items()
            if (k not in local_keys and k.lower() != "conventions")
        }
        self.update_global_attributes(global_attributes)

        if cf_profile_available:
            cf_patch = iris.site_configuration.get("cf_patch")
            if cf_patch is not None:
                # Perform a CF patch of the dataset.
                cf_patch(profile, self._dataset, cf_var_cube)
            else:
                msg = "cf_profile is available but no {} defined.".format(
                    "cf_patch"
                )
                warnings.warn(msg)

    @staticmethod
    def check_attribute_compliance(container, data):
        def _coerce_value(val_attr, val_attr_value, data_dtype):
            val_attr_tmp = np.array(val_attr_value, dtype=data_dtype)
            if (val_attr_tmp != val_attr_value).any():
                msg = '"{}" is not of a suitable value ({})'
                raise ValueError(msg.format(val_attr, val_attr_value))
            return val_attr_tmp

        data_dtype = data.dtype

        # Ensure that conflicting attributes are not provided.
        if (
            container.attributes.get("valid_min") is not None
            or container.attributes.get("valid_max") is not None
        ) and container.attributes.get("valid_range") is not None:
            msg = (
                'Both "valid_range" and "valid_min" or "valid_max" '
                "attributes present."
            )
            raise ValueError(msg)

        # Ensure correct datatype
        for val_attr in ["valid_range", "valid_min", "valid_max"]:
            val_attr_value = container.attributes.get(val_attr)
            if val_attr_value is not None:
                val_attr_value = np.asarray(val_attr_value)
                if data_dtype.itemsize == 1:
                    # Allow signed integral type
                    if val_attr_value.dtype.kind == "i":
                        continue
                new_val = _coerce_value(val_attr, val_attr_value, data_dtype)
                container.attributes[val_attr] = new_val

    def update_global_attributes(self, attributes=None, **kwargs):
        """
        Update the CF global attributes based on the provided
        iterable/dictionary and/or keyword arguments.

        Args:

        * attributes (dict or iterable of key, value pairs):
            CF global attributes to be updated.

        """
        if attributes is not None:
            # Handle sequence e.g. [('fruit', 'apple'), ...].
            if not hasattr(attributes, "keys"):
                attributes = dict(attributes)

            for attr_name in sorted(attributes):
                _setncattr(self._dataset, attr_name, attributes[attr_name])

        for attr_name in sorted(kwargs):
            _setncattr(self._dataset, attr_name, kwargs[attr_name])

    def _create_cf_dimensions(
        self, cube, dimension_names, unlimited_dimensions=None
    ):
        """
        Create the CF-netCDF data dimensions.

        Args:

        * cube (:class:`iris.cube.Cube`):
            A :class:`iris.cube.Cube` in which to lookup coordinates.

        Kwargs:

        * unlimited_dimensions (iterable of strings and/or
          :class:`iris.coords.Coord` objects):
            List of coordinates to make unlimited (None by default).

        Returns:
            None.

        """
        unlimited_dim_names = []
        for coord in unlimited_dimensions:
            try:
                coord = cube.coord(name_or_coord=coord, dim_coords=True)
            except iris.exceptions.CoordinateNotFoundError:
                # coordinate isn't used for this cube, but it might be
                # used for a different one
                pass
            else:
                dim_name = self._get_coord_variable_name(cube, coord)
                unlimited_dim_names.append(dim_name)

        for dim_name in dimension_names:
            if dim_name not in self._dataset.dimensions:
                if dim_name in unlimited_dim_names:
                    size = None
                else:
                    size = self._existing_dim[dim_name]
                self._dataset.createDimension(dim_name, size)

    def _add_inner_related_vars(
        self,
        cube,
        cf_var_cube,
        dimension_names,
        coordlike_elements,
        saver_create_method,
        role_attribute_name,
    ):
        # Common method to create a set of file variables and attach them to
        # the parent data variable.
        element_names = []
        # Add CF-netCDF variables for the associated auxiliary coordinates.
        for element in sorted(
            coordlike_elements, key=lambda element: element.name()
        ):
            # Create the associated CF-netCDF variable.
            if element not in self._name_coord_map.coords:
                cf_name = saver_create_method(cube, dimension_names, element)
                self._name_coord_map.append(cf_name, element)
            else:
                cf_name = self._name_coord_map.name(element)

            if cf_name is not None:
                if role_attribute_name == "cell_measures":
                    # In the case of cell-measures, the attribute entries are not just
                    # a var_name, but each have the form "<measure>: <varname>".
                    cf_name = "{}: {}".format(element.measure, cf_name)
                element_names.append(cf_name)

        # Add CF-netCDF references to the primary data variable.
        if element_names:
            variable_names = " ".join(sorted(element_names))
            _setncattr(cf_var_cube, role_attribute_name, variable_names)

    def _add_aux_coords(self, cube, cf_var_cube, dimension_names):
        """
        Add aux. coordinate to the dataset and associate with the data variable

        Args:

        * cube (:class:`iris.cube.Cube`):
            A :class:`iris.cube.Cube` to be saved to a netCDF file.
        * cf_var_cube (:class:`netcdf.netcdf_variable`):
            cf variable cube representation.
        * dimension_names (list):
            Names associated with the dimensions of the cube.

        """
        return self._add_inner_related_vars(
            cube,
            cf_var_cube,
            dimension_names,
            cube.aux_coords,
            self._create_cf_coord_variable,
            "coordinates",
        )

    def _add_cell_measures(self, cube, cf_var_cube, dimension_names):
        """
        Add cell measures to the dataset and associate with the data variable

        Args:

        * cube (:class:`iris.cube.Cube`):
            A :class:`iris.cube.Cube` to be saved to a netCDF file.
        * cf_var_cube (:class:`netcdf.netcdf_variable`):
            cf variable cube representation.
        * dimension_names (list):
            Names associated with the dimensions of the cube.

        """
        return self._add_inner_related_vars(
            cube,
            cf_var_cube,
            dimension_names,
            cube.cell_measures(),
            self._create_cf_cell_measure_variable,
            "cell_measures",
        )

    def _add_ancillary_variables(self, cube, cf_var_cube, dimension_names):
        """
        Add ancillary variables measures to the dataset and associate with the
        data variable

        Args:

        * cube (:class:`iris.cube.Cube`):
            A :class:`iris.cube.Cube` to be saved to a netCDF file.
        * cf_var_cube (:class:`netcdf.netcdf_variable`):
            cf variable cube representation.
        * dimension_names (list):
            Names associated with the dimensions of the cube.

        """
        return self._add_inner_related_vars(
            cube,
            cf_var_cube,
            dimension_names,
            cube.ancillary_variables(),
            self._create_cf_ancildata_variable,
            "ancillary_variables",
        )

    def _add_dim_coords(self, cube, dimension_names):
        """
        Add coordinate variables to NetCDF dataset.

        Args:

        * cube (:class:`iris.cube.Cube`):
            A :class:`iris.cube.Cube` to be saved to a netCDF file.
        * dimension_names (list):
            Names associated with the dimensions of the cube.

        """
        # Ensure we create the netCDF coordinate variables first.
        for coord in cube.dim_coords:
            # Create the associated coordinate CF-netCDF variable.
            if coord not in self._name_coord_map.coords:
                cf_name = self._create_cf_coord_variable(
                    cube, dimension_names, coord
                )
                self._name_coord_map.append(cf_name, coord)

    def _add_aux_factories(self, cube, cf_var_cube, dimension_names):
        """
        Modifies the variables of the NetCDF dataset to represent
        the presence of dimensionless vertical coordinates based on
        the aux factories of the cube (if any).

        Args:

        * cube (:class:`iris.cube.Cube`):
            A :class:`iris.cube.Cube` to be saved to a netCDF file.
        * cf_var_cube (:class:`netcdf.netcdf_variable`)
            CF variable cube representation.
        * dimension_names (list):
            Names associated with the dimensions of the cube.

        """
        primaries = []
        for factory in cube.aux_factories:
            factory_defn = _FACTORY_DEFNS.get(type(factory), None)
            if factory_defn is None:
                msg = (
                    "Unable to determine formula terms "
                    "for AuxFactory: {!r}".format(factory)
                )
                warnings.warn(msg)
            else:
                # Override `standard_name`, `long_name`, and `axis` of the
                # primary coord that signals the presense of a dimensionless
                # vertical coord, then set the `formula_terms` attribute.
                primary_coord = factory.dependencies[factory_defn.primary]
                if primary_coord in primaries:
                    msg = (
                        "Cube {!r} has multiple aux factories that share "
                        "a common primary coordinate {!r}. Unable to save "
                        "to netCDF as having multiple formula terms on a "
                        "single coordinate is not supported."
                    )
                    raise ValueError(msg.format(cube, primary_coord.name()))
                primaries.append(primary_coord)

                cf_name = self._name_coord_map.name(primary_coord)
                cf_var = self._dataset.variables[cf_name]

                names = {
                    key: self._name_coord_map.name(coord)
                    for key, coord in factory.dependencies.items()
                }
                formula_terms = factory_defn.formula_terms_format.format(
                    **names
                )
                std_name = factory_defn.std_name

                if hasattr(cf_var, "formula_terms"):
                    if (
                        cf_var.formula_terms != formula_terms
                        or cf_var.standard_name != std_name
                    ):
                        # TODO: We need to resolve this corner-case where
                        # the dimensionless vertical coordinate containing the
                        # formula_terms is a dimension coordinate of the
                        # associated cube and a new alternatively named
                        # dimensionless vertical coordinate is required with
                        # new formula_terms and a renamed dimension.
                        if cf_name in dimension_names:
                            msg = (
                                "Unable to create dimensonless vertical "
                                "coordinate."
                            )
                            raise ValueError(msg)
                        key = (cf_name, std_name, formula_terms)
                        name = self._formula_terms_cache.get(key)
                        if name is None:
                            # Create a new variable
                            name = self._create_cf_coord_variable(
                                cube, dimension_names, primary_coord
                            )
                            cf_var = self._dataset.variables[name]
                            _setncattr(cf_var, "standard_name", std_name)
                            _setncattr(cf_var, "axis", "Z")
                            # Update the formula terms.
                            ft = formula_terms.split()
                            ft = [name if t == cf_name else t for t in ft]
                            _setncattr(cf_var, "formula_terms", " ".join(ft))
                            # Update the cache.
                            self._formula_terms_cache[key] = name
                        # Update the associated cube variable.
                        coords = cf_var_cube.coordinates.split()
                        coords = [name if c == cf_name else c for c in coords]
                        _setncattr(
                            cf_var_cube, "coordinates", " ".join(coords)
                        )
                else:
                    _setncattr(cf_var, "standard_name", std_name)
                    _setncattr(cf_var, "axis", "Z")
                    _setncattr(cf_var, "formula_terms", formula_terms)

    def _get_dim_names(self, cube):
        """
        Determine suitable CF-netCDF data dimension names.

        Args:

        * cube (:class:`iris.cube.Cube`):
            A :class:`iris.cube.Cube` to be saved to a netCDF file.

        Returns:
            List of dimension names with length equal the number of dimensions
            in the cube.

        """
        dimension_names = []
        for dim in range(cube.ndim):
            coords = cube.coords(dimensions=dim, dim_coords=True)
            if coords:
                coord = coords[0]

                dim_name = self._get_coord_variable_name(cube, coord)
                # Add only dimensions that have not already been added.
                if coord not in self._dim_coords:
                    # Determine unique dimension name
                    while (
                        dim_name in self._existing_dim
                        or dim_name in self._name_coord_map.names
                    ):
                        dim_name = self._increment_name(dim_name)

                    # Update names added, current cube dim names used and
                    # unique coordinates added.
                    self._existing_dim[dim_name] = coord.shape[0]
                    dimension_names.append(dim_name)
                    self._dim_coords.append(coord)
                else:
                    # Return the dim_name associated with the existing
                    # coordinate.
                    dim_name = self._name_coord_map.name(coord)
                    dimension_names.append(dim_name)

            else:
                # No CF-netCDF coordinates describe this data dimension.
                dim_name = "dim%d" % dim
                if dim_name in self._existing_dim:
                    # Increment name if conflicted with one already existing.
                    if self._existing_dim[dim_name] != cube.shape[dim]:
                        while (
                            dim_name in self._existing_dim
                            and self._existing_dim[dim_name] != cube.shape[dim]
                            or dim_name in self._name_coord_map.names
                        ):
                            dim_name = self._increment_name(dim_name)
                        # Update dictionary with new entry
                        self._existing_dim[dim_name] = cube.shape[dim]
                else:
                    # Update dictionary with new entry
                    self._existing_dim[dim_name] = cube.shape[dim]

                dimension_names.append(dim_name)
        return dimension_names

    @staticmethod
    def cf_valid_var_name(var_name):
        """
        Return a valid CF var_name given a potentially invalid name.

        Args:

        * var_name (str):
            The var_name to normalise

        Returns:
            A var_name suitable for passing through for variable creation.

        """
        # Replace invalid charaters with an underscore ("_").
        var_name = re.sub(r"[^a-zA-Z0-9]", "_", var_name)
        # Ensure the variable name starts with a letter.
        if re.match(r"^[^a-zA-Z]", var_name):
            var_name = "var_{}".format(var_name)
        return var_name

    @staticmethod
    def _cf_coord_identity(coord):
        """
        Determine a suitable units from a given coordinate.

        Args:

        * coord (:class:`iris.coords.Coord`):
            A coordinate of a cube.

        Returns:
            The (standard_name, long_name, unit) of the given
            :class:`iris.coords.Coord` instance.

        """

        units = str(coord.units)
        # Set the 'units' of 'latitude' and 'longitude' coordinates specified
        # in 'degrees' to 'degrees_north' and 'degrees_east' respectively,
        # as defined in the CF conventions for netCDF files: sections 4.1 and
        # 4.2.
        if (
            isinstance(coord.coord_system, iris.coord_systems.GeogCS)
            or coord.coord_system is None
        ) and coord.units == "degrees":
            if coord.standard_name == "latitude":
                units = "degrees_north"
            elif coord.standard_name == "longitude":
                units = "degrees_east"

        return coord.standard_name, coord.long_name, units

    def _ensure_valid_dtype(self, values, src_name, src_object):
        # NetCDF3 and NetCDF4 classic do not support int64 or unsigned ints,
        # so we check if we can store them as int32 instead.
        if (
            np.issubdtype(values.dtype, np.int64)
            or np.issubdtype(values.dtype, np.unsignedinteger)
        ) and self._dataset.file_format in (
            "NETCDF3_CLASSIC",
            "NETCDF3_64BIT",
            "NETCDF4_CLASSIC",
        ):
            # Cast to an integer type supported by netCDF3.
            if not np.can_cast(values.max(), np.int32) or not np.can_cast(
                values.min(), np.int32
            ):
                msg = (
                    "The data type of {} {!r} is not supported by {} and"
                    " its values cannot be safely cast to a supported"
                    " integer type."
                )
                msg = msg.format(
                    src_name, src_object, self._dataset.file_format
                )
                raise ValueError(msg)
            values = values.astype(np.int32)
        return values

    def _create_cf_bounds(self, coord, cf_var, cf_name):
        """
        Create the associated CF-netCDF bounds variable.

        Args:

        * coord (:class:`iris.coords.Coord`):
            A coordinate of a cube.
        * cf_var:
            CF-netCDF variable
        * cf_name (string):
            name of the CF-NetCDF variable.

        Returns:
            None

        """
        if coord.has_bounds():
            # Get the values in a form which is valid for the file format.
            bounds = self._ensure_valid_dtype(
                coord.bounds, "the bounds of coordinate", coord
            )
            n_bounds = bounds.shape[-1]

            if n_bounds == 2:
                bounds_dimension_name = "bnds"
            else:
                bounds_dimension_name = "bnds_%s" % n_bounds

            if coord.climatological:
                property_name = "climatology"
                varname_extra = "climatology"
            else:
                property_name = "bounds"
                varname_extra = "bnds"

            if bounds_dimension_name not in self._dataset.dimensions:
                # Create the bounds dimension with the appropriate extent.
                self._dataset.createDimension(bounds_dimension_name, n_bounds)

            boundsvar_name = "{}_{}".format(cf_name, varname_extra)
            _setncattr(cf_var, property_name, boundsvar_name)
            cf_var_bounds = self._dataset.createVariable(
                boundsvar_name,
                bounds.dtype.newbyteorder("="),
                cf_var.dimensions + (bounds_dimension_name,),
            )
            cf_var_bounds[:] = bounds

    def _get_cube_variable_name(self, cube):
        """
        Returns a CF-netCDF variable name for the given cube.

        Args:

        * cube (class:`iris.cube.Cube`):
            An instance of a cube for which a CF-netCDF variable
            name is required.

        Returns:
            A CF-netCDF variable name as a string.

        """
        if cube.var_name is not None:
            cf_name = cube.var_name
        else:
            # Convert to lower case and replace whitespace by underscores.
            cf_name = "_".join(cube.name().lower().split())

        cf_name = self.cf_valid_var_name(cf_name)
        return cf_name

    def _get_coord_variable_name(self, cube, coord):
        """
        Returns a CF-netCDF variable name for the given coordinate.

        Args:

        * cube (:class:`iris.cube.Cube`):
            The cube that contains the given coordinate.
        * coord (:class:`iris.coords.Coord`):
            An instance of a coordinate for which a CF-netCDF variable
            name is required.

        Returns:
            A CF-netCDF variable name as a string.

        """
        if coord.var_name is not None:
            cf_name = coord.var_name
        else:
            name = coord.standard_name or coord.long_name
            if not name or set(name).intersection(string.whitespace):
                # Auto-generate name based on associated dimensions.
                name = ""
                for dim in cube.coord_dims(coord):
                    name += "dim{}".format(dim)
                # Handle scalar coordinate (dims == ()).
                if not name:
                    name = "unknown_scalar"
            # Convert to lower case and replace whitespace by underscores.
            cf_name = "_".join(name.lower().split())

        cf_name = self.cf_valid_var_name(cf_name)
        return cf_name

    def _inner_create_cf_cellmeasure_or_ancil_variable(
        self, cube, dimension_names, dimensional_metadata
    ):
        """
        Create the associated CF-netCDF variable in the netCDF dataset for the
        given dimensional_metadata.

        Args:

        * cube (:class:`iris.cube.Cube`):
            The associated cube being saved to CF-netCDF file.
        * dimension_names (list):
            Names for each dimension of the cube.
        * dimensional_metadata (:class:`iris.coords.CellMeasure`):
            A cell measure OR ancillary variable to be saved to the
            CF-netCDF file.
            In either case, provides data, units and standard/long/var names.

        Returns:
            The string name of the associated CF-netCDF variable saved.

        """
        cf_name = self._get_coord_variable_name(cube, dimensional_metadata)
        while cf_name in self._dataset.variables:
            cf_name = self._increment_name(cf_name)

        # Derive the data dimension names for the coordinate.
        cf_dimensions = [
            dimension_names[dim]
            for dim in dimensional_metadata.cube_dims(cube)
        ]

        # Get the data values.
        data = dimensional_metadata.data

        if isinstance(dimensional_metadata, iris.coords.CellMeasure):
            # Disallow saving of *masked* cell measures.
            # NOTE: currently, this is the only functional difference required
            # between variable creation for an ancillary and a cell measure.
            if ma.is_masked(data):
                # We can't save masked points properly, as we don't maintain a
                # suitable fill_value.  (Load will not record one, either).
                msg = "Cell measures with missing data are not supported."
                raise ValueError(msg)

        # Get the values in a form which is valid for the file format.
        data = self._ensure_valid_dtype(
            data, "coordinate", dimensional_metadata
        )

        # Create the CF-netCDF variable.
        cf_var = self._dataset.createVariable(
            cf_name, data.dtype.newbyteorder("="), cf_dimensions
        )

        # Add the data to the CF-netCDF variable.
        cf_var[:] = data

<<<<<<< HEAD
        if dimensional_metadata.units.is_udunits():
=======
        if dimensional_metadata.units not in ("no_unit", "unknown"):
>>>>>>> e34eb208
            _setncattr(cf_var, "units", str(dimensional_metadata.units))

        if dimensional_metadata.standard_name is not None:
            _setncattr(
                cf_var, "standard_name", dimensional_metadata.standard_name
            )

        if dimensional_metadata.long_name is not None:
            _setncattr(cf_var, "long_name", dimensional_metadata.long_name)

        # Add any other custom coordinate attributes.
        for name in sorted(dimensional_metadata.attributes):
            value = dimensional_metadata.attributes[name]

            # Don't clobber existing attributes.
            if not hasattr(cf_var, name):
                _setncattr(cf_var, name, value)

        return cf_name

    def _create_cf_cell_measure_variable(
        self, cube, dimension_names, cell_measure
    ):
        """
        Create the associated CF-netCDF variable in the netCDF dataset for the
        given cell_measure.

        Args:

        * cube (:class:`iris.cube.Cube`):
            The associated cube being saved to CF-netCDF file.
        * dimension_names (list):
            Names for each dimension of the cube.
        * cell_measure (:class:`iris.coords.CellMeasure`):
            The cell measure to be saved to CF-netCDF file.

        Returns:
            The string name of the associated CF-netCDF variable saved.

        """
        # Note: currently shares variable creation code with ancillary-variables.
        return self._inner_create_cf_cellmeasure_or_ancil_variable(
            cube, dimension_names, cell_measure
        )

    def _create_cf_ancildata_variable(
        self, cube, dimension_names, ancillary_variable
    ):
        """
        Create the associated CF-netCDF variable in the netCDF dataset for the
        given ancillary variable.

        Args:

        * cube (:class:`iris.cube.Cube`):
            The associated cube being saved to CF-netCDF file.
        * dimension_names (list):
            Names for each dimension of the cube.
        * ancillary_variable (:class:`iris.coords.AncillaryVariable`):
            The ancillary variable to be saved to the CF-netCDF file.

        Returns:
            The string name of the associated CF-netCDF variable saved.

        """
        # Note: currently shares variable creation code with cell-measures.
        return self._inner_create_cf_cellmeasure_or_ancil_variable(
            cube, dimension_names, ancillary_variable
        )

    def _create_cf_coord_variable(self, cube, dimension_names, coord):
        """
        Create the associated CF-netCDF variable in the netCDF dataset for the
        given coordinate. If required, also create the CF-netCDF bounds
        variable and associated dimension.

        Args:

        * cube (:class:`iris.cube.Cube`):
            The associated cube being saved to CF-netCDF file.
        * dimension_names (list):
            Names for each dimension of the cube.
        * coord (:class:`iris.coords.Coord`):
            The coordinate to be saved to CF-netCDF file.

        Returns:
            The string name of the associated CF-netCDF variable saved.

        """
        cf_name = self._get_coord_variable_name(cube, coord)
        while cf_name in self._dataset.variables:
            cf_name = self._increment_name(cf_name)

        # Derive the data dimension names for the coordinate.
        cf_dimensions = [
            dimension_names[dim] for dim in cube.coord_dims(coord)
        ]

        if np.issubdtype(coord.points.dtype, np.str_):
            string_dimension_depth = coord.points.dtype.itemsize
            if coord.points.dtype.kind == "U":
                string_dimension_depth //= 4
            string_dimension_name = "string%d" % string_dimension_depth

            # Determine whether to create the string length dimension.
            if string_dimension_name not in self._dataset.dimensions:
                self._dataset.createDimension(
                    string_dimension_name, string_dimension_depth
                )

            # Add the string length dimension to dimension names.
            cf_dimensions.append(string_dimension_name)

            # Create the label coordinate variable.
            cf_var = self._dataset.createVariable(
                cf_name, "|S1", cf_dimensions
            )

            # Add the payload to the label coordinate variable.
            if len(cf_dimensions) == 1:
                cf_var[:] = list(
                    "%- *s" % (string_dimension_depth, coord.points[0])
                )
            else:
                for index in np.ndindex(coord.points.shape):
                    index_slice = tuple(list(index) + [slice(None, None)])
                    cf_var[index_slice] = list(
                        "%- *s" % (string_dimension_depth, coord.points[index])
                    )
        else:
            # Identify the collection of coordinates that represent CF-netCDF
            # coordinate variables.
            cf_coordinates = cube.dim_coords

            if coord in cf_coordinates:
                # By definition of a CF-netCDF coordinate variable this
                # coordinate must be 1-D and the name of the CF-netCDF variable
                # must be the same as its dimension name.
                cf_name = cf_dimensions[0]

            # Get the values in a form which is valid for the file format.
            points = self._ensure_valid_dtype(
                coord.points, "coordinate", coord
            )

            # Create the CF-netCDF variable.
            cf_var = self._dataset.createVariable(
                cf_name, points.dtype.newbyteorder("="), cf_dimensions
            )

            # Add the axis attribute for spatio-temporal CF-netCDF coordinates.
            if coord in cf_coordinates:
                axis = iris.util.guess_coord_axis(coord)
                if axis is not None and axis.lower() in SPATIO_TEMPORAL_AXES:
                    _setncattr(cf_var, "axis", axis.upper())

            # Add the data to the CF-netCDF variable.
            cf_var[:] = points

            # Create the associated CF-netCDF bounds variable.
            self._create_cf_bounds(coord, cf_var, cf_name)

        # Deal with CF-netCDF units and standard name.
        standard_name, long_name, units = self._cf_coord_identity(coord)

<<<<<<< HEAD
        if cf_units.as_unit(units).is_udunits():
=======
        if units not in ("no_unit", "unknown"):
>>>>>>> e34eb208
            _setncattr(cf_var, "units", units)

        if standard_name is not None:
            _setncattr(cf_var, "standard_name", standard_name)

        if long_name is not None:
            _setncattr(cf_var, "long_name", long_name)

        # Add the CF-netCDF calendar attribute.
        if coord.units.calendar:
            _setncattr(cf_var, "calendar", coord.units.calendar)

        # Add any other custom coordinate attributes.
        for name in sorted(coord.attributes):
            value = coord.attributes[name]

            if name == "STASH":
                # Adopting provisional Metadata Conventions for representing MO
                # Scientific Data encoded in NetCDF Format.
                name = "um_stash_source"
                value = str(value)

            # Don't clobber existing attributes.
            if not hasattr(cf_var, name):
                _setncattr(cf_var, name, value)

        return cf_name

    def _create_cf_cell_methods(self, cube, dimension_names):
        """
        Create CF-netCDF string representation of a cube cell methods.

        Args:

        * cube (:class:`iris.cube.Cube`) or cubelist
          (:class:`iris.cube.CubeList`):
            A :class:`iris.cube.Cube`, :class:`iris.cube.CubeList` or list of
            cubes to be saved to a netCDF file.
        * dimension_names (list):
            Names associated with the dimensions of the cube.

        Returns:
            CF-netCDF string representation of a cube cell methods.

        """
        cell_methods = []

        # Identify the collection of coordinates that represent CF-netCDF
        # coordinate variables.
        cf_coordinates = cube.dim_coords

        for cm in cube.cell_methods:
            names = ""

            for name in cm.coord_names:
                coord = cube.coords(name)

                if coord:
                    coord = coord[0]
                    if coord in cf_coordinates:
                        name = dimension_names[cube.coord_dims(coord)[0]]

                names += "%s: " % name

            interval = " ".join(
                ["interval: %s" % interval for interval in cm.intervals or []]
            )
            comment = " ".join(
                ["comment: %s" % comment for comment in cm.comments or []]
            )
            extra = " ".join([interval, comment]).strip()

            if extra:
                extra = " (%s)" % extra

            cell_methods.append(names + cm.method + extra)

        return " ".join(cell_methods)

    def _create_cf_grid_mapping(self, cube, cf_var_cube):
        """
        Create CF-netCDF grid mapping variable and associated CF-netCDF
        data variable grid mapping attribute.

        Args:

        * cube (:class:`iris.cube.Cube`) or cubelist
          (:class:`iris.cube.CubeList`):
            A :class:`iris.cube.Cube`, :class:`iris.cube.CubeList` or list of
            cubes to be saved to a netCDF file.
        * cf_var_cube (:class:`netcdf.netcdf_variable`):
            cf variable cube representation.

        Returns:
            None

        """
        cs = cube.coord_system("CoordSystem")
        if cs is not None:
            # Grid var not yet created?
            if cs not in self._coord_systems:
                while cs.grid_mapping_name in self._dataset.variables:
                    aname = self._increment_name(cs.grid_mapping_name)
                    cs.grid_mapping_name = aname

                cf_var_grid = self._dataset.createVariable(
                    cs.grid_mapping_name, np.int32
                )
                _setncattr(
                    cf_var_grid, "grid_mapping_name", cs.grid_mapping_name
                )

                def add_ellipsoid(ellipsoid):
                    cf_var_grid.longitude_of_prime_meridian = (
                        ellipsoid.longitude_of_prime_meridian
                    )
                    semi_major = ellipsoid.semi_major_axis
                    semi_minor = ellipsoid.semi_minor_axis
                    if semi_minor == semi_major:
                        cf_var_grid.earth_radius = semi_major
                    else:
                        cf_var_grid.semi_major_axis = semi_major
                        cf_var_grid.semi_minor_axis = semi_minor

                # latlon
                if isinstance(cs, iris.coord_systems.GeogCS):
                    add_ellipsoid(cs)

                # rotated latlon
                elif isinstance(cs, iris.coord_systems.RotatedGeogCS):
                    if cs.ellipsoid:
                        add_ellipsoid(cs.ellipsoid)
                    cf_var_grid.grid_north_pole_latitude = (
                        cs.grid_north_pole_latitude
                    )
                    cf_var_grid.grid_north_pole_longitude = (
                        cs.grid_north_pole_longitude
                    )
                    cf_var_grid.north_pole_grid_longitude = (
                        cs.north_pole_grid_longitude
                    )

                # tmerc
                elif isinstance(cs, iris.coord_systems.TransverseMercator):
                    if cs.ellipsoid:
                        add_ellipsoid(cs.ellipsoid)
                    cf_var_grid.longitude_of_central_meridian = (
                        cs.longitude_of_central_meridian
                    )
                    cf_var_grid.latitude_of_projection_origin = (
                        cs.latitude_of_projection_origin
                    )
                    cf_var_grid.false_easting = cs.false_easting
                    cf_var_grid.false_northing = cs.false_northing
                    cf_var_grid.scale_factor_at_central_meridian = (
                        cs.scale_factor_at_central_meridian
                    )

                # merc
                elif isinstance(cs, iris.coord_systems.Mercator):
                    if cs.ellipsoid:
                        add_ellipsoid(cs.ellipsoid)
                    cf_var_grid.longitude_of_projection_origin = (
                        cs.longitude_of_projection_origin
                    )
                    # The Mercator class has implicit defaults for certain
                    # parameters
                    cf_var_grid.false_easting = 0.0
                    cf_var_grid.false_northing = 0.0
                    cf_var_grid.scale_factor_at_projection_origin = 1.0

                # lcc
                elif isinstance(cs, iris.coord_systems.LambertConformal):
                    if cs.ellipsoid:
                        add_ellipsoid(cs.ellipsoid)
                    cf_var_grid.standard_parallel = cs.secant_latitudes
                    cf_var_grid.latitude_of_projection_origin = cs.central_lat
                    cf_var_grid.longitude_of_central_meridian = cs.central_lon
                    cf_var_grid.false_easting = cs.false_easting
                    cf_var_grid.false_northing = cs.false_northing

                # stereo
                elif isinstance(cs, iris.coord_systems.Stereographic):
                    if cs.true_scale_lat is not None:
                        warnings.warn(
                            "Stereographic coordinate systems with "
                            "true scale latitude specified are not "
                            "yet handled"
                        )
                    else:
                        if cs.ellipsoid:
                            add_ellipsoid(cs.ellipsoid)
                        cf_var_grid.longitude_of_projection_origin = (
                            cs.central_lon
                        )
                        cf_var_grid.latitude_of_projection_origin = (
                            cs.central_lat
                        )
                        cf_var_grid.false_easting = cs.false_easting
                        cf_var_grid.false_northing = cs.false_northing
                        # The Stereographic class has an implicit scale
                        # factor
                        cf_var_grid.scale_factor_at_projection_origin = 1.0

                # osgb (a specific tmerc)
                elif isinstance(cs, iris.coord_systems.OSGB):
                    warnings.warn("OSGB coordinate system not yet handled")

                # lambert azimuthal equal area
                elif isinstance(
                    cs, iris.coord_systems.LambertAzimuthalEqualArea
                ):
                    if cs.ellipsoid:
                        add_ellipsoid(cs.ellipsoid)
                    cf_var_grid.longitude_of_projection_origin = (
                        cs.longitude_of_projection_origin
                    )
                    cf_var_grid.latitude_of_projection_origin = (
                        cs.latitude_of_projection_origin
                    )
                    cf_var_grid.false_easting = cs.false_easting
                    cf_var_grid.false_northing = cs.false_northing

                # albers conical equal area
                elif isinstance(cs, iris.coord_systems.AlbersEqualArea):
                    if cs.ellipsoid:
                        add_ellipsoid(cs.ellipsoid)
                    cf_var_grid.longitude_of_central_meridian = (
                        cs.longitude_of_central_meridian
                    )
                    cf_var_grid.latitude_of_projection_origin = (
                        cs.latitude_of_projection_origin
                    )
                    cf_var_grid.false_easting = cs.false_easting
                    cf_var_grid.false_northing = cs.false_northing
                    cf_var_grid.standard_parallel = cs.standard_parallels

                # vertical perspective
                elif isinstance(cs, iris.coord_systems.VerticalPerspective):
                    if cs.ellipsoid:
                        add_ellipsoid(cs.ellipsoid)
                    cf_var_grid.longitude_of_projection_origin = (
                        cs.longitude_of_projection_origin
                    )
                    cf_var_grid.latitude_of_projection_origin = (
                        cs.latitude_of_projection_origin
                    )
                    cf_var_grid.false_easting = cs.false_easting
                    cf_var_grid.false_northing = cs.false_northing
                    cf_var_grid.perspective_point_height = (
                        cs.perspective_point_height
                    )

                # geostationary
                elif isinstance(cs, iris.coord_systems.Geostationary):
                    if cs.ellipsoid:
                        add_ellipsoid(cs.ellipsoid)
                    cf_var_grid.longitude_of_projection_origin = (
                        cs.longitude_of_projection_origin
                    )
                    cf_var_grid.latitude_of_projection_origin = (
                        cs.latitude_of_projection_origin
                    )
                    cf_var_grid.false_easting = cs.false_easting
                    cf_var_grid.false_northing = cs.false_northing
                    cf_var_grid.perspective_point_height = (
                        cs.perspective_point_height
                    )
                    cf_var_grid.sweep_angle_axis = cs.sweep_angle_axis

                # other
                else:
                    warnings.warn(
                        "Unable to represent the horizontal "
                        "coordinate system. The coordinate system "
                        "type %r is not yet implemented." % type(cs)
                    )

                self._coord_systems.append(cs)

            # Refer to grid var
            _setncattr(cf_var_cube, "grid_mapping", cs.grid_mapping_name)

    def _create_cf_data_variable(
        self,
        cube,
        dimension_names,
        local_keys=None,
        packing=None,
        fill_value=None,
        **kwargs,
    ):
        """
        Create CF-netCDF data variable for the cube and any associated grid
        mapping.

        Args:

        * cube (:class:`iris.cube.Cube`):
            The associated cube being saved to CF-netCDF file.
        * dimension_names (list):
            String names for each dimension of the cube.

        Kwargs:

        * local_keys (iterable of strings):
            * see :func:`iris.fileformats.netcdf.Saver.write`
        * packing (type or string or dict or list):
            * see :func:`iris.fileformats.netcdf.Saver.write`
        * fill_value:
            * see :func:`iris.fileformats.netcdf.Saver.write`

        All other keywords are passed through to the dataset's `createVariable`
        method.

        Returns:
            The newly created CF-netCDF data variable.

        """

        if packing:
            if isinstance(packing, dict):
                if "dtype" not in packing:
                    msg = "The dtype attribute is required for packing."
                    raise ValueError(msg)
                dtype = np.dtype(packing["dtype"])
                scale_factor = packing.get("scale_factor", None)
                add_offset = packing.get("add_offset", None)
                valid_keys = {"dtype", "scale_factor", "add_offset"}
                invalid_keys = set(packing.keys()) - valid_keys
                if invalid_keys:
                    msg = (
                        "Invalid packing key(s) found: '{}'. The valid "
                        "keys are '{}'.".format(
                            "', '".join(invalid_keys), "', '".join(valid_keys)
                        )
                    )
                    raise ValueError(msg)
            else:
                # We compute the scale_factor and add_offset based on the
                # min/max of the data. This requires the data to be loaded.
                masked = ma.isMaskedArray(cube.data)
                dtype = np.dtype(packing)
                cmax = cube.data.max()
                cmin = cube.data.min()
                n = dtype.itemsize * 8
                if masked:
                    scale_factor = (cmax - cmin) / (2 ** n - 2)
                else:
                    scale_factor = (cmax - cmin) / (2 ** n - 1)
                if dtype.kind == "u":
                    add_offset = cmin
                elif dtype.kind == "i":
                    if masked:
                        add_offset = (cmax + cmin) / 2
                    else:
                        add_offset = cmin + 2 ** (n - 1) * scale_factor

        def set_packing_ncattrs(cfvar):
            """Set netCDF packing attributes."""
            if packing:
                if scale_factor:
                    _setncattr(cfvar, "scale_factor", scale_factor)
                if add_offset:
                    _setncattr(cfvar, "add_offset", add_offset)

        cf_name = self._get_cube_variable_name(cube)
        while cf_name in self._dataset.variables:
            cf_name = self._increment_name(cf_name)

        # if netcdf3 avoid streaming due to dtype handling
        if not cube.has_lazy_data() or self._dataset.file_format in (
            "NETCDF3_CLASSIC",
            "NETCDF3_64BIT",
        ):

            # Get the values in a form which is valid for the file format.
            data = self._ensure_valid_dtype(cube.data, "cube", cube)

            def store(data, cf_var, fill_value):
                cf_var[:] = data
                is_masked = ma.is_masked(data)
                contains_value = fill_value is not None and fill_value in data
                return is_masked, contains_value

        else:
            data = cube.lazy_data()

            def store(data, cf_var, fill_value):
                # Store lazy data and check whether it is masked and contains
                # the fill value
                target = _FillValueMaskCheckAndStoreTarget(cf_var, fill_value)
                da.store([data], [target])
                return target.is_masked, target.contains_value

        if not packing:
            dtype = data.dtype.newbyteorder("=")

        # Create the cube CF-netCDF data variable with data payload.
        cf_var = self._dataset.createVariable(
            cf_name, dtype, dimension_names, fill_value=fill_value, **kwargs
        )
        set_packing_ncattrs(cf_var)

        # If packing attributes are specified, don't bother checking whether
        # the fill value is in the data.
        if packing:
            fill_value_to_check = None
        elif fill_value is not None:
            fill_value_to_check = fill_value
        else:
            fill_value_to_check = netCDF4.default_fillvals[dtype.str[1:]]

        # Store the data and check if it is masked and contains the fill value
        is_masked, contains_fill_value = store(
            data, cf_var, fill_value_to_check
        )

        if dtype.itemsize == 1 and fill_value is None:
            if is_masked:
                msg = (
                    "Cube '{}' contains byte data with masked points, but "
                    "no fill_value keyword was given. As saved, these "
                    "points will read back as valid values. To save as "
                    "masked byte data, please explicitly specify the "
                    "'fill_value' keyword."
                )
                warnings.warn(msg.format(cube.name()))
        elif contains_fill_value:
            msg = (
                "Cube '{}' contains unmasked data points equal to the "
                "fill-value, {}. As saved, these points will read back "
                "as missing data. To save these as normal values, please "
                "specify a 'fill_value' keyword not equal to any valid "
                "data points."
            )
            warnings.warn(msg.format(cube.name(), fill_value))

        if cube.standard_name:
            _setncattr(cf_var, "standard_name", cube.standard_name)

        if cube.long_name:
            _setncattr(cf_var, "long_name", cube.long_name)

<<<<<<< HEAD
        if cube.units.is_udunits():
=======
        if cube.units not in ("no_unit", "unknown"):
>>>>>>> e34eb208
            _setncattr(cf_var, "units", str(cube.units))

        # Add the CF-netCDF calendar attribute.
        if cube.units.calendar:
            _setncattr(cf_var, "calendar", cube.units.calendar)

        # Add data variable-only attribute names to local_keys.
        if local_keys is None:
            local_keys = set()
        else:
            local_keys = set(local_keys)
        local_keys.update(_CF_DATA_ATTRS, _UKMO_DATA_ATTRS)

        # Add any cube attributes whose keys are in local_keys as
        # CF-netCDF data variable attributes.
        attr_names = set(cube.attributes).intersection(local_keys)
        for attr_name in sorted(attr_names):
            # Do not output 'conventions' attribute.
            if attr_name.lower() == "conventions":
                continue

            value = cube.attributes[attr_name]

            if attr_name == "STASH":
                # Adopting provisional Metadata Conventions for representing MO
                # Scientific Data encoded in NetCDF Format.
                attr_name = "um_stash_source"
                value = str(value)

            if attr_name == "ukmo__process_flags":
                value = " ".join([x.replace(" ", "_") for x in value])

            if attr_name in _CF_GLOBAL_ATTRS:
                msg = (
                    "{attr_name!r} is being added as CF data variable "
                    "attribute, but {attr_name!r} should only be a CF "
                    "global attribute.".format(attr_name=attr_name)
                )
                warnings.warn(msg)

            _setncattr(cf_var, attr_name, value)

        # Create the CF-netCDF data variable cell method attribute.
        cell_methods = self._create_cf_cell_methods(cube, dimension_names)

        if cell_methods:
            _setncattr(cf_var, "cell_methods", cell_methods)

        # Create the CF-netCDF grid mapping.
        self._create_cf_grid_mapping(cube, cf_var)

        return cf_var

    def _increment_name(self, varname):
        """
        Increment string name or begin increment.

        Avoidance of conflicts between variable names, where the name is
        incremented to distinguish it from others.

        Args:

        * varname (string):
            Variable name to increment.

        Returns:
            Incremented varname.

        """
        num = 0
        try:
            name, endnum = varname.rsplit("_", 1)
            if endnum.isdigit():
                num = int(endnum) + 1
                varname = name
        except ValueError:
            pass

        return "{}_{}".format(varname, num)


def save(
    cube,
    filename,
    netcdf_format="NETCDF4",
    local_keys=None,
    unlimited_dimensions=None,
    zlib=False,
    complevel=4,
    shuffle=True,
    fletcher32=False,
    contiguous=False,
    chunksizes=None,
    endian="native",
    least_significant_digit=None,
    packing=None,
    fill_value=None,
):
    """
    Save cube(s) to a netCDF file, given the cube and the filename.

    * Iris will write CF 1.5 compliant NetCDF files.
    * The attributes dictionaries on each cube in the saved cube list
      will be compared and common attributes saved as NetCDF global
      attributes where appropriate.
    * Keyword arguments specifying how to save the data are applied
      to each cube. To use different settings for different cubes, use
      the NetCDF Context manager (:class:`~Saver`) directly.
    * The save process will stream the data payload to the file using dask,
      enabling large data payloads to be saved and maintaining the 'lazy'
      status of the cube's data payload, unless the netcdf_format is explicitly
      specified to be 'NETCDF3' or 'NETCDF3_CLASSIC'.

    Args:

    * cube (:class:`iris.cube.Cube` or :class:`iris.cube.CubeList`):
        A :class:`iris.cube.Cube`, :class:`iris.cube.CubeList` or other
        iterable of cubes to be saved to a netCDF file.

    * filename (string):
        Name of the netCDF file to save the cube(s).

    Kwargs:

    * netcdf_format (string):
        Underlying netCDF file format, one of 'NETCDF4', 'NETCDF4_CLASSIC',
        'NETCDF3_CLASSIC' or 'NETCDF3_64BIT'. Default is 'NETCDF4' format.

    * local_keys (iterable of strings):
        An interable of cube attribute keys. Any cube attributes with
        matching keys will become attributes on the data variable rather
        than global attributes.

    * unlimited_dimensions (iterable of strings and/or
       :class:`iris.coords.Coord` objects):
        List of coordinate names (or coordinate objects) corresponding
        to coordinate dimensions of `cube` to save with the NetCDF dimension
        variable length 'UNLIMITED'. By default, no unlimited dimensions are
        saved. Only the 'NETCDF4' format supports multiple 'UNLIMITED'
        dimensions.

    * zlib (bool):
        If `True`, the data will be compressed in the netCDF file using gzip
        compression (default `False`).

    * complevel (int):
        An integer between 1 and 9 describing the level of compression desired
        (default 4). Ignored if `zlib=False`.

    * shuffle (bool):
        If `True`, the HDF5 shuffle filter will be applied before compressing
        the data (default `True`). This significantly improves compression.
        Ignored if `zlib=False`.

    * fletcher32 (bool):
        If `True`, the Fletcher32 HDF5 checksum algorithm is activated to
        detect errors. Default `False`.

    * contiguous (bool):
        If `True`, the variable data is stored contiguously on disk. Default
        `False`. Setting to `True` for a variable with an unlimited dimension
        will trigger an error.

    * chunksizes (tuple of int):
        Used to manually specify the HDF5 chunksizes for each dimension of the
        variable. A detailed discussion of HDF chunking and I/O performance is
        available here: https://www.unidata.ucar.edu/software/netcdf/documentation/NUG/netcdf_perf_chunking.html.
        Basically, you want the chunk size for each dimension to match as
        closely as possible the size of the data block that users will read
        from the file. `chunksizes` cannot be set if `contiguous=True`.

    * endian (string):
        Used to control whether the data is stored in little or big endian
        format on disk. Possible values are 'little', 'big' or 'native'
        (default). The library will automatically handle endian conversions
        when the data is read, but if the data is always going to be read on a
        computer with the opposite format as the one used to create the file,
        there may be some performance advantage to be gained by setting the
        endian-ness.

    * least_significant_digit (int):
        If `least_significant_digit` is specified, variable data will be
        truncated (quantized). In conjunction with `zlib=True` this produces
        'lossy', but significantly more efficient compression. For example, if
        `least_significant_digit=1`, data will be quantized using
        `numpy.around(scale*data)/scale`, where `scale = 2**bits`, and `bits`
        is determined so that a precision of 0.1 is retained (in this case
        `bits=4`). From
        http://www.esrl.noaa.gov/psd/data/gridded/conventions/cdc_netcdf_standard.shtml:
        "least_significant_digit -- power of ten of the smallest decimal place
        in unpacked data that is a reliable value". Default is `None`, or no
        quantization, or 'lossless' compression.

    * packing (type or string or dict or list): A numpy integer datatype
        (signed or unsigned) or a string that describes a numpy integer dtype
        (i.e. 'i2', 'short', 'u4') or a dict of packing parameters as described
        below or an iterable of such types, strings, or dicts.
        This provides support for netCDF data packing as described in
        http://www.unidata.ucar.edu/software/netcdf/docs/BestPractices.html#bp_Packed-Data-Values
        If this argument is a type (or type string), appropriate values of
        scale_factor and add_offset will be automatically calculated based
        on `cube.data` and possible masking. For more control, pass a dict with
        one or more of the following keys: `dtype` (required), `scale_factor`
        and `add_offset`. Note that automatic calculation of packing parameters
        will trigger loading of lazy data; set them manually using a dict to
        avoid this. The default is `None`, in which case the datatype is
        determined from the cube and no packing will occur. If this argument is
        a list it must have the same number of elements as `cube` if `cube` is
        a `:class:`iris.cube.CubeList`, or one element, and each element of
        this argument will be applied to each cube separately.

    * fill_value (numeric or list):
        The value to use for the `_FillValue` attribute on the netCDF variable.
        If `packing` is specified the value of `fill_value` should be in the
        domain of the packed data. If this argument is a list it must have the
        same number of elements as `cube` if `cube` is a
        `:class:`iris.cube.CubeList`, or a single element, and each element of
        this argument will be applied to each cube separately.

    Returns:
        None.

    .. note::

        The `zlib`, `complevel`, `shuffle`, `fletcher32`, `contiguous`,
        `chunksizes` and `endian` keywords are silently ignored for netCDF 3
        files that do not use HDF5.

    .. seealso::

        NetCDF Context manager (:class:`~Saver`).

    """
    if unlimited_dimensions is None:
        unlimited_dimensions = []

    if isinstance(cube, iris.cube.Cube):
        cubes = iris.cube.CubeList()
        cubes.append(cube)
    else:
        cubes = cube

    if local_keys is None:
        local_keys = set()
    else:
        local_keys = set(local_keys)

    # Determine the attribute keys that are common across all cubes and
    # thereby extend the collection of local_keys for attributes
    # that should be attributes on data variables.
    attributes = cubes[0].attributes
    common_keys = set(attributes)
    for cube in cubes[1:]:
        keys = set(cube.attributes)
        local_keys.update(keys.symmetric_difference(common_keys))
        common_keys.intersection_update(keys)
        different_value_keys = []
        for key in common_keys:
            if np.any(attributes[key] != cube.attributes[key]):
                different_value_keys.append(key)
        common_keys.difference_update(different_value_keys)
        local_keys.update(different_value_keys)

    def is_valid_packspec(p):
        """ Only checks that the datatype is valid. """
        if isinstance(p, dict):
            if "dtype" in p:
                return is_valid_packspec(p["dtype"])
            else:
                msg = "The argument to packing must contain the key 'dtype'."
                raise ValueError(msg)
        elif isinstance(p, str) or isinstance(p, type) or isinstance(p, str):
            pdtype = np.dtype(p)  # Does nothing if it's already a numpy dtype
            if pdtype.kind != "i" and pdtype.kind != "u":
                msg = "The packing datatype must be a numpy integer type."
                raise ValueError(msg)
            return True
        elif p is None:
            return True
        else:
            return False

    if is_valid_packspec(packing):
        packspecs = repeat(packing)
    else:
        # Assume iterable, make sure packing is the same length as cubes.
        for cube, packspec in zip_longest(cubes, packing, fillvalue=-1):
            if cube == -1 or packspec == -1:
                msg = (
                    "If packing is a list, it must have the "
                    "same number of elements as the argument to"
                    "cube."
                )
                raise ValueError(msg)
            if not is_valid_packspec(packspec):
                msg = "Invalid packing argument: {}.".format(packspec)
                raise ValueError(msg)
        packspecs = packing

    # Make fill-value(s) into an iterable over cubes.
    if isinstance(fill_value, str):
        # Strings are awkward -- handle separately.
        fill_values = repeat(fill_value)
    else:
        try:
            fill_values = tuple(fill_value)
        except TypeError:
            fill_values = repeat(fill_value)
        else:
            if len(fill_values) != len(cubes):
                msg = (
                    "If fill_value is a list, it must have the "
                    "same number of elements as the cube argument."
                )
                raise ValueError(msg)

    # Initialise Manager for saving
    with Saver(filename, netcdf_format) as sman:
        # Iterate through the cubelist.
        for cube, packspec, fill_value in zip(cubes, packspecs, fill_values):
            sman.write(
                cube,
                local_keys,
                unlimited_dimensions,
                zlib,
                complevel,
                shuffle,
                fletcher32,
                contiguous,
                chunksizes,
                endian,
                least_significant_digit,
                packing=packspec,
                fill_value=fill_value,
            )

        if iris.config.netcdf.conventions_override:
            # Set to the default if custom conventions are not available.
            conventions = cube.attributes.get(
                "Conventions", CF_CONVENTIONS_VERSION
            )
        else:
            conventions = CF_CONVENTIONS_VERSION

        # Perform a CF patch of the conventions attribute.
        cf_profile_available = iris.site_configuration.get(
            "cf_profile"
        ) not in [None, False]
        if cf_profile_available:
            conventions_patch = iris.site_configuration.get(
                "cf_patch_conventions"
            )
            if conventions_patch is not None:
                conventions = conventions_patch(conventions)
            else:
                msg = "cf_profile is available but no {} defined.".format(
                    "cf_patch_conventions"
                )
                warnings.warn(msg)

        # Add conventions attribute.
        sman.update_global_attributes(Conventions=conventions)<|MERGE_RESOLUTION|>--- conflicted
+++ resolved
@@ -1777,11 +1777,7 @@
         # Add the data to the CF-netCDF variable.
         cf_var[:] = data
 
-<<<<<<< HEAD
         if dimensional_metadata.units.is_udunits():
-=======
-        if dimensional_metadata.units not in ("no_unit", "unknown"):
->>>>>>> e34eb208
             _setncattr(cf_var, "units", str(dimensional_metadata.units))
 
         if dimensional_metadata.standard_name is not None:
@@ -1947,11 +1943,7 @@
         # Deal with CF-netCDF units and standard name.
         standard_name, long_name, units = self._cf_coord_identity(coord)
 
-<<<<<<< HEAD
         if cf_units.as_unit(units).is_udunits():
-=======
-        if units not in ("no_unit", "unknown"):
->>>>>>> e34eb208
             _setncattr(cf_var, "units", units)
 
         if standard_name is not None:
@@ -2396,11 +2388,7 @@
         if cube.long_name:
             _setncattr(cf_var, "long_name", cube.long_name)
 
-<<<<<<< HEAD
         if cube.units.is_udunits():
-=======
-        if cube.units not in ("no_unit", "unknown"):
->>>>>>> e34eb208
             _setncattr(cf_var, "units", str(cube.units))
 
         # Add the CF-netCDF calendar attribute.
