# Copyright Iris contributors
#
# This file is part of Iris and is released under the BSD license.
# See LICENSE in the root of the repository for full licensing details.
"""Definitions of coordinates and other dimensional metadata."""

from abc import ABCMeta, abstractmethod
from collections import namedtuple
from collections.abc import Container
import copy
from functools import lru_cache
from itertools import zip_longest
import operator
import warnings
import zlib

import dask.array as da
import numpy as np
import numpy.ma as ma

from iris._data_manager import DataManager
import iris._lazy_data as _lazy
from iris.common import (
    AncillaryVariableMetadata,
    BaseMetadata,
    CellMeasureMetadata,
    CFVariableMixin,
    CoordMetadata,
    DimCoordMetadata,
    metadata_manager_factory,
)
import iris.exceptions
import iris.time
import iris.util
from iris.util import CML_SETTINGS
import iris.warnings

#: The default value for ignore_axis which controls guess_coord_axis' behaviour
DEFAULT_IGNORE_AXIS = False


class _DimensionalMetadata(CFVariableMixin, metaclass=ABCMeta):
    """Superclass for dimensional metadata."""

    _MODE_ADD = 1
    _MODE_SUB = 2
    _MODE_MUL = 3
    _MODE_DIV = 4
    _MODE_RDIV = 5
    _MODE_SYMBOL = {
        _MODE_ADD: "+",
        _MODE_SUB: "-",
        _MODE_MUL: "*",
        _MODE_DIV: "/",
        _MODE_RDIV: "/",
    }

    # Used by printout methods : __str__ and __repr__
    # Overridden in subclasses : Coord->'points', Connectivity->'indices'
    _values_array_name = "data"

    @abstractmethod
    def __init__(
        self,
        values,
        standard_name=None,
        long_name=None,
        var_name=None,
        units=None,
        attributes=None,
    ):
        """Construct a single dimensional metadata object.

        Parameters
        ----------
        values :
            The values of the dimensional metadata.
        standard_name : optional
            CF standard name of the dimensional metadata.
        long_name : optional
            Descriptive name of the dimensional metadata.
        var_name : optional
            The netCDF variable name for the dimensional metadata.
        units : optional
            The :class:`~cf_units.Unit` of the dimensional metadata's values.
            Can be a string, which will be converted to a Unit object.
        attributes : optional
            A dictionary containing other cf and user-defined attributes.

        """
        # Note: this class includes bounds handling code for convenience, but
        # this can only run within instances which are also Coords, because
        # only they may actually have bounds.  This parent class has no
        # bounds-related getter/setter properties, and no bounds keywords in
        # its __init__ or __copy__ methods.  The only bounds-related behaviour
        # it provides is a 'has_bounds()' method, which always returns False.

        # Configure the metadata manager.
        if not hasattr(self, "_metadata_manager"):
            self._metadata_manager = metadata_manager_factory(BaseMetadata)

        self._mesh_timestamps = []

        #: CF standard name of the quantity that the metadata represents.
        self.standard_name = standard_name

        #: Descriptive name of the metadata.
        self.long_name = long_name

        #: The netCDF variable name for the metadata.
        self.var_name = var_name

        #: Unit of the quantity that the metadata represents.
        self.units = units

        #: Other attributes, including user specified attributes that
        #: have no meaning to Iris.
        self.attributes = attributes

        # Set up DataManager attributes and values.
        self._values_dm = None
        self._values = values
        self._bounds_dm = None  # Only ever set on Coord-derived instances.

    def __getitem__(self, keys):
        """Return a new dimensional metadata whose values are obtained by conventional array indexing.

        .. note::

            Indexing of a circular coordinate results in a non-circular
            coordinate if the overall shape of the coordinate changes after
            indexing.

        """
        # Note: this method includes bounds handling code, but it only runs
        # within Coord type instances, as only these allow bounds to be set.

        # Fetch the values.
        values = self._values_dm.core_data()

        # Index values with the keys.
        _, values = iris.util._slice_data_with_keys(values, keys)

        # Copy values after indexing to avoid making metadata that is a
        # view on another metadata. This will not realise lazy data.
        values = values.copy()

        # If the metadata is a coordinate and it has bounds, repeat the above
        # with the bounds.
        copy_args = {}
        if self.has_bounds():
            bounds = self._bounds_dm.core_data()
            _, bounds = iris.util._slice_data_with_keys(bounds, keys)
            # Pass into the copy method : for Coords, it has a 'bounds' key.
            copy_args["bounds"] = bounds.copy()

        # The new metadata is a copy of the old one with replaced content.
        new_metadata = self.copy(values, **copy_args)

        return new_metadata

    def copy(self, values=None):
        """Return a copy of this dimensional metadata object.

        Parameters
        ----------
        values : optional
            An array of values for the new dimensional metadata object.
            This may be a different shape to the original values array being
            copied.

        """
        # Note: this is overridden in Coord subclasses, to add bounds handling
        # and a 'bounds' keyword.
        new_metadata = copy.deepcopy(self)
        if values is not None:
            new_metadata._values_dm = None
            new_metadata._values = values

        return new_metadata

    @abstractmethod
    def cube_dims(self, cube):
        """Identify the cube dims of any _DimensionalMetadata object.

        Return the dimensions in the cube of a matching _DimensionalMetadata
        object, if any.

        Equivalent to cube.coord_dims(self) for a Coord,
        or cube.cell_measure_dims for a CellMeasure, and so on.
        Simplifies generic code to handle any _DimensionalMetadata objects.

        """
        # Only makes sense for specific subclasses.
        raise NotImplementedError()

    def _sanitise_array(self, src, ndmin):
        if _lazy.is_lazy_data(src):
            # Lazy data : just ensure ndmin requirement.
            ndims_missing = ndmin - src.ndim
            if ndims_missing <= 0:
                result = src
            else:
                extended_shape = tuple([1] * ndims_missing + list(src.shape))
                result = src.reshape(extended_shape)
        else:
            # Real data : a few more things to do in this case.
            # Ensure the array is writeable.
            # NB. Returns the *same object* if src is already writeable.
            result = np.require(src, requirements="W")
            # Ensure the array has enough dimensions.
            # NB. Returns the *same object* if result.ndim >= ndmin
            func = ma.array if ma.isMaskedArray(result) else np.array
            result = func(result, ndmin=ndmin, copy=False)
            # We don't need to copy the data, but we do need to have our
            # own view so we can control the shape, etc.
            result = result.view()
        return result

    @property
    def _values(self):
        """The _DimensionalMetadata values as a NumPy array."""
        return self._values_dm.data.view()

    @_values.setter
    def _values(self, values):
        # Set the values to a new array - as long as it's the same shape.

        # Ensure values has an ndmin of 1 and is either a numpy or lazy array.
        # This will avoid Scalar _DimensionalMetadata with values of shape ()
        # rather than the desired (1,).
        values = self._sanitise_array(values, 1)

        # Set or update DataManager.
        if self._values_dm is None:
            self._values_dm = DataManager(values)
        else:
            self._values_dm.data = values

    def _lazy_values(self):
        """Return a lazy array representing the dimensional metadata values."""
        return self._values_dm.lazy_data()

    def _core_values(self):
        """Value array of this dimensional metadata which may be a NumPy array or a dask array."""
        result = self._values_dm.core_data()
        if not _lazy.is_lazy_data(result):
            result = result.view()

        return result

    def _has_lazy_values(self):
        """Indicate whether the metadata's values array is a lazy dask array or not."""
        return self._values_dm.has_lazy_data()

    def summary(
        self,
        shorten=False,
        max_values=None,
        edgeitems=2,
        linewidth=None,
        precision=None,
        convert_dates=True,
        _section_indices=None,
    ):
        r"""Make a printable text summary.

        Parameters
        ----------
        shorten : bool, default=False
            If True, produce an abbreviated one-line summary.
            If False, produce a multi-line summary, with embedded newlines.
        max_values : int or None
            If more than this many data values, print truncated data arrays
            instead of full contents.
            If 0, print only the shape.
            The default is 5 if :attr:`shorten`\ =True, or 15 otherwise.
            This overrides ``numpy.get_printoptions['threshold']``\ .
        linewidth : int or None
            Character-width controlling line splitting of array outputs.
            If unset, defaults to ``numpy.get_printoptions['linewidth']``\ .
        edgeitems : int, default=2
            Controls truncated array output.
            Overrides ``numpy.getprintoptions['edgeitems']``\ .
        precision : int or None
            Controls number decimal formatting.
            When :attr:`shorten`\ =True this is defaults to 3, in which case it
            overrides ``numpy.get_printoptions()['precision']``\ .
        convert_dates : bool, default=True
            If the units has a calendar, then print array values as date
            strings instead of the actual numbers.

        Returns
        -------
        str
            Output text, with embedded newlines when :attr:`shorten`\ =False.

        Notes
        -----
        .. note::
            Arrays are formatted using :meth:`numpy.array2string`. Some aspects
            of the array formatting are controllable in the usual way, via
            :meth:`numpy.printoptions`, but others are overridden as detailed
            above.
            Control of those aspects is still available, but only via the call
            arguments.

        """
        # NOTE: the *private* key "_section_indices" can be set to a dict, to
        # return details of which (line, character) each particular section of
        # the output text begins at.
        # Currently only used by MeshCoord.summary(), which needs this info to
        # modify the result string, for idiosyncratic reasons.

        def array_summary(data, n_max, n_edge, linewidth, precision):
            # Return a text summary of an array.
            # Take account of strings, dates and masked data.
            result = ""
            formatter = None
            if convert_dates and self.units.is_time_reference():
                # Account for dates, if enabled.
                # N.B. a time unit with a long time interval ("months"
                # or "years") cannot be converted to a date using
                # `num2date`, so gracefully fall back to printing
                # values as numbers.
                if not self.units.is_long_time_interval():
                    # Otherwise ... replace all with strings.
                    if ma.is_masked(data):
                        mask = data.mask
                    else:
                        mask = None
                    data = np.array(self.units.num2date(data))
                    data = data.astype(str)
                    # Masked datapoints do not survive num2date.
                    if mask is not None:
                        data = np.ma.masked_array(data, mask)

            if ma.is_masked(data):
                # Masks are not handled by np.array2string, whereas
                # MaskedArray.__str__ is using a private method to convert to
                # objects.
                # Our preferred solution is to convert to strings *and* fill
                # with '--'.   This is not ideal because numbers will not align
                # with a common numeric format, but there is no *public* logic
                # in numpy to arrange that, so let's not overcomplicate.
                # It happens that array2string *also* does not use a common
                # format (width) for strings, but we fix that below...
                data = data.astype(str).filled("--")

            if data.dtype.kind == "U":
                # Strings : N.B. includes all missing data
                # find the longest.
                length = max(len(str(x)) for x in data.flatten())
                # Pre-apply a common formatting width.
                formatter = {"all": lambda x: str(x).ljust(length)}

            result = np.array2string(
                data,
                separator=", ",
                edgeitems=n_edge,
                threshold=n_max,
                max_line_width=linewidth,
                formatter=formatter,
                precision=precision,
            )

            return result

        units_str = str(self.units)
        if self.units.calendar and not shorten:
            units_str += f", {self.units.calendar} calendar"
        title_str = f"{self.name()} / ({units_str})"
        cls_str = type(self).__name__
        shape_str = str(self.shape)

        # Implement conditional defaults for control args.
        if max_values is None:
            max_values = 5 if shorten else 15
        precision = 3 if shorten else None
        n_indent = 4
        indent = " " * n_indent
        newline_indent = "\n" + indent
        if linewidth is not None:
            given_array_width = linewidth
        else:
            given_array_width = np.get_printoptions()["linewidth"]
        using_array_width = given_array_width - n_indent * 2
        # Make a printout of the main data array (or maybe not, if lazy).
        if self._has_lazy_values():
            data_str = "<lazy>"
        elif max_values == 0:
            data_str = "[...]"
        else:
            data_str = array_summary(
                self._values,
                n_max=max_values,
                n_edge=edgeitems,
                linewidth=using_array_width,
                precision=precision,
            )

        # The output under construction, divided into lines for convenience.
        output_lines = [""]

        def add_output(text, section=None):
            # Append output text and record locations of named 'sections'
            if section and _section_indices is not None:
                # defined a named 'section', recording the current line number
                # and character position as its start position
                i_line = len(output_lines) - 1
                i_char = len(output_lines[-1])
                _section_indices[section] = (i_line, i_char)
            # Split the text-to-add into lines
            lines = text.split("\n")
            # Add initial text (before first '\n') to the current line
            output_lines[-1] += lines[0]
            # Add subsequent lines as additional output lines
            for line in lines[1:]:
                output_lines.append(line)  # Add new lines

        if shorten:
            add_output(f"<{cls_str}: ")
            add_output(f"{title_str}  ", section="title")

            if data_str != "<lazy>":
                # Flatten to a single line, reducing repeated spaces.
                def flatten_array_str(array_str):
                    array_str = array_str.replace("\n", " ")
                    array_str = array_str.replace("\t", " ")
                    while "  " in array_str:
                        array_str = array_str.replace("  ", " ")
                    return array_str

                data_str = flatten_array_str(data_str)
                # Adjust maximum-width to allow for the title width in the
                # repr form.
                current_line_len = len(output_lines[-1])
                using_array_width = given_array_width - current_line_len
                # Work out whether to include a summary of the data values
                if len(data_str) > using_array_width:
                    # Make one more attempt, printing just the *first* point,
                    # as this is useful for dates.
                    data_str = data_str = array_summary(
                        self._values[:1],
                        n_max=max_values,
                        n_edge=edgeitems,
                        linewidth=using_array_width,
                        precision=precision,
                    )
                    data_str = flatten_array_str(data_str)
                    data_str = data_str[:-1] + ", ...]"
                    if len(data_str) > using_array_width:
                        # Data summary is still too long : replace with array
                        # "placeholder" representation.
                        data_str = "[...]"

            if self.has_bounds():
                data_str += "+bounds"

            if self.shape != (1,):
                # Anything non-scalar : show shape as well.
                data_str += f"  shape{shape_str}"

            # single-line output in 'shorten' mode
            add_output(f"{data_str}>", section="data")

        else:
            # Long (multi-line) output format.
            add_output(f"{cls_str} :  ")
            add_output(f"{title_str}", section="title")

            def reindent_data_string(text, n_indent):
                lines = [line for line in text.split("\n")]
                indent = " " * (n_indent - 1)  # allow 1 for the initial '['
                # Indent all but the *first* line.
                line_1, rest_lines = lines[0], lines[1:]
                rest_lines = ["\n" + indent + line for line in rest_lines]
                result = line_1 + "".join(rest_lines)
                return result

            data_array_str = reindent_data_string(data_str, 2 * n_indent)

            # NOTE: actual section name is variable here : data/points/indices
            data_text = f"{self._values_array_name}: "
            if "\n" in data_array_str:
                # Put initial '[' here, and the rest on subsequent lines
                data_text += "[" + newline_indent + indent + data_array_str[1:]
            else:
                # All on one line
                data_text += data_array_str

            # N.B. indent section and record section start after that
            add_output(newline_indent)
            add_output(data_text, section="data")

            if self.has_bounds():
                # Add a bounds section : basically just like the 'data'.
                if self._bounds_dm.has_lazy_data():
                    bounds_array_str = "<lazy>"
                elif max_values == 0:
                    bounds_array_str = "[...]"
                else:
                    bounds_array_str = array_summary(
                        self._bounds_dm.data,
                        n_max=max_values,
                        n_edge=edgeitems,
                        linewidth=using_array_width,
                        precision=precision,
                    )
                    bounds_array_str = reindent_data_string(
                        bounds_array_str, 2 * n_indent
                    )

                bounds_text = "bounds: "
                if "\n" in bounds_array_str:
                    # Put initial '[' here, and the rest on subsequent lines
                    bounds_text += "[" + newline_indent + indent + bounds_array_str[1:]
                else:
                    # All on one line
                    bounds_text += bounds_array_str

                # N.B. indent section and record section start after that
                add_output(newline_indent)
                add_output(bounds_text, section="bounds")

            if self.has_bounds():
                shape_str += f"  bounds{self._bounds_dm.shape}"

            # Add shape section (always)
            add_output(newline_indent)
            add_output(f"shape: {shape_str}", section="shape")

            # Add dtype section (always)
            add_output(newline_indent)
            add_output(f"dtype: {self.dtype}", section="dtype")

            for name in self._metadata_manager._fields:
                if name == "units":
                    # This was already included in the header line
                    continue
                val = getattr(self, name, None)
                if isinstance(val, Container):
                    # Don't print empty containers, like attributes={}
                    show = bool(val)
                else:
                    # Don't print properties when not present, or set to None,
                    # or False.
                    # This works OK as long as we are happy to treat all
                    # boolean properties as 'off' when False :  Which happens to
                    # work for all those defined so far.
                    show = val is not None and val is not False
                if show:
                    if name == "attributes":
                        # Use a multi-line form for this.
                        add_output(newline_indent)
                        add_output("attributes:", section="attributes")
                        max_attname_len = max(len(attr) for attr in val.keys())
                        for attrname, attrval in val.items():
                            attrname = attrname.ljust(max_attname_len)
                            if isinstance(attrval, str):
                                # quote strings
                                attrval = repr(attrval)
                                # and abbreviate really long ones
                                attrval = iris.util.clip_string(attrval)
                            attr_string = f"{attrname}  {attrval}"
                            add_output(newline_indent + indent + attr_string)
                    else:
                        # add a one-line section for this property
                        # (aka metadata field)
                        add_output(newline_indent)
                        add_output(f"{name}: {val!r}", section=name)

        return "\n".join(output_lines)

    def __setattr__(self, key, value):
        if getattr(self, "_mesh_timestamps", None) is not None:
            if key in ("points", "bounds", "_values", "indices"):
                for timestamp in self._mesh_timestamps:
                    timestamp.update()
        object.__setattr__(self, key, value)

    def __str__(self):
        return self.summary()

    def __repr__(self):
        return self.summary(shorten=True)

    def __eq__(self, other):
        if other is self:
            return True

        # Note: this method includes bounds handling code, but it only runs
        #  within Coord type instances, as only these allow bounds to be set.

        eq = NotImplemented
        # If the other object has a means of getting its definition, then do
        #  the comparison, otherwise return a NotImplemented to let Python try
        #  to resolve the operator elsewhere.
        if hasattr(other, "metadata"):
            # metadata comparison
            eq = self.metadata == other.metadata

            # Also consider bounds, if we have them.
            # (N.B. though only Coords can ever actually *have* bounds).
            if eq and eq is not NotImplemented:
                eq = self.has_bounds() is other.has_bounds()

            # data values comparison
            if eq and eq is not NotImplemented:
                eq = iris.util.array_equal(
                    self._core_values(), other._core_values(), withnans=True
                )
            if eq and eq is not NotImplemented:
                if self.has_bounds() and other.has_bounds():
                    eq = iris.util.array_equal(
                        self.core_bounds(), other.core_bounds(), withnans=True
                    )

        return eq

    def __ne__(self, other):
        result = self.__eq__(other)
        if result is not NotImplemented:
            result = not result
        return result

    # Must supply __hash__ as Python 3 does not enable it if __eq__ is defined.
    # NOTE: Violates "objects which compare equal must have the same hash".
    # We ought to remove this, as equality of two dimensional metadata can
    # *change*, so they really should not be hashable.
    # However, current code needs it, e.g. so we can put them in sets.
    # Fixing it will require changing those uses.  See #962 and #1772.
    def __hash__(self):
        return hash(id(self))

    def __binary_operator__(self, other, mode_constant):
        """Perform common code which is called by add, sub, mul and div.

        Mode constant is one of ADD, SUB, MUL, DIV, RDIV

        .. note::

            The unit is *not* changed when doing scalar operations on a
            metadata object. This means that a metadata object which represents
            "10 meters" when multiplied by a scalar i.e. "1000" would result in
            a metadata object of "10000 meters". An alternative approach could
            be taken to multiply the *unit* by 1000 and the resultant metadata
            object would represent "10 kilometers".

        """
        # Note: this method includes bounds handling code, but it only runs
        # within Coord type instances, as only these allow bounds to be set.

        if isinstance(other, _DimensionalMetadata):
            emsg = (
                f"{self.__class__.__name__} "
                f"{self._MODE_SYMBOL[mode_constant]} "
                f"{other.__class__.__name__}"
            )
            raise iris.exceptions.NotYetImplementedError(emsg)

        if isinstance(other, (int, float, np.number)):

            def op(values):
                if mode_constant == self._MODE_ADD:
                    new_values = values + other
                elif mode_constant == self._MODE_SUB:
                    new_values = values - other
                elif mode_constant == self._MODE_MUL:
                    new_values = values * other
                elif mode_constant == self._MODE_DIV:
                    new_values = values / other
                elif mode_constant == self._MODE_RDIV:
                    new_values = other / values
                return new_values

            new_values = op(self._values_dm.core_data())
            result = self.copy(new_values)

            if self.has_bounds():
                result.bounds = op(self._bounds_dm.core_data())
        else:
            # must return NotImplemented to ensure invocation of any
            # associated reflected operator on the "other" operand
            # see https://docs.python.org/3/reference/datamodel.html#emulating-numeric-types
            result = NotImplemented

        return result

    def __add__(self, other):
        return self.__binary_operator__(other, self._MODE_ADD)

    def __sub__(self, other):
        return self.__binary_operator__(other, self._MODE_SUB)

    def __mul__(self, other):
        return self.__binary_operator__(other, self._MODE_MUL)

    def __div__(self, other):
        return self.__binary_operator__(other, self._MODE_DIV)

    def __truediv__(self, other):
        return self.__binary_operator__(other, self._MODE_DIV)

    __radd__ = __add__

    def __rsub__(self, other):
        return (-self) + other

    def __rdiv__(self, other):
        return self.__binary_operator__(other, self._MODE_RDIV)

    def __rtruediv__(self, other):
        return self.__binary_operator__(other, self._MODE_RDIV)

    __rmul__ = __mul__

    def __neg__(self):
        values = -self._core_values()
        copy_args = {}
        if self.has_bounds():
            copy_args["bounds"] = -self.core_bounds()
        return self.copy(values, **copy_args)

    def convert_units(self, unit):
        """Change the units, converting the values of the metadata."""
        # If the coord has units convert the values in points (and bounds if
        # present).
        # Note: this method includes bounds handling code, but it only runs
        # within Coord type instances, as only these allow bounds to be set.
        if self.units.is_unknown():
            raise iris.exceptions.UnitConversionError(
                "Cannot convert from unknown units. "
                'The "units" attribute may be set directly.'
            )

        # Set up a delayed conversion for use if either values or bounds (if
        # present) are lazy.
        # Make fixed copies of old + new units for a delayed conversion.
        old_unit = self.units
        new_unit = unit

        # Define a delayed conversion operation (i.e. a callback).
        def pointwise_convert(values):
            return old_unit.convert(values, new_unit)

        if self._has_lazy_values():
            new_values = _lazy.lazy_elementwise(self._lazy_values(), pointwise_convert)
        else:
            new_values = self.units.convert(self._values, unit)
        self._values = new_values
        if self.has_bounds():
            if self.has_lazy_bounds():
                new_bounds = _lazy.lazy_elementwise(
                    self.lazy_bounds(), pointwise_convert
                )
            else:
                new_bounds = self.units.convert(self.bounds, unit)
            self.bounds = new_bounds
        for key in "actual_range", "valid_max", "valid_min", "valid_range":
            if key in self.attributes:
                self.attributes[key] = self.units.convert(self.attributes[key], unit)
        self.units = unit

    def is_compatible(self, other, ignore=None):
        """Return whether the current dimensional metadata object is compatible with another."""
        compatible = self.name() == other.name() and self.units == other.units

        if compatible:
            common_keys = set(self.attributes).intersection(other.attributes)
            if ignore is not None:
                if isinstance(ignore, str):
                    ignore = (ignore,)
                common_keys = common_keys.difference(ignore)
            for key in common_keys:
                if not iris.util._attribute_equal(
                    self.attributes[key], other.attributes[key]
                ):
                    compatible = False
                    break

        return compatible

    @property
    def dtype(self):
        """The NumPy dtype of the current dimensional metadata object, as specified by its values."""
        return self._values_dm.dtype

    @property
    def ndim(self):
        """Return the number of dimensions of the current dimensional metadata object."""
        return self._values_dm.ndim

    def has_bounds(self):
        """Indicate whether the current dimensional metadata object has a bounds array."""
        # Allows for code to handle unbounded dimensional metadata agnostic of
        # whether the metadata is a coordinate or not.
        return False

    @property
    def shape(self):
        """The fundamental shape of the metadata, expressed as a tuple."""
        return self._values_dm.shape

    def xml_element(self, doc):
        """Create XML element.

        Create the :class:`xml.dom.minidom.Element` that describes this
        :class:`_DimensionalMetadata`.

        Parameters
        ----------
        doc :
            The parent :class:`xml.dom.minidom.Document`.

        Returns
        -------
        :class:`xml.dom.minidom.Element`
            :class:`xml.dom.minidom.Element` that will describe this
            :class:`_DimensionalMetadata`.

        """
        # deferred import to avoid possible circularity
        from iris.mesh import Connectivity

        # Create the XML element as the camelCaseEquivalent of the
        # class name.
        element_name = type(self).__name__
        element_name = element_name[0].lower() + element_name[1:]
        element = doc.createElement(element_name)

        element.setAttribute("id", self._xml_id())

        if self.standard_name:
            element.setAttribute("standard_name", str(self.standard_name))
        if self.long_name:
            element.setAttribute("long_name", str(self.long_name))
        if self.var_name:
            element.setAttribute("var_name", str(self.var_name))
        element.setAttribute("units", repr(self.units))
        if isinstance(self, Coord):
            if self.climatological:
                element.setAttribute("climatological", str(self.climatological))
        if self.attributes:
            attributes_element = doc.createElement("attributes")
            for name in sorted(self.attributes.keys()):
                attribute_element = doc.createElement("attribute")
                attribute_element.setAttribute("name", name)
                attribute_element.setAttribute("value", str(self.attributes[name]))
                attributes_element.appendChild(attribute_element)
            element.appendChild(attributes_element)

        if isinstance(self, Coord):
            if self.coord_system:
                element.appendChild(self.coord_system.xml_element(doc))

        is_masked_array = np.ma.isMaskedArray(self._values)

        # Add the values
        element.setAttribute("value_type", str(self._value_type_name()))
        element.setAttribute("shape", str(self.shape))

        # data checksum
        if CML_SETTINGS.coord_checksum:
            crc = iris.util.array_checksum(self._values)
            element.setAttribute("checksum", crc)

            if is_masked_array:
                # Add the number of masked elements
                if np.ma.is_masked(self._values):
                    crc = iris.util.array_checksum(self._values.mask)
                else:
                    crc = "no-masked-elements"
                element.setAttribute("mask_checksum", crc)

        # array ordering:
        def _order(array):
            order = ""
            if array.flags["C_CONTIGUOUS"]:
                order = "C"
            elif array.flags["F_CONTIGUOUS"]:
                order = "F"
            return order

        if CML_SETTINGS.coord_order:
            element.setAttribute("order", _order(self._values))
            if is_masked_array:
                element.setAttribute("mask_order", _order(self._values.mask))

        # masked element count:
        if CML_SETTINGS.masked_value_count and is_masked_array:
            element.setAttribute(
                "masked_count", str(np.count_nonzero(self._values.mask))
            )

        # The values are referred to "points" of a coordinate and "data"
        # otherwise.
        if isinstance(self, Coord):
            values_term = "points"
        elif isinstance(self, Connectivity):
            values_term = "indices"
        else:
            values_term = "data"
        element.setAttribute(
            values_term,
            self._xml_array_repr(self._values),
        )

        if iris.util.CML_SETTINGS.coord_data_array_stats and len(self._values) > 1:
            data = self._values

            if np.issubdtype(data.dtype.type, np.number):
                data_min = data.min()
                data_max = data.max()
                if data_min == data_max:
                    # When data is constant, std() is too sensitive.
                    data_std = 0
                else:
                    data_std = data.std()

                stats_xml_element = doc.createElement("stats")
                stats_xml_element.setAttribute("std", str(data_std))
                stats_xml_element.setAttribute("min", str(data_min))
                stats_xml_element.setAttribute("max", str(data_max))
                stats_xml_element.setAttribute("masked", str(ma.is_masked(data)))
                stats_xml_element.setAttribute("mean", str(data.mean()))

                element.appendChild(stats_xml_element)

        return element

    def _xml_id_extra(self, unique_value):
        return unique_value

    def _xml_id(self):
        # Returns a consistent, unique string identifier for this coordinate.
        unique_value = b""
        if self.standard_name:
            unique_value += self.standard_name.encode("utf-8")
        unique_value += b"\0"
        if self.long_name:
            unique_value += self.long_name.encode("utf-8")
        unique_value += b"\0"
        unique_value += str(self.units).encode("utf-8") + b"\0"
        for k, v in sorted(self.attributes.items()):
            unique_value += (str(k) + ":" + str(v)).encode("utf-8") + b"\0"
        # Extra modifications to unique_value that are specialised in child
        # classes
        unique_value = self._xml_id_extra(unique_value)
        # Mask to ensure consistency across Python versions & platforms.
        crc = zlib.crc32(unique_value) & 0xFFFFFFFF
        return "%08x" % (crc,)

    @staticmethod
    def _xml_array_repr(data):
        if hasattr(data, "to_xml_attr"):
            result = data._values.to_xml_attr()
        else:
            edgeitems = CML_SETTINGS.array_edgeitems
            if CML_SETTINGS.numpy_formatting:
                result = iris.util.format_array(data, edgeitems=edgeitems)
            else:
                result = iris.util.array_summary(data, edgeitems=edgeitems)
        return result

    def _value_type_name(self):
        """Provide a simple name for the data type of the dimensional metadata values."""
        dtype = self._core_values().dtype
        kind = dtype.kind
        if kind in "SU":
            # Establish the basic type name for 'string' type data.
            if kind == "S":
                value_type_name = "bytes"
            else:
                value_type_name = "string"
        else:
            value_type_name = dtype.name

        return value_type_name


class AncillaryVariable(_DimensionalMetadata):
    def __init__(
        self,
        data,
        standard_name=None,
        long_name=None,
        var_name=None,
        units=None,
        attributes=None,
    ):
        """Construct a single ancillary variable.

        Parameters
        ----------
        data :
            The values of the ancillary variable.
        standard_name : optional
            CF standard name of the ancillary variable.
        long_name : optional
            Descriptive name of the ancillary variable.
        var_name : optional
            The netCDF variable name for the ancillary variable.
        units : optional
            The :class:`~cf_units.Unit` of the ancillary variable's values.
            Can be a string, which will be converted to a Unit object.
        attributes : optional
            A dictionary containing other cf and user-defined attributes.

        """
        # Configure the metadata manager.
        if not hasattr(self, "_metadata_manager"):
            self._metadata_manager = metadata_manager_factory(AncillaryVariableMetadata)

        super().__init__(
            values=data,
            standard_name=standard_name,
            long_name=long_name,
            var_name=var_name,
            units=units,
            attributes=attributes,
        )

    @property
    def data(self):
        return self._values

    @data.setter
    def data(self, data):
        self._values = data

    def lazy_data(self):
        """Return a lazy array representing the ancillary variable's data.

        Accessing this method will never cause the data values to be loaded.
        Similarly, calling methods on, or indexing, the returned Array
        will not cause the ancillary variable to have loaded data.

        If the data have already been loaded for the ancillary variable, the
        returned Array will be a new lazy array wrapper.

        Returns
        -------
        A lazy array, representing the ancillary variable data array.

        """
        return super()._lazy_values()

    def core_data(self):
        """Return data array at the core of this ancillary variable.

        The data array at the core of this ancillary variable, which may be a
        NumPy array or a dask array.

        """
        return super()._core_values()

    def has_lazy_data(self):
        """Indicate whether the ancillary variable's data array is a lazy dask array or not."""
        return super()._has_lazy_values()

    def cube_dims(self, cube):
        """Return the cube dimensions of this AncillaryVariable.

        Equivalent to "cube.ancillary_variable_dims(self)".

        """
        return cube.ancillary_variable_dims(self)


class CellMeasure(AncillaryVariable):
    """A CF Cell Measure, providing area or volume properties of a cell.

    A CF Cell Measure, providing area or volume properties of a cell
    where these cannot be inferred from the Coordinates and
    Coordinate Reference System.

    """

    def __init__(
        self,
        data,
        standard_name=None,
        long_name=None,
        var_name=None,
        units=None,
        attributes=None,
        measure=None,
    ):
        """Construct a single cell measure.

        Parameters
        ----------
        data :
            The values of the measure for each cell.
            Either a 'real' array (:class:`numpy.ndarray`) or a 'lazy' array
            (:class:`dask.array.Array`).
        standard_name : optional
            CF standard name of the coordinate.
        long_name : optional
            Descriptive name of the coordinate.
        var_name : optional
            The netCDF variable name for the coordinate.
        units : optional
            The :class:`~cf_units.Unit` of the coordinate's values.
            Can be a string, which will be converted to a Unit object.
        attributes : optional
            A dictionary containing other CF and user-defined attributes.
        measure : optional
            A string describing the type of measure. Supported values are
            'area' and 'volume'. The default is 'area'.

        """
        # Configure the metadata manager.
        self._metadata_manager = metadata_manager_factory(CellMeasureMetadata)

        super().__init__(
            data=data,
            standard_name=standard_name,
            long_name=long_name,
            var_name=var_name,
            units=units,
            attributes=attributes,
        )

        if measure is None:
            measure = "area"

        #: String naming the measure type.
        self.measure = measure

    @property
    def measure(self):
        return self._metadata_manager.measure

    @measure.setter
    def measure(self, measure):
        if measure not in ["area", "volume"]:
            emsg = f"measure must be 'area' or 'volume', got {measure!r}"
            raise ValueError(emsg)
        self._metadata_manager.measure = measure

    def cube_dims(self, cube):
        """Return the cube dimensions of this CellMeasure.

        Equivalent to "cube.cell_measure_dims(self)".

        """
        return cube.cell_measure_dims(self)

    def xml_element(self, doc):
        """Create the :class:`xml.dom.minidom.Element` that describes this :class:`CellMeasure`.

        Parameters
        ----------
        doc :
            The parent :class:`xml.dom.minidom.Document`.

        Returns
        -------
        :class:`xml.dom.minidom.Element`
            The :class:`xml.dom.minidom.Element` that describes this
            :class:`CellMeasure`.

        """
        # Create the XML element as the camelCaseEquivalent of the
        # class name
        element = super().xml_element(doc=doc)

        # Add the 'measure' property
        element.setAttribute("measure", self.measure)

        return element


class CoordExtent(
    namedtuple(
        "_CoordExtent",
        [
            "name_or_coord",
            "minimum",
            "maximum",
            "min_inclusive",
            "max_inclusive",
        ],
    )
):
    """Defines a range of values for a coordinate."""

    def __new__(
        cls,
        name_or_coord,
        minimum,
        maximum,
        min_inclusive=True,
        max_inclusive=True,
    ):
        """Create a CoordExtent for the specified coordinate and range of values.

        Parameters
        ----------
        name_or_coord :
            Either a coordinate name or a coordinate, as defined in
            :meth:`iris.cube.Cube.coords()`.
        minimum :
            The minimum value of the range to select.
        maximum :
            The maximum value of the range to select.
        min_inclusive : bool, default=True
            If True, coordinate values equal to `minimum` will be included
            in the selection. Default is True.
        max_inclusive : bool, default=True
            If True, coordinate values equal to `maximum` will be included
            in the selection. Default is True.

        """
        return super().__new__(
            cls, name_or_coord, minimum, maximum, min_inclusive, max_inclusive
        )

    __slots__ = ()


# Coordinate cell styles. Used in plot and cartography.
POINT_MODE = 0
BOUND_MODE = 1

BOUND_POSITION_START = 0
BOUND_POSITION_MIDDLE = 0.5
BOUND_POSITION_END = 1


def _get_2d_coord_bound_grid(bounds):
    """Create a grid using the bounds of a 2D coordinate with 4 sided cells.

    Assumes that the four vertices of the cells are in an anti-clockwise order
    (bottom-left, bottom-right, top-right, top-left).

    Selects the zeroth vertex of each cell. A final column is added, which
    contains the first vertex of the cells in the final column. A final row
    is added, which contains the third vertex of all the cells in the final
    row, except for in the final column where it uses the second vertex.
    e.g.
    # 0-0-0-0-1
    # 0-0-0-0-1
    # 3-3-3-3-2

    Parameters
    ----------
    bounds : array
        Coordinate bounds array of shape (Y, X, 4).

    Returns
    -------
    array
        Grid of shape (Y+1, X+1).

    """
    # Check bds has the shape (ny, nx, 4)
    if not (bounds.ndim == 3 and bounds.shape[-1] == 4):
        raise ValueError(
            "Bounds for 2D coordinates must be 3-dimensional and "
            "have 4 bounds per point."
        )

    bounds_shape = bounds.shape
    result = np.zeros((bounds_shape[0] + 1, bounds_shape[1] + 1))

    result[:-1, :-1] = bounds[:, :, 0]
    result[:-1, -1] = bounds[:, -1, 1]
    result[-1, :-1] = bounds[-1, :, 3]
    result[-1, -1] = bounds[-1, -1, 2]

    return result


class Cell(namedtuple("Cell", ["point", "bound"])):
    """A coordinate cell containing a single point, or point and bounds.

    An immutable representation of a single cell of a coordinate, including the
    sample point and/or boundary position.

    Notes on cell comparison:

    Cells are compared in two ways, depending on whether they are
    compared to another Cell, or to a number/string.

    Cell-Cell comparison is defined to produce a strict ordering. If
    two cells are not exactly equal (i.e. including whether they both
    define bounds or not) then they will have a consistent relative
    order.

    Cell-number and Cell-string comparison is defined to support
    Constraint matching. The number/string will equal the Cell if, and
    only if, it is within the Cell (including on the boundary). The
    relative comparisons (lt, le, ..) are defined to be consistent with
    this interpretation. So for a given value `n` and Cell `cell`, only
    one of the following can be true:

    |    n < cell
    |    n == cell
    |    n > cell

    Similarly, `n <= cell` implies either `n < cell` or `n == cell`.
    And `n >= cell` implies either `n > cell` or `n == cell`.

    """

    # This subclass adds no attributes.
    __slots__ = ()

    # Make this class's comparison operators override those of numpy
    __array_priority__ = 100

    # pre-computed hash for un-hashable `np.ma.masked` value
    _MASKED_VALUE_HASH = hash("<<##MASKED_VALUE##>>")

    def __new__(cls, point=None, bound=None):
        """Construct a Cell from point or point-and-bound information."""
        if point is None:
            raise ValueError("Point must be defined.")

        if bound is not None:
            bound = tuple(bound)

        if isinstance(point, np.ndarray):
            point = tuple(point.flatten())

        if isinstance(point, (tuple, list)):
            if len(point) != 1:
                raise ValueError(
                    "Point may only be a list or tuple if it has length 1."
                )
            point = point[0]

        return super().__new__(cls, point, bound)

    def __mod__(self, mod):
        point = self.point
        bound = self.bound
        if point is not None:
            point = point % mod
        if bound is not None:
            bound = tuple([val % mod for val in bound])
        return Cell(point, bound)

    def __add__(self, mod):
        point = self.point
        bound = self.bound
        if point is not None:
            point = point + mod
        if bound is not None:
            bound = tuple([val + mod for val in bound])
        return Cell(point, bound)

    def __hash__(self):
        # See __eq__ for the definition of when two cells are equal.
        point = self.point
        if np.ma.is_masked(point):
            # `np.ma.masked` is unhashable
            point = Cell._MASKED_VALUE_HASH
        if self.bound is None:
            return hash(point)
        bound = self.bound
        rbound = bound[::-1]
        if rbound < bound:
            bound = rbound
        return hash((point, bound))

    def __eq__(self, other):
        """Compare Cell equality depending on the type of the object to be compared."""
        if isinstance(other, (int, float, np.number)) or hasattr(other, "timetuple"):
            if self.bound is not None:
                return self.contains_point(other)
            else:
                return self.point == other
        elif isinstance(other, Cell):
            return (self.point == other.point) and (
                self.bound == other.bound or self.bound == other.bound[::-1]
            )
        elif (
            isinstance(other, str)
            and self.bound is None
            and isinstance(self.point, str)
        ):
            return self.point == other
        else:
            return NotImplemented

    # Must supply __ne__, Python does not defer to __eq__ for negative equality
    def __ne__(self, other):
        result = self.__eq__(other)
        if result is not NotImplemented:
            result = not result
        return result

    def __common_cmp__(self, other, operator_method):
        """Common equality comparison.

        Common method called by the rich comparison operators. The method of
        checking equality depends on the type of the object to be compared.

        Cell vs Cell comparison is used to define a strict order.
        Non-Cell vs Cell comparison is used to define Constraint matching.

        """  # noqa: D401
        if (isinstance(other, list) and len(other) == 1) or (
            isinstance(other, np.ndarray) and other.shape == (1,)
        ):
            other = other[0]
        if isinstance(other, np.ndarray) and other.shape == ():
            other = float(other)
        if not (
            isinstance(other, (int, float, np.number, Cell))
            or hasattr(other, "timetuple")
        ):
            raise TypeError("Unexpected type of other {}.".format(type(other)))
        if operator_method not in (
            operator.gt,
            operator.lt,
            operator.ge,
            operator.le,
        ):
            raise ValueError("Unexpected operator_method")

        if isinstance(other, Cell):
            # Cell vs Cell comparison for providing a strict sort order
            if self.bound is None:
                if other.bound is None:
                    # Point vs point
                    # - Simple ordering
                    result = operator_method(self.point, other.point)
                else:
                    # Point vs point-and-bound
                    # - Simple ordering of point values, but if the two
                    #   points are equal, we make the arbitrary choice
                    #   that the point-only Cell is defined as less than
                    #   the point-and-bound Cell.
                    if self.point == other.point:
                        result = operator_method in (operator.lt, operator.le)
                    else:
                        result = operator_method(self.point, other.point)
            else:
                if other.bound is None:
                    # Point-and-bound vs point
                    # - Simple ordering of point values, but if the two
                    #   points are equal, we make the arbitrary choice
                    #   that the point-only Cell is defined as less than
                    #   the point-and-bound Cell.
                    if self.point == other.point:
                        result = operator_method in (operator.gt, operator.ge)
                    else:
                        result = operator_method(self.point, other.point)
                else:
                    # Point-and-bound vs point-and-bound
                    # - Primarily ordered on minimum-bound. If the
                    #   minimum-bounds are equal, then ordered on
                    #   maximum-bound. If the maximum-bounds are also
                    #   equal, then ordered on point values.
                    if self.bound[0] == other.bound[0]:
                        if self.bound[1] == other.bound[1]:
                            result = operator_method(self.point, other.point)
                        else:
                            result = operator_method(self.bound[1], other.bound[1])
                    else:
                        result = operator_method(self.bound[0], other.bound[0])
        else:
            # Cell vs number (or string, or datetime-like) for providing
            # Constraint behaviour.
            if self.bound is None:
                # Point vs number
                # - Simple matching
                me = self.point
            else:
                # Point-and-bound vs number
                # - Match if "within" the Cell
                if operator_method in [operator.gt, operator.le]:
                    me = min(self.bound)
                else:
                    me = max(self.bound)

            result = operator_method(me, other)

        return result

    def __ge__(self, other):
        return self.__common_cmp__(other, operator.ge)

    def __le__(self, other):
        return self.__common_cmp__(other, operator.le)

    def __gt__(self, other):
        return self.__common_cmp__(other, operator.gt)

    def __lt__(self, other):
        return self.__common_cmp__(other, operator.lt)

    def __str__(self):
        if self.bound is not None:
            return repr(self)
        else:
            return str(self.point)

    def contains_point(self, point):
        """For a bounded cell, returns whether the given point lies within the bounds.

        .. note:: The test carried out is equivalent to min(bound)
                  <= point <= max(bound).

        """
        if self.bound is None:
            raise ValueError("Point cannot exist inside an unbounded cell.")
        return np.min(self.bound) <= point <= np.max(self.bound)


class Coord(_DimensionalMetadata):
    """Abstract base class for coordinates."""

    _values_array_name = "points"

    @abstractmethod
    def __init__(
        self,
        points,
        standard_name=None,
        long_name=None,
        var_name=None,
        units=None,
        bounds=None,
        attributes=None,
        coord_system=None,
        climatological=False,
    ):
        """Coordinate abstract base class.

        As of ``v3.0.0`` you **cannot** create an instance of :class:`Coord`.

        Parameters
        ----------
        points :
            The values (or value in the case of a scalar coordinate) for each
            cell of the coordinate.
        standard_name : optional
            CF standard name of the coordinate.
        long_name : optional
            Descriptive name of the coordinate.
        var_name : optional
            The netCDF variable name for the coordinate.
        units : optional
            The :class:`~cf_units.Unit` of the coordinate's values.
            Can be a string, which will be converted to a Unit object.
        bounds : optional
            An array of values describing the bounds of each cell. Given n
            bounds for each cell, the shape of the bounds array should be
            points.shape + (n,). For example, a 1D coordinate with 100 points
            and two bounds per cell would have a bounds array of shape
            (100, 2)
            Note if the data is a climatology, `climatological`
            should be set.
        attributes : optional
            A dictionary containing other CF and user-defined attributes.
        coord_system : optional
            A :class:`~iris.coord_systems.CoordSystem` representing the
            coordinate system of the coordinate,
            e.g., a :class:`~iris.coord_systems.GeogCS` for a longitude coordinate.
        climatological : bool, default=False
            When True: the coordinate is a NetCDF climatological time axis.
            When True: saving in NetCDF will give the coordinate variable a
            'climatology' attribute and will create a boundary variable called
            '<coordinate-name>_climatology' in place of a standard bounds
            attribute and bounds variable.
            Will set to True when a climatological time axis is loaded
            from NetCDF.
            Always False if no bounds exist.

        """
        # Configure the metadata manager.
        if not hasattr(self, "_metadata_manager"):
            self._metadata_manager = metadata_manager_factory(CoordMetadata)

        super().__init__(
            values=points,
            standard_name=standard_name,
            long_name=long_name,
            var_name=var_name,
            units=units,
            attributes=attributes,
        )

        #: Relevant coordinate system (if any).
        self.coord_system = coord_system

        # Set up bounds DataManager attributes and the bounds values.
        self._bounds_dm = None
        self.bounds = bounds
        self.climatological = climatological

        self._ignore_axis = DEFAULT_IGNORE_AXIS

    def copy(self, points=None, bounds=None):
        """Return a copy of this coordinate.

        Parameters
        ----------
        points : optional
            A points array for the new coordinate.
            This may be a different shape to the points of the coordinate
            being copied.
        bounds : optional
            A bounds array for the new coordinate.
            Given n bounds for each cell, the shape of the bounds array
            should be points.shape + (n,). For example, a 1d coordinate
            with 100 points and two bounds per cell would have a bounds
            array of shape (100, 2).

        Notes
        -----
        .. note:: If the points argument is specified and bounds are not, the
                  resulting coordinate will have no bounds.

        """
        if points is None and bounds is not None:
            raise ValueError("If bounds are specified, points must also be specified")

        new_coord = super().copy(values=points)
        if points is not None:
            # Regardless of whether bounds are provided as an argument, new
            # points will result in new bounds, discarding those copied from
            # self.
            new_coord.bounds = bounds

        # The state of ignore_axis is controlled by the coordinate rather than
        # the metadata manager
        new_coord.ignore_axis = self.ignore_axis

        return new_coord

    @classmethod
    def from_coord(cls, coord):
        """Create a new Coord of this type, from the given coordinate."""
        kwargs = {
            "points": coord.core_points(),
            "bounds": coord.core_bounds(),
            "standard_name": coord.standard_name,
            "long_name": coord.long_name,
            "var_name": coord.var_name,
            "units": coord.units,
            "attributes": coord.attributes,
            "coord_system": copy.deepcopy(coord.coord_system),
            "climatological": coord.climatological,
        }
        if issubclass(cls, DimCoord):
            # DimCoord introduces an extra constructor keyword.
            kwargs["circular"] = getattr(coord, "circular", False)

        new_coord = cls(**kwargs)

        # The state of ignore_axis is controlled by the coordinate rather than
        # the metadata manager
        new_coord.ignore_axis = coord.ignore_axis

        return new_coord

    @property
    def points(self):
        """The coordinate points values as a NumPy array."""
        return self._values

    @points.setter
    def points(self, points):
        self._values = points

    @property
    def bounds(self):
        """Coordinate bounds values.

        The coordinate bounds values, as a NumPy array,
        or None if no bound values are defined.

        .. note:: The shape of the bound array should be: ``points.shape +
            (n_bounds, )``.

        """
        bounds = None
        if self.has_bounds():
            bounds = self._bounds_dm.data.view()
        return bounds

    @bounds.setter
    def bounds(self, bounds):
        # Ensure the bounds are a compatible shape.
        if bounds is None:
            self._bounds_dm = None
            self.climatological = False
        else:
            bounds = self._sanitise_array(bounds, 2)
            if self.shape != bounds.shape[:-1]:
                raise ValueError("Bounds shape must be compatible with points shape.")
            if not self.has_bounds() or self.core_bounds().shape != bounds.shape:
                # Construct a new bounds DataManager.
                self._bounds_dm = DataManager(bounds)
            else:
                self._bounds_dm.data = bounds

    @property
    def coord_system(self):
        """The coordinate-system of the coordinate."""
        return self._metadata_manager.coord_system

    @coord_system.setter
    def coord_system(self, value):
        self._metadata_manager.coord_system = value

    @property
    def climatological(self):
        """Flag for representing a climatological time axis.

        A boolean that controls whether the coordinate is a climatological
        time axis, in which case the bounds represent a climatological period
        rather than a normal period.

        Always reads as False if there are no bounds.
        On set, the input value is cast to a boolean, exceptions raised
        if units are not time units or if there are no bounds.

        """
        if not self.has_bounds():
            self._metadata_manager.climatological = False
        if not self.units.is_time_reference():
            self._metadata_manager.climatological = False
        return self._metadata_manager.climatological

    @climatological.setter
    def climatological(self, value):
        # Ensure the bounds are a compatible shape.
        value = bool(value)
        if value:
            if not self.units.is_time_reference():
                emsg = (
                    "Cannot set climatological coordinate, does not have"
                    " valid time reference units, got {!r}."
                )
                raise TypeError(emsg.format(self.units))

            if not self.has_bounds():
                emsg = "Cannot set climatological coordinate, no bounds exist."
                raise ValueError(emsg)

        self._metadata_manager.climatological = value

    @property
    def ignore_axis(self):
        """A boolean controlling if iris.util.guess_coord_axis acts on this coordinate.

        Defaults to ``False``, and when set to ``True`` it will be skipped by
        :func:`iris.util.guess_coord_axis`.
        """
        return self._ignore_axis

    @ignore_axis.setter
    def ignore_axis(self, value):
        if not isinstance(value, bool):
            emsg = "'ignore_axis' can only be set to 'True' or 'False'"
            raise ValueError(emsg)
        self._ignore_axis = value

    def lazy_points(self):
        """Return a lazy array representing the coord points.

        Accessing this method will never cause the points values to be loaded.
        Similarly, calling methods on, or indexing, the returned Array
        will not cause the coord to have loaded points.

        If the data have already been loaded for the coord, the returned
        Array will be a new lazy array wrapper.

        Returns
        -------
        A lazy array, representing the coord points array.

        """
        return super()._lazy_values()

    def lazy_bounds(self):
        """Return a lazy array representing the coord bounds.

        Accessing this method will never cause the bounds values to be loaded.
        Similarly, calling methods on, or indexing, the returned Array
        will not cause the coord to have loaded bounds.

        If the data have already been loaded for the coord, the returned
        Array will be a new lazy array wrapper.

        Returns
        -------
        lazy array
            A lazy array representing the coord bounds array or `None` if the
            coord does not have bounds.

        """
        lazy_bounds = None
        if self.has_bounds():
            lazy_bounds = self._bounds_dm.lazy_data()
        return lazy_bounds

    def core_points(self):
        """Core points array at the core of this coord, which may be a NumPy array or a dask array."""
        return super()._core_values()

    def core_bounds(self):
        """Core bounds. The points array at the core of this coord, which may be a NumPy array or a dask array."""
        result = None
        if self.has_bounds():
            result = self._bounds_dm.core_data()
            if not _lazy.is_lazy_data(result):
                result = result.view()
        return result

    def has_lazy_points(self):
        """Return a boolean whether the coord's points array is a lazy dask array or not."""
        return super()._has_lazy_values()

    def has_lazy_bounds(self):
        """Whether coordinate bounds are lazy.

        Return a boolean indicating whether the coord's bounds array is a
        lazy dask array or not.

        """
        result = False
        if self.has_bounds():
            result = self._bounds_dm.has_lazy_data()
        return result

    # Must supply __hash__ as Python 3 does not enable it if __eq__ is defined.
    # NOTE: Violates "objects which compare equal must have the same hash".
    # We ought to remove this, as equality of two coords can *change*, so they
    # really should not be hashable.
    # However, current code needs it, e.g. so we can put them in sets.
    # Fixing it will require changing those uses.  See #962 and #1772.
    def __hash__(self):
        return hash(id(self))

    def cube_dims(self, cube):
        """Return the cube dimensions of this Coord.

        Equivalent to "cube.coord_dims(self)".

        """
        return cube.coord_dims(self)

    def convert_units(self, unit):
        r"""Change the coordinate's units, converting the values in its points and bounds arrays.

        For example, if a coordinate's :attr:`~iris.coords.Coord.units`
        attribute is set to radians then::

            coord.convert_units('degrees')

        will change the coordinate's
        :attr:`~iris.coords.Coord.units` attribute to degrees and
        multiply each value in :attr:`~iris.coords.Coord.points` and
        :attr:`~iris.coords.Coord.bounds` by 180.0/:math:`\pi`.

        Full list of supported units can be found in the UDUNITS-2 documentation
        https://docs.unidata.ucar.edu/udunits/current/#Database
        """
        super().convert_units(unit=unit)

    def cells(self):
        """Return an iterable of Cell instances for this Coord.

        For example::

           for cell in self.cells():
              ...

        """
        if self.ndim != 1:
            raise iris.exceptions.CoordinateMultiDimError(self)

        points = self.points
        bounds = self.bounds
        if self.units.is_time_reference():
            points = self.units.num2date(points)
            if self.has_bounds():
                bounds = self.units.num2date(bounds)

        if self.has_bounds():
            for point, bound in zip(points, bounds):
                yield Cell(point, bound)
        else:
            for point in points:
                yield Cell(point)

    def _sanity_check_bounds(self):
        if self.ndim == 1:
            if self.nbounds != 2:
                raise ValueError(
                    "Invalid operation for {!r}, with {} "
                    "bound(s). Contiguous bounds are only "
                    "defined for 1D coordinates with 2 "
                    "bounds.".format(self.name(), self.nbounds)
                )
        elif self.ndim == 2:
            if self.nbounds != 4:
                raise ValueError(
                    "Invalid operation for {!r}, with {} "
                    "bound(s). Contiguous bounds are only "
                    "defined for 2D coordinates with 4 "
                    "bounds.".format(self.name(), self.nbounds)
                )
        else:
            raise ValueError(
                "Invalid operation for {!r}. Contiguous bounds "
                "are not defined for coordinates with more than "
                "2 dimensions.".format(self.name())
            )

    def _discontiguity_in_bounds(self, rtol=1e-5, atol=1e-8):
        """Check that the bounds of the coordinate are contiguous.

        rtol : float, default=1e-5
            Relative tolerance that is used when checking contiguity. Defaults
            to 1e-5.
        atol : float, default=1e-8
            Absolute tolerance that is used when checking contiguity. Defaults
            to 1e-8.

        Returns
        -------
        contiguous : bool
            True if there are no discontiguities.
        diffs : array or tuple of arrays
            A boolean array or tuple of boolean arrays which are true where
            there are discontiguities between neighbouring bounds. If self is
            a 2D coord of shape (Y, X), a pair of arrays is returned, where
            the first is an array of differences along the x-axis, of the
            shape (Y, X-1) and the second is an array of differences along
            the y-axis, of the shape (Y-1, X).

        """
        self._sanity_check_bounds()

        if self.ndim == 1:
            contiguous = np.allclose(
                self.bounds[1:, 0], self.bounds[:-1, 1], rtol=rtol, atol=atol
            )
            diffs = ~np.isclose(
                self.bounds[1:, 0], self.bounds[:-1, 1], rtol=rtol, atol=atol
            )

        elif self.ndim == 2:

            def mod360_adjust(compare_axis):
                bounds = self.bounds.copy()

                if compare_axis == "x":
                    # Extract the pairs of upper bounds and lower bounds which
                    # connect along the "x" axis. These connect along indices
                    # as shown by the following diagram:
                    #
                    # 3---2 + 3---2
                    # |   |   |   |
                    # 0---1 + 0---1
                    upper_bounds = np.stack((bounds[:, :-1, 1], bounds[:, :-1, 2]))
                    lower_bounds = np.stack((bounds[:, 1:, 0], bounds[:, 1:, 3]))
                elif compare_axis == "y":
                    # Extract the pairs of upper bounds and lower bounds which
                    # connect along the "y" axis. These connect along indices
                    # as shown by the following diagram:
                    #
                    # 3---2
                    # |   |
                    # 0---1
                    # +   +
                    # 3---2
                    # |   |
                    # 0---1
                    upper_bounds = np.stack((bounds[:-1, :, 3], bounds[:-1, :, 2]))
                    lower_bounds = np.stack((bounds[1:, :, 0], bounds[1:, :, 1]))

                if self.name() in ["longitude", "grid_longitude"]:
                    # If longitude, adjust for longitude wrapping
                    diffs = upper_bounds - lower_bounds
                    index = np.abs(diffs) > 180
                    if index.any():
                        sign = np.sign(diffs)
                        modification = (index.astype(int) * 360) * sign
                        upper_bounds -= modification

                diffs_along_bounds = ~np.isclose(
                    upper_bounds, lower_bounds, rtol=rtol, atol=atol
                )
                diffs_along_axis = np.logical_or(
                    diffs_along_bounds[0], diffs_along_bounds[1]
                )

                contiguous_along_axis = ~np.any(diffs_along_axis)
                return diffs_along_axis, contiguous_along_axis

            diffs_along_x, match_cell_x1 = mod360_adjust(compare_axis="x")
            diffs_along_y, match_cell_y1 = mod360_adjust(compare_axis="y")

            contiguous = match_cell_x1 and match_cell_y1
            diffs = (diffs_along_x, diffs_along_y)

        return contiguous, diffs

    def is_contiguous(self, rtol=1e-05, atol=1e-08):
        """Whether coordinate has contiguous bounds.

        Return True if, and only if, this Coord is bounded with contiguous
        bounds to within the specified relative and absolute tolerances.

        1D coords are contiguous if the upper bound of a cell aligns,
        within a tolerance, to the lower bound of the next cell along.

        2D coords, with 4 bounds, are contiguous if the lower right corner of
        each cell aligns with the lower left corner of the cell to the right of
        it, and the upper left corner of each cell aligns with the lower left
        corner of the cell above it.

        Parameters
        ----------
        rtol : float, default=1e-05
            The relative tolerance parameter (default is 1e-05).
        atol : float, default=1e-08
            The absolute tolerance parameter (default is 1e-08).

        Returns
        -------
        bool

        """
        if self.has_bounds():
            contiguous, _ = self._discontiguity_in_bounds(rtol=rtol, atol=atol)
        else:
            contiguous = False
        return contiguous

    def contiguous_bounds(self):  # numpydoc ignore=SS05
        """Contiguous bounds of 1D coordinate.

        Return the N+1 bound values for a contiguous bounded 1D coordinate
        of length N, or the (N+1, M+1) bound values for a contiguous bounded 2D
        coordinate of shape (N, M).

        Only 1D or 2D coordinates are supported.

        .. note::

            If the coordinate has bounds, this method assumes they are
            contiguous.

            If the coordinate is 1D and does not have bounds, this method will
            return bounds positioned halfway between the coordinate's points.

            If the coordinate is 2D and does not have bounds, an error will be
            raised.

        """
        if not self.has_bounds():
            if self.ndim == 1:
                warnings.warn(
                    "Coordinate {!r} is not bounded, guessing "
                    "contiguous bounds.".format(self.name()),
                    category=iris.warnings.IrisGuessBoundsWarning,
                )
                bounds = self._guess_bounds()
            elif self.ndim == 2:
                raise ValueError(
                    "2D coordinate {!r} is not bounded. Guessing "
                    "bounds of 2D coords is not currently "
                    "supported.".format(self.name())
                )
        else:
            self._sanity_check_bounds()
            bounds = self.bounds

        if self.ndim == 1:
            c_bounds = np.resize(bounds[:, 0], bounds.shape[0] + 1)
            c_bounds[-1] = bounds[-1, 1]
        elif self.ndim == 2:
            c_bounds = _get_2d_coord_bound_grid(bounds)
        return c_bounds

    def is_monotonic(self):
        """Return True if, and only if, this Coord is monotonic."""
        if self.ndim != 1:
            raise iris.exceptions.CoordinateMultiDimError(self)

        if self.shape == (1,):
            return True

        if self.points is not None:
            if not iris.util.monotonic(self.points, strict=True):
                return False

        if self.has_bounds():
            for b_index in range(self.nbounds):
                if not iris.util.monotonic(self.bounds[..., b_index], strict=True):
                    return False

        return True

    def is_compatible(self, other, ignore=None):
        """Return whether the coordinate is compatible with another.

        Compatibility is determined by comparing
        :meth:`iris.coords.Coord.name()`, :attr:`iris.coords.Coord.units`,
        :attr:`iris.coords.Coord.coord_system` and
        :attr:`iris.coords.Coord.attributes` that are present in both objects.

        Parameters
        ----------
        other :
            An instance of :class:`iris.coords.Coord`,
            :class:`iris.common.CoordMetadata` or
            :class:`iris.common.DimCoordMetadata`.
        ignore : optional
           A single attribute key or iterable of attribute keys to ignore when
           comparing the coordinates. Default is None. To ignore all
           attributes, set this to other.attributes.

        Returns
        -------
        bool

        """
        compatible = False
        if self.coord_system == other.coord_system:
            compatible = super().is_compatible(other=other, ignore=ignore)

        return compatible

    @property
    def bounds_dtype(self):
        """The NumPy dtype of the coordinates bounds.

        The NumPy dtype of the coord's bounds. Will be `None` if the coord
        does not have bounds.

        """
        result = None
        if self.has_bounds():
            result = self._bounds_dm.dtype
        return result

    @property
    def nbounds(self):
        """Return the number of bounds that this coordinate has (0 for no bounds)."""
        nbounds = 0
        if self.has_bounds():
            nbounds = self._bounds_dm.shape[-1]
        return nbounds

    def has_bounds(self):
        """Return a boolean indicating whether the coord has a bounds array."""
        return self._bounds_dm is not None

    def cell(self, index):
        """Point/bound cell at the given coordinate index.

        Return the single :class:`Cell` instance which results from slicing the
        points/bounds with the given index.

        """
        index = iris.util._build_full_slice_given_keys(index, self.ndim)

        # Use `np.asanyaray` to preserve any masked values:
        point = tuple(np.asanyarray(self.core_points()[index]).flatten())
        if len(point) != 1:
            raise IndexError(
                "The index %s did not uniquely identify a single "
                "point to create a cell with." % (index,)
            )

        bound = None
        if self.has_bounds():
            bound = tuple(np.array(self.core_bounds()[index], ndmin=1).flatten())

        if self.units.is_time_reference():
            point = self.units.num2date(point)
            if bound is not None:
                bound = self.units.num2date(bound)

        return Cell(point, bound)

    def collapsed(self, dims_to_collapse=None):
        """Return a copy of this coordinate, which has been collapsed along the specified dimensions.

        Replaces the points & bounds with a simple bounded region.
        """
        # Ensure dims_to_collapse is a tuple to be able to pass
        # through to numpy
        if isinstance(dims_to_collapse, (int, np.integer)):
            dims_to_collapse = (dims_to_collapse,)
        if isinstance(dims_to_collapse, list):
            dims_to_collapse = tuple(dims_to_collapse)

        if np.issubdtype(self.dtype, np.str_):
            # Collapse the coordinate by serializing the points and
            # bounds as strings.
            def serialize(x, axis):
                if axis is None:
                    return "|".join(str(i) for i in x.flatten())

                # np.apply_along_axis combined with str.join will truncate strings in
                # some cases (https://github.com/numpy/numpy/issues/8352), so we need to
                # loop through the array directly. First move (possibly multiple) axis
                # of interest to trailing dim(s), then make a 2D array we can loop
                # through.
                work_array = np.moveaxis(x, axis, range(-len(axis), 0))
                out_shape = work_array.shape[: -len(axis)]
                work_array = work_array.reshape(np.prod(out_shape, dtype=int), -1)

                joined = []
                for arr_slice in work_array:
                    joined.append(serialize(arr_slice, None))

                return np.array(joined).reshape(out_shape)

            bounds = None
            if self.has_bounds():
                # Express dims_to_collapse as non-negative integers.
                if dims_to_collapse is None:
                    dims_to_collapse = range(self.ndim)
                else:
                    dims_to_collapse = tuple(
                        dim % self.ndim for dim in dims_to_collapse
                    )
                bounds = serialize(self.bounds, dims_to_collapse)

            points = serialize(self.points, dims_to_collapse)
            # Create the new collapsed coordinate.
            coord = self.copy(points=np.array(points), bounds=bounds)
        else:
            # Collapse the coordinate by calculating the bounded extremes.
            if self.ndim > 1:
                msg = (
                    "Collapsing a multi-dimensional coordinate. "
                    "Metadata may not be fully descriptive for {!r}."
                )
                warnings.warn(
                    msg.format(self.name()),
                    category=iris.warnings.IrisVagueMetadataWarning,
                )
            else:
                try:
                    self._sanity_check_bounds()
                except ValueError as exc:
                    msg = (
                        "Cannot check if coordinate is contiguous: {} "
                        "Metadata may not be fully descriptive for {!r}. "
                        "Ignoring bounds."
                    )
                    warnings.warn(
                        msg.format(str(exc), self.name()),
                        category=iris.warnings.IrisVagueMetadataWarning,
                    )
                    self.bounds = None
                else:
                    if not self.is_contiguous():
                        msg = (
                            "Collapsing a non-contiguous coordinate. "
                            "Metadata may not be fully descriptive for {!r}."
                        )
                        warnings.warn(
                            msg.format(self.name()),
                            category=iris.warnings.IrisVagueMetadataWarning,
                        )

            if self.has_bounds():
                item = self.core_bounds()
                if dims_to_collapse is not None:
                    # Express main dims_to_collapse as non-negative integers
                    # and add the last (bounds specific) dimension.
                    dims_to_collapse = tuple(
                        dim % self.ndim for dim in dims_to_collapse
                    ) + (-1,)
            else:
                item = self.core_points()

            # Determine the array library for stacking
            al = da if _lazy.is_lazy_data(item) else ma

            # Calculate the bounds and points along the right dims
            bounds = al.stack(
                [
                    item.min(axis=dims_to_collapse),
                    item.max(axis=dims_to_collapse),
                ],
                axis=-1,
            )
            points = al.array(bounds.sum(axis=-1) * 0.5, dtype=self.dtype)

            if ma.isMaskedArray(points) and not np.any(points.mask):
                points = points.data

            if ma.isMaskedArray(bounds) and not np.any(bounds.mask):
                bounds = bounds.data

            # Create the new collapsed coordinate.
            coord = self.copy(points=points, bounds=bounds)
        return coord

    def _guess_bounds(self, bound_position=0.5, monthly=False, yearly=False):
        """Return bounds for this coordinate based on its points.

        Parameters
        ----------
        bound_position : float, default=0.5
            The desired position of the bounds relative to the position
            of the points.
        monthly : bool, default=False
            If True, the coordinate must be monthly and bounds are set to the
            start and ends of each month.
        yearly : bool, default=False
            If True, the coordinate must be yearly and bounds are set to the
            start and ends of each year.

        Returns
        -------
        A numpy array of shape (len(self.points), 2).

        Notes
        -----
        .. note::

            This method only works for coordinates with ``coord.ndim == 1``.

        """
        # XXX Consider moving into DimCoord
        # ensure we have monotonic points
        if not self.is_monotonic():
            raise ValueError(
                "Need monotonic points to generate bounds for %s" % self.name()
            )

        if self.ndim != 1:
            raise iris.exceptions.CoordinateMultiDimError(self)

        if not monthly and self.shape[0] < 2:
            raise ValueError("Cannot guess bounds for a coordinate of length 1.")

        if self.has_bounds():
            raise ValueError(
                "Coord already has bounds. Remove the bounds before guessing new ones."
            )

        if monthly or yearly:
            if monthly and yearly:
                raise ValueError(
                    "Cannot guess monthly and yearly bounds simultaneously."
                )
            dates = self.units.num2date(self.points)
            lower_bounds = []
            upper_bounds = []
            months_and_years = []
            if monthly:
                for date in dates:
                    if date.month == 12:
                        lyear = date.year
                        uyear = date.year + 1
                        lmonth = 12
                        umonth = 1
                    else:
                        lyear = uyear = date.year
                        lmonth = date.month
                        umonth = date.month + 1
                    date_pair = (date.year, date.month)
                    if date_pair not in months_and_years:
                        months_and_years.append(date_pair)
                    else:
                        raise ValueError(
                            "Cannot guess monthly bounds for a coordinate with multiple "
                            "points in a month."
                        )
                    lower_bounds.append(date.__class__(lyear, lmonth, 1, 0, 0))
                    upper_bounds.append(date.__class__(uyear, umonth, 1, 0, 0))
            elif yearly:
                for date in dates:
                    year = date.year
                    if year not in months_and_years:
                        months_and_years.append(year)
                    else:
                        raise ValueError(
                            "Cannot guess yearly bounds for a coordinate with multiple "
                            "points in a year."
                        )
                    lower_bounds.append(date.__class__(date.year, 1, 1, 0, 0))
                    upper_bounds.append(date.__class__(date.year + 1, 1, 1, 0, 0))
            bounds = self.units.date2num(np.array([lower_bounds, upper_bounds]).T)
            contiguous = np.ma.allclose(bounds[1:, 0], bounds[:-1, 1])
            if not contiguous:
                raise ValueError("Cannot guess bounds for a non-contiguous coordinate.")

        # if not monthly or yearly
        else:
            if getattr(self, "circular", False):
                points = np.empty(self.shape[0] + 2)
                points[1:-1] = self.points
                direction = 1 if self.points[-1] > self.points[0] else -1
                modulus_type = np.promote_types(
                    self.points.dtype, type(self.units.modulus)
                )
                (modulus,) = np.array([self.units.modulus], dtype=modulus_type)
                points[0] = self.points[-1] - (modulus * direction)
                points[-1] = self.points[0] + (modulus * direction)
                diffs = np.diff(points)
            else:
                diffs = np.diff(self.points)
                diffs = np.insert(diffs, 0, diffs[0])
                diffs = np.append(diffs, diffs[-1])

            min_bounds = self.points - diffs[:-1] * bound_position
            max_bounds = self.points + diffs[1:] * (1 - bound_position)

            bounds = np.array([min_bounds, max_bounds]).transpose()

            if self.name() in ("latitude", "grid_latitude") and self.units == "degree":
                points = self.points
                if (points >= -90).all() and (points <= 90).all():
                    np.clip(bounds, -90, 90, out=bounds)

        return bounds

    def guess_bounds(self, bound_position=0.5, monthly=False, yearly=False):
        """Add contiguous bounds to a coordinate, calculated from its points.

        Puts a cell boundary at the specified fraction between each point and
        the next, plus extrapolated lowermost and uppermost bound points, so
        that each point lies within a cell.

        With regularly spaced points, the resulting bounds will also be
        regular, and all points lie at the same position within their cell.
        With irregular points, the first and last cells are given the same
        widths as the ones next to them.

        Parameters
        ----------
        bound_position : float, default=0.5
            The desired position of the bounds relative to the position
            of the points.
        monthly : bool, default=False
            If True, the coordinate must be monthly and bounds are set to the
            start and ends of each month.
        yearly : bool, default=False
            If True, the coordinate must be yearly and bounds are set to the
            start and ends of each year.


        Notes
        -----
        .. note::

            An error is raised if the coordinate already has bounds, is not
            one-dimensional, or is not monotonic.

        .. note::

            Unevenly spaced values, such from a wrapped longitude range, can
            produce unexpected results :  In such cases you should assign
            suitable values directly to the bounds property, instead.

        .. note::

            Monthly and Yearly work differently from the standard case. They
            can work for single points but cannot be used together.


        """
        self.bounds = self._guess_bounds(bound_position, monthly, yearly)

    def intersect(self, other, return_indices=False):
        """Return a new coordinate from the intersection of two coordinates.

        Both coordinates must be compatible as defined by
        :meth:`~iris.coords.Coord.is_compatible`.

        Parameters
        ----------
        return_indices : bool, default=False
            If True, changes the return behaviour to return the intersection
            indices for the "self" coordinate.

        """
        if not self.is_compatible(other):
            msg = (
                "The coordinates cannot be intersected. They are not "
                "compatible because of differing metadata."
            )
            raise ValueError(msg)

        # Cache self.cells for speed. We can also use the dict for fast index
        # lookup.
        self_cells = {cell: idx for idx, cell in enumerate(self.cells())}

        # Maintain a list of indices on self for which cells exist in both self
        # and other.
        self_intersect_indices = []
        for cell in other.cells():
            if cell in self_cells:
                self_intersect_indices.append(self_cells[cell])

        if return_indices is False and self_intersect_indices == []:
            raise ValueError(
                "No intersection between %s coords possible." % self.name()
            )

        self_intersect_indices = np.array(self_intersect_indices)

        # Return either the indices, or a Coordinate instance of the
        # intersection.
        if return_indices:
            return self_intersect_indices
        else:
            return self[self_intersect_indices]

    def nearest_neighbour_index(self, point):
        """Return the index of the cell nearest to the given point.

        Only works for one-dimensional coordinates.

        For example:

        >>> cube = iris.load_cube(iris.sample_data_path('ostia_monthly.nc'))
        >>> cube.coord('latitude').nearest_neighbour_index(0)
        np.int64(9)
        >>> cube.coord('longitude').nearest_neighbour_index(10)
        np.int64(12)

        .. note:: If the coordinate contains bounds, these will be used to
            determine the nearest neighbour instead of the point values.

        .. note:: For circular coordinates, the 'nearest' point can wrap around
            to the other end of the values.

        """
        points = self.points
        bounds = self.bounds if self.has_bounds() else np.array([])
        if self.ndim != 1:
            raise ValueError(
                "Nearest-neighbour is currently limited to one-dimensional coordinates."
            )
        do_circular = getattr(self, "circular", False)
        if do_circular:
            wrap_modulus = self.units.modulus
            # wrap 'point' to a range based on lowest points or bounds value.
            wrap_origin = np.min(np.hstack((points, bounds.flatten())))
            point = wrap_origin + (point - wrap_origin) % wrap_modulus

        # Calculate the nearest neighbour.
        # The algorithm:  given a single value (V),
        #   if coord has bounds,
        #     make bounds cells complete and non-overlapping
        #     return first cell containing V
        #   else (no bounds),
        #     find the point which is closest to V
        #     or if two are equally close, return the lowest index
        if self.has_bounds():
            # make bounds ranges complete+separate, so point is in at least one
            increasing = self.bounds[0, 1] > self.bounds[0, 0]
            # identify data type that bounds and point can safely cast to
            dtype = np.result_type(bounds, point)
            bounds = bounds.astype(dtype)
            # sort the bounds cells by their centre values
            sort_inds = np.argsort(np.mean(bounds, axis=1))
            bounds = bounds[sort_inds]
            # replace all adjacent bounds with their averages
            if increasing:
                mid_bounds = 0.5 * (bounds[:-1, 1] + bounds[1:, 0])
                bounds[:-1, 1] = mid_bounds
                bounds[1:, 0] = mid_bounds
            else:
                mid_bounds = 0.5 * (bounds[:-1, 0] + bounds[1:, 1])
                bounds[:-1, 0] = mid_bounds
                bounds[1:, 1] = mid_bounds

            # if point lies beyond either end, fix the end cell to include it
            bounds[0, 0] = min(point, bounds[0, 0])
            bounds[-1, 1] = max(point, bounds[-1, 1])
            # get index of first-occurring cell that contains the point
            inside_cells = np.logical_and(
                point >= np.min(bounds, axis=1),
                point <= np.max(bounds, axis=1),
            )
            result_index = np.where(inside_cells)[0][0]
            # return the original index of the cell (before the bounds sort)
            result_index = sort_inds[result_index]

        # Or, if no bounds, we always have points ...
        else:
            if do_circular:
                # add an extra, wrapped max point (simpler than bounds case)
                # NOTE: circular implies a DimCoord, so *must* be monotonic
                if points[-1] >= points[0]:
                    # ascending value order : add wrapped lowest value to end
                    index_offset = 0
                    points = np.hstack((points, points[0] + wrap_modulus))
                else:
                    # descending order : add wrapped lowest value at start
                    index_offset = 1
                    points = np.hstack((points[-1] + wrap_modulus, points))
            # return index of first-occurring nearest point
            distances = np.abs(points - point)
            result_index = np.where(distances == np.min(distances))[0][0]
            if do_circular:
                # convert index back from circular-adjusted points
                result_index = (result_index - index_offset) % self.shape[0]

        return result_index

    def xml_element(self, doc):
        """Create the :class:`xml.dom.minidom.Element` that describes this :class:`Coord`.

        Parameters
        ----------
        doc :
            The parent :class:`xml.dom.minidom.Document`.

        Returns
        -------
        :class:`xml.dom.minidom.Element`
            The :class:`xml.dom.minidom.Element` that will describe this
            :class:`DimCoord`.

        """
        # Create the XML element as the camelCaseEquivalent of the
        # class name
        element = super().xml_element(doc=doc)

        # Add bounds, points are handled by the parent class.
        if self.has_bounds():
            element.setAttribute(
                "bounds",
                self._xml_array_repr(self.bounds),
            )

        return element

    def _xml_id_extra(self, unique_value):
        """Coord specific stuff for the xml id."""
        unique_value += str(self.coord_system).encode("utf-8") + b"\0"
        return unique_value


_regular_points = lru_cache(iris.util.regular_points)
"""Caching version of iris.util.regular_points"""


class DimCoord(Coord):
    """A coordinate that is 1D, and numeric.

    With values that have a strict monotonic ordering. Missing values are not
    permitted in a :class:`DimCoord`.

    """

    @classmethod
    def from_regular(
        cls,
        zeroth,
        step,
        count,
        standard_name=None,
        long_name=None,
        var_name=None,
        units=None,
        attributes=None,
        coord_system=None,
        circular=False,
        climatological=False,
        with_bounds=False,
    ):
        """Create a :class:`DimCoord` with regularly spaced points, and optionally bounds.

        The majority of the arguments are defined as for
        :class:`Coord`, but those which differ are defined below.

        Parameters
        ----------
        zeroth :
            The value *prior* to the first point value.
        step :
            The numeric difference between successive point values.
        count :
            The number of point values.
        with_bounds : bool, default=False
            If True, the resulting DimCoord will possess bound values
            which are equally spaced around the points. Otherwise no
            bounds values will be defined. Defaults to False.

        """
        # Use lru_cache because this is done repeatedly with the same arguments
        # (particularly in field-based file loading).
        points = _regular_points(zeroth, step, count).copy()
        points.flags.writeable = False

        if with_bounds:
            delta = 0.5 * step
            bounds = np.concatenate([[points - delta], [points + delta]]).T
            bounds.flags.writeable = False
        else:
            bounds = None

        return cls(
            points,
            standard_name=standard_name,
            long_name=long_name,
            var_name=var_name,
            units=units,
            bounds=bounds,
            attributes=attributes,
            coord_system=coord_system,
            circular=circular,
            climatological=climatological,
        )

    def __init__(
        self,
        points,
        standard_name=None,
        long_name=None,
        var_name=None,
        units=None,
        bounds=None,
        attributes=None,
        coord_system=None,
        circular=False,
        climatological=False,
    ):
        """Create a 1D, numeric, and strictly monotonic coordinate with **immutable** points and bounds.

        Missing values are not permitted.

        Parameters
        ----------
        points :
            1D numpy array-like of values (or single value in the case of a
            scalar coordinate) for each cell of the coordinate.  The values
            must be strictly monotonic and masked values are not allowed.
        standard_name : optional
            CF standard name of the coordinate.
        long_name : optional
            Descriptive name of the coordinate.
        var_name : optional
            The netCDF variable name for the coordinate.
        units : :class:`~cf_units.Unit`, optional
            The :class:`~cf_units.Unit` of the coordinate's values.
            Can be a string, which will be converted to a Unit object.
        bounds : optional
            An array of values describing the bounds of each cell. Given n
            bounds and m cells, the shape of the bounds array should be
            (m, n). For each bound, the values must be strictly monotonic along
            the cells, and the direction of monotonicity must be consistent
            across the bounds.  For example, a DimCoord with 100 points and two
            bounds per cell would have a bounds array of shape (100, 2), and
            the slices ``bounds[:, 0]`` and ``bounds[:, 1]`` would be monotonic
            in the same direction.  Masked values are not allowed.
            Note if the data is a climatology, `climatological`
            should be set.
        attributes : optional
            A dictionary containing other CF and user-defined attributes.
        coord_system : :class:`~iris.coord_systems.CoordSystem`, optional
            A :class:`~iris.coord_systems.CoordSystem` representing the
            coordinate system of the coordinate,
            e.g., a :class:`~iris.coord_systems.GeogCS` for a longitude coordinate.
        circular : bool, default=False
            Whether the coordinate wraps by the :attr:`~iris.coords.DimCoord.units.modulus`
            i.e., the longitude coordinate wraps around the full great circle.
        climatological : bool, default=False
            When True: the coordinate is a NetCDF climatological time axis.
            When True: saving in NetCDF will give the coordinate variable a
            'climatology' attribute and will create a boundary variable called
            '<coordinate-name>_climatology' in place of a standard bounds
            attribute and bounds variable.
            Will set to True when a climatological time axis is loaded
            from NetCDF.
            Always False if no bounds exist.
        """
        # Configure the metadata manager.
        self._metadata_manager = metadata_manager_factory(DimCoordMetadata)

        super().__init__(
            points,
            standard_name=standard_name,
            long_name=long_name,
            var_name=var_name,
            units=units,
            bounds=bounds,
            attributes=attributes,
            coord_system=coord_system,
            climatological=climatological,
        )

        #: Whether the coordinate wraps by ``coord.units.modulus``.
        self.circular = circular

    def __deepcopy__(self, memo):
        """Return a deep copy of the DimCoord, with read-only points and bounds."""
        # Inspired by matplotlib#30198.
        # Replicates the default copy behaviour, which can then be modified below.
        cls = self.__class__
        memo[id(self)] = new_coord = cls.__new__(cls)
        for key, val in self.__dict__.items():
            setattr(new_coord, key, copy.deepcopy(val, memo))

<<<<<<< HEAD
        """
        # Inspired by matplotlib#30198.
        # Replicates the default copy behaviour, which can then be modified below.
        cls = self.__class__
        memo[id(self)] = new_coord = cls.__new__(cls)
        for key, val in self.__dict__.items():
            setattr(new_coord, key, copy.deepcopy(val, memo))

=======
>>>>>>> 17da0b08
        # Ensure points and bounds arrays are read-only.
        new_coord._values_dm.data.flags.writeable = False
        if new_coord._bounds_dm is not None:
            new_coord._bounds_dm.data.flags.writeable = False
        return new_coord

    @property
    def circular(self):
        return self._metadata_manager.circular

    @circular.setter
    def circular(self, circular):
        self._metadata_manager.circular = bool(circular)

    def copy(self, points=None, bounds=None):
        new_coord = super().copy(points=points, bounds=bounds)
        # Make the arrays read-only.
        new_coord._values_dm.data.flags.writeable = False
        if bounds is not None:
            new_coord._bounds_dm.data.flags.writeable = False
        return new_coord

    def __eq__(self, other):
        result = NotImplemented
        if isinstance(other, DimCoord):
            # The "circular" member participates in DimCoord to DimCoord
            # equivalence. We require to do this explicitly here
            # as the "circular" member does NOT participate in
            # DimCoordMetadata to DimCoordMetadata equivalence.
            result = self.circular == other.circular and super().__eq__(other)
        return result

    # The __ne__ operator from Coord implements the not __eq__ method.

    # For Python 3, we must explicitly re-implement the '__hash__' method, as
    # defining an '__eq__' has blocked its inheritance.  See ...
    # https://docs.python.org/3.1/reference/datamodel.html#object.__hash__
    # "If a class that overrides __eq__() needs to retain the
    # implementation of __hash__() from a parent class, the interpreter
    # must be told this explicitly".
    __hash__ = Coord.__hash__

    def __getitem__(self, key):
        coord = super().__getitem__(key)
        coord.circular = self.circular and coord.shape == self.shape
        return coord

    def collapsed(self, dims_to_collapse=None):
        coord = Coord.collapsed(self, dims_to_collapse=dims_to_collapse)
        if self.circular and self.units.modulus is not None:
            bnds = coord.bounds.copy()
            bnds[0, 1] = coord.bounds[0, 0] + self.units.modulus
            coord.bounds = bnds
            coord.points = np.array(np.sum(coord.bounds) * 0.5, dtype=self.points.dtype)
        # XXX This isn't actually correct, but is ported from the old world.
        coord.circular = False
        return coord

    def _new_points_requirements(self, points):
        """Confirm that a new set of coord points adheres to the requirements.

        Confirm that a new set of coord points adheres to the requirements for
        :class:`~iris.coords.DimCoord` points, being:

        * points are scalar or 1D,
        * points are numeric,
        * points are not masked, and
        * points are monotonic.

        """
        if points.ndim not in (0, 1):
            emsg = "The {!r} {} points array must be scalar or 1-dimensional."
            raise ValueError(emsg.format(self.name(), self.__class__.__name__))
        if not np.issubdtype(points.dtype, np.number):
            emsg = "The {!r} {} points array must be numeric."
            raise ValueError(emsg.format(self.name(), self.__class__.__name__))
        if ma.is_masked(points):
            emsg = "A {!r} {} points array must not be masked."
            raise TypeError(emsg.format(self.name(), self.__class__.__name__))
        if points.size > 1 and not iris.util.monotonic(points, strict=True):
            emsg = "The {!r} {} points array must be strictly monotonic."
            raise ValueError(emsg.format(self.name(), self.__class__.__name__))

    @property
    def _values(self):
        # Overridden just to allow .setter override.
        return super()._values

    @_values.setter
    def _values(self, points):
        # DimCoord always realises the points, to allow monotonicity checks.
        # Ensure it is an actual array, and also make our own copy so that we
        # can make it read-only.
        points = _lazy.as_concrete_data(points)
        # Make sure that we have an array (any type of array).
        points = np.asanyarray(points)

        # Check validity requirements for dimension-coordinate points.
        self._new_points_requirements(points)
        # Cast to a numpy array for masked arrays with no mask.

        # NOTE: This is the point where any mask is lost on a coordinate if none of the
        # values are actually masked. What if we wanted this to be an AuxCoord with a mask?
        points = np.array(points)

        super(DimCoord, self.__class__)._values.fset(self, points)

        if self._values_dm is not None:
            # Re-fetch the core array, as the super call may replace it.
            points = self._values_dm.core_data()
            # N.B. always a *real* array, as we realised 'points' at the start.

            # Make the array read-only.
            points.flags.writeable = False

    def _new_bounds_requirements(self, bounds):
        """Confirm that a new set of coord bounds adheres to the requirements.

        Confirm that a new set of coord bounds adheres to the requirements for
        :class:`~iris.coords.DimCoord` bounds, being:

        * bounds are compatible in shape with the points
        * bounds are numeric,
        * bounds are not masked, and
        * bounds are monotonic in the first dimension.

        Also reverse the order of the second dimension if necessary to match the
        first dimension's direction.  I.e. both should increase or both should
        decrease.

        """
        # Ensure the bounds are a compatible shape.
        if self.shape != bounds.shape[:-1] and not (
            self.shape == (1,) and bounds.ndim == 1
        ):
            emsg = (
                "The shape of the {!r} {} bounds array should be "
                "points.shape + (n_bounds)"
            )
            raise ValueError(emsg.format(self.name(), self.__class__.__name__))
        # Checks for numeric.
        if not np.issubdtype(bounds.dtype, np.number):
            emsg = "The {!r} {} bounds array must be numeric."
            raise ValueError(emsg.format(self.name(), self.__class__.__name__))
        # Check not masked.
        if ma.is_masked(bounds):
            emsg = "A {!r} {} bounds array must not be masked."
            raise TypeError(emsg.format(self.name(), self.__class__.__name__))

        # Check bounds are monotonic.
        if bounds.ndim > 1:
            n_bounds = bounds.shape[-1]
            n_points = bounds.shape[0]
            if n_points > 1:
                directions = set()
                for b_index in range(n_bounds):
                    monotonic, direction = iris.util.monotonic(
                        bounds[:, b_index], strict=True, return_direction=True
                    )
                    if not monotonic:
                        emsg = "The {!r} {} bounds array must be strictly monotonic."
                        raise ValueError(
                            emsg.format(self.name(), self.__class__.__name__)
                        )
                    directions.add(direction)

                if len(directions) != 1:
                    emsg = (
                        "The direction of monotonicity for {!r} {} must "
                        "be consistent across all bounds."
                    )
                    raise ValueError(emsg.format(self.name(), self.__class__.__name__))

                if n_bounds == 2:
                    # Make ordering of bounds consistent with coord's direction
                    # if possible.
                    (direction,) = directions
                    diffs = bounds[:, 0] - bounds[:, 1]
                    if np.all(np.sign(diffs) == direction):
                        bounds = np.flip(bounds, axis=1)

        return bounds

    @property
    def bounds(self):
        # Overridden just to allow .setter override.
        return super().bounds

    @bounds.setter
    def bounds(self, bounds):
        if bounds is not None:
            # Ensure we have a realised array of new bounds values.
            bounds = _lazy.as_concrete_data(bounds)
            # Make sure we have an array (any type of array).
            bounds = np.asanyarray(bounds)

            # Check validity requirements for dimension-coordinate bounds and reverse
            # trailing dimension if necessary.
            bounds = self._new_bounds_requirements(bounds)
            # Cast to a numpy array for masked arrays with no mask.
            bounds = np.array(bounds)

        # Call the parent bounds setter.
        super(DimCoord, self.__class__).bounds.fset(self, bounds)

        if self._bounds_dm is not None:
            # Re-fetch the core array, as the super call may replace it.
            bounds = self._bounds_dm.core_data()
            # N.B. always a *real* array, as we realised 'bounds' at the start.

            # Ensure the array is read-only.
            bounds.flags.writeable = False

    def is_monotonic(self):
        return True

    def xml_element(self, doc):
        """Create the :class:`xml.dom.minidom.Element` that describes this :class:`DimCoord`.

        Parameters
        ----------
        doc :
            The parent :class:`xml.dom.minidom.Document`.

        Returns
        -------
        :class:`xml.dom.minidom.Element`
            The :class:`xml.dom.minidom.Element` that describes this
            :class:`DimCoord`.

        """
        element = super().xml_element(doc)
        if self.circular:
            element.setAttribute("circular", str(self.circular))
        return element


class AuxCoord(Coord):
    """A CF auxiliary coordinate."""

    def __init__(self, *args, **kwargs):
        """Create a coordinate with **mutable** points and bounds.

        Parameters
        ----------
        points :
            The values (or value in the case of a scalar coordinate) for each
            cell of the coordinate.
        standard_name : optional
            CF standard name of the coordinate.
        long_name : optional
            Descriptive name of the coordinate.
        var_name : optional
            The netCDF variable name for the coordinate.
        units : :class:`~cf_units.Unit`, optional
            The :class:`~cf_units.Unit` of the coordinate's values.
            Can be a string, which will be converted to a Unit object.
        bounds : optional
            An array of values describing the bounds of each cell. Given n
            bounds for each cell, the shape of the bounds array should be
            points.shape + (n,). For example, a 1D coordinate with 100 points
            and two bounds per cell would have a bounds array of shape
            (100, 2)
            Note if the data is a climatology, `climatological`
            should be set.
        attributes : optional
            A dictionary containing other CF and user-defined attributes.
        coord_system : :class:`~iris.coord_systems.CoordSystem`, optional
            A :class:`~iris.coord_systems.CoordSystem` representing the
            coordinate system of the coordinate,
            e.g., a :class:`~iris.coord_systems.GeogCS` for a longitude coordinate.
        climatological bool, optional
            When True: the coordinate is a NetCDF climatological time axis.
            When True: saving in NetCDF will give the coordinate variable a
            'climatology' attribute and will create a boundary variable called
            '<coordinate-name>_climatology' in place of a standard bounds
            attribute and bounds variable.
            Will set to True when a climatological time axis is loaded
            from NetCDF.
            Always False if no bounds exist.

        """
        super().__init__(*args, **kwargs)

    # Logically, :class:`Coord` is an abstract class and all actual coords must
    # be members of some concrete subclass, i.e. an :class:`AuxCoord` or
    # a :class:`DimCoord`.
    # So we retain :class:`AuxCoord` as a distinct concrete subclass.
    # This provides clarity, backwards compatibility, and so we can add
    # AuxCoord-specific code if needed in future.


class CellMethod(iris.util._OrderedHashable):
    """Represents a sub-cell pre-processing operation."""

    # Declare the attribute names relevant to the _OrderedHashable behaviour.
    _names = ("method", "coord_names", "intervals", "comments")

    #: The name of the operation that was applied. e.g. "mean", "max", etc.
    method = None

    #: The tuple of coordinate names over which the operation was applied.
    coord_names = None

    #: A description of the original intervals over which the operation
    #: was applied.
    intervals = None

    #: Additional comments.
    comments = None

    def __init__(self, method, coords=None, intervals=None, comments=None):
        """Call Method initialise.

        Parameters
        ----------
        method :
            The name of the operation.
        coords : :class:`.Coord` instances, optional
            A single instance or sequence of :class:`.Coord` instances or
            coordinate names.
        intervals : optional
            A single string, or a sequence strings, describing the intervals
            within the cell method.
        comments : optional
            A single string, or a sequence strings, containing any additional
            comments.

        """
        if not isinstance(method, str):
            raise TypeError("'method' must be a string - got a '%s'" % type(method))

        default_name = BaseMetadata.DEFAULT_NAME
        _coords = []

        if coords is None:
            pass
        elif isinstance(coords, Coord):
            _coords.append(coords.name(token=True))
        elif isinstance(coords, str):
            _coords.append(BaseMetadata.token(coords) or default_name)
        else:
            normalise = (
                lambda coord: coord.name(token=True)
                if isinstance(coord, Coord)
                else BaseMetadata.token(coord) or default_name
            )
            _coords.extend([normalise(coord) for coord in coords])

        _intervals = []
        if intervals is None:
            pass
        elif isinstance(intervals, str):
            _intervals = [intervals]
        else:
            _intervals.extend(intervals)

        _comments = []
        if comments is None:
            pass
        elif isinstance(comments, str):
            _comments = [comments]
        else:
            _comments.extend(comments)

        self._init(method, tuple(_coords), tuple(_intervals), tuple(_comments))

    def __str__(self):
        """Return a custom string representation of CellMethod."""
        # Group related coord names intervals and comments together
        coord_string = " ".join([f"{coord}:" for coord in self.coord_names])
        method_string = str(self.method)
        interval_string = " ".join(
            [f"interval: {interval}" for interval in self.intervals]
        )
        comment_string = " ".join([comment for comment in self.comments])

        if interval_string and comment_string:
            comment_string = "".join(
                [f" comment: {comment}" for comment in self.comments]
            )
        cm_summary = f"{coord_string} {method_string}"

        if interval_string or comment_string:
            cm_summary += f" ({interval_string}{comment_string})"

        return cm_summary

    def __add__(self, other):
        # Disable the default tuple behaviour of tuple concatenation
        return NotImplemented

    def xml_element(self, doc):
        """Create the :class:`xml.dom.minidom.Element` that describes this :class:`CellMethod`.

        Parameters
        ----------
        doc :
            The parent :class:`xml.dom.minidom.Document`.

        Returns
        -------
        :class:`xml.dom.minidom.Element`
            The :class:`xml.dom.minidom.Element` that describes this
            :class:`CellMethod`.

        """
        cellMethod_xml_element = doc.createElement("cellMethod")
        cellMethod_xml_element.setAttribute("method", self.method)

        for coord_name, interval, comment in zip_longest(
            self.coord_names, self.intervals, self.comments
        ):
            coord_xml_element = doc.createElement("coord")
            if coord_name is not None:
                coord_xml_element.setAttribute("name", coord_name)
                if interval is not None:
                    coord_xml_element.setAttribute("interval", interval)
                if comment is not None:
                    coord_xml_element.setAttribute("comment", comment)
                cellMethod_xml_element.appendChild(coord_xml_element)

        return cellMethod_xml_element<|MERGE_RESOLUTION|>--- conflicted
+++ resolved
@@ -2807,17 +2807,6 @@
         for key, val in self.__dict__.items():
             setattr(new_coord, key, copy.deepcopy(val, memo))
 
-<<<<<<< HEAD
-        """
-        # Inspired by matplotlib#30198.
-        # Replicates the default copy behaviour, which can then be modified below.
-        cls = self.__class__
-        memo[id(self)] = new_coord = cls.__new__(cls)
-        for key, val in self.__dict__.items():
-            setattr(new_coord, key, copy.deepcopy(val, memo))
-
-=======
->>>>>>> 17da0b08
         # Ensure points and bounds arrays are read-only.
         new_coord._values_dm.data.flags.writeable = False
         if new_coord._bounds_dm is not None:
