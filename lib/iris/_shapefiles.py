# Copyright Iris contributors
#
# This file is part of Iris and is released under the BSD license.
# See LICENSE in the root of the repository for full licensing details.

<<<<<<< HEAD
# Much of this code is originally based off the ASCEND library, developed in
# the Met Office by Chris Kent, Emilie Vanvyve, David Bentley, Joana Mendes
# many thanks to them. Converted for Iris by Alex Chamberlain-Clay with subsequent
# additions from Hamish Steptoe.               

=======
from __future__ import annotations
>>>>>>> 32ebef80

import importlib
from itertools import product
import sys
from typing import overload
import warnings

<<<<<<< HEAD
import cartopy
=======
from affine import Affine
>>>>>>> 32ebef80
import numpy as np
from pyproj import CRS, Transformer
import rasterio.features as rfeatures
import rasterio.transform as rtransform
import rasterio.warp as rwarp
import shapely
import shapely.errors
import shapely.geometry as sgeom
import shapely.ops as sops

<<<<<<< HEAD
from iris.cube import Cube, CubeList
import iris.analysis.cartography
=======
import iris
>>>>>>> 32ebef80
from iris.warnings import IrisDefaultingWarning, IrisUserWarning

if "iris.cube" in sys.modules:
    import iris.cube
if "iris.analysis.cartography" in sys.modules:
    import iris.analysis.cartography


@overload
def create_shapefile_mask(
    geometry: shapely.Geometry,
    geometry_crs: cartopy.crs | CRS,
    cube: iris.cube.Cube,
    all_touched: bool = False,
    invert: bool = False,
) -> np.array: ...
def create_shapefile_mask(
    geometry: shapely.Geometry,
    geometry_crs: cartopy.crs | CRS,
    cube: iris.cube.Cube,
    **kwargs,
) -> np.array:
    """Make a mask for a cube from a shape.

    Get the mask of the intersection between the
    given shapely geometry and cube with x/y DimCoords.
    Can take a minimum weight and evaluate area overlaps instead.

    Transforming is performed by GDAL warp.

    Parameters
    ----------
    geometry : :class:`shapely.Geometry`
    geometry_crs : :class:`cartopy.crs`, optional
        A :class:`~iris.coord_systems` object describing
        the coord_system of the shapefile. Defaults to None,
        in which case the geometry_crs is assumed to be the
        same as the :class:`iris.cube.Cube`.
    cube : :class:`iris.cube.Cube`
        A :class:`~iris.cube.Cube` which has 1d x and y coordinates.
    **kwargs :
        Additional keyword arguments to pass to `rasterio.features.geometry_mask`.
        Valid keyword arguments are:
        all_touched : bool, optional
        invert : bool, optional

    Returns
    -------
    :class:`np.array`
        An array of the shape of the x & y coordinates of the cube, with points
        to mask equal to True.

    Raises
    ------
    TypeError
        If the cube is not a :class:`~iris.cube.Cube`.
    ValueError
        If the :class:`~iris.cube.Cube` has a semi-structured model grid.

    Notes
    -----
    For best masking results, both the :class:`iris.cube.Cube` _and_ masking geometry should have a
    coordinate reference system (CRS) defined. Masking results will be most reliable
    when the :class:`iris.cube.Cube` and masking geometry have the same CRS.

    Where the :class:`iris.cube.Cube` CRS and the geometry CRS differ, the geometry will be
    transformed to the cube CRS using the pyproj library. This is a best-effort
    transformation and may not be perfect, especially for complex geometries and
    non-standard coordinate referece systems. Consult the `pyproj documentation`_ for
    more information.

    If the :class:`iris.cube.Cube` has no :class:`~iris.coord_systems`, the default GeogCS is used where
    the coordinate units are degrees. For any other coordinate units,
    the cube **must** have a :class:`~iris.coord_systems` defined.

    If a CRS is not provided for the the masking geometry, the CRS of the :class:`iris.cube.Cube` is assumed.

    Warning
    -------
    Because shape vectors are inherently Cartesian in nature, they contain no inherent
    understanding of the spherical geometry underpinning geographic coordinate systems.
    For this reason, shapefiles or shape vectors that cross the antimeridian or poles
    are not supported by this function to avoid unexpected masking behaviour.

    Shape geometries can be checked prior to masking using the :func:`is_geometry_valid`.

    See Also
    --------
    :func:`is_geometry_valid`

    .. _`pyproj documentation`: https://pyproj4.github.io/pyproj/stable/api/transformer.html#pyproj-transformer
    """
<<<<<<< HEAD
    try:
        msg = "Geometry is not a valid Shapely object"
        if not shapely.is_valid(geometry):
            raise TypeError(msg)
    except Exception:
        raise TypeError(msg)
    if not isinstance(cube, Cube):
        if isinstance(cube, CubeList):
=======
    # Check validity of geometry CRS
    is_geometry_valid(geometry, geometry_crs)

    # Check cube is a Cube
    if not isinstance(cube, iris.cube.Cube):
        if isinstance(cube, iris.cube.CubeList):
>>>>>>> 32ebef80
            msg = "Received CubeList object rather than Cube - \
            to mask a CubeList iterate over each Cube"
            raise TypeError(msg)
        else:
            msg = "Received non-Cube object where a Cube is expected"
            raise TypeError(msg)

    # Get cube coordinates
    y_name, x_name = _cube_primary_xy_coord_names(cube)
    # Check if cube lons units are in degrees, and if so do they exist in [0, 360] or [-180, 180]
    if (cube.coord(x_name).units.origin == "degrees") and (
        cube.coord(x_name).points.max() > 180
    ):
        # Convert to [-180, 180] domain
        cube = cube.intersection(iris.coords.CoordExtent(x_name, -180, 180))

    # Check for CRS equality and transform if necessary
    cube_crs = cube.coord_system().as_cartopy_projection()
    if not geometry_crs.equals(cube_crs):
        transform_warning_msg = "Geometry CRS does not match cube CRS. Iris will attempt to transform the geometry onto the cube CRS..."
        warnings.warn(transform_warning_msg, category=iris.warnings.IrisUserWarning)
        # Set-up transform via pyproj
        t = Transformer.from_crs(
            crs_from=geometry_crs, crs_to=cube_crs, always_xy=True
        ).transform
        # Transform geometry
        geometry = shapely.ops.transform(t, geometry)
        # Recheck geometry validity
        if not shapely.is_valid(geometry):
            msg = f"Shape geometry is invalid (not well formed): {shapely.is_valid_reason(geometry)}."
            raise TypeError(msg)

    x_points = cube.coord(x_name).points
    y_points = cube.coord(y_name).points
    dx = iris.util.regular_step(cube.coord(x_name))
    dy = iris.util.regular_step(cube.coord(y_name))
    w = len(x_points)
    h = len(y_points)

    # Define raster transform based on cube
    # This maps the geometry domain onto the cube domain
    trans = Affine.translation(x_points[0] - dx / 2, y_points[0] - dy / 2)
    scale = Affine.scale(dx, dy)
    tr = trans * scale

    # Generate mask from geometry
    mask_template = rfeatures.geometry_mask(
        geometries=shapely.get_parts(geometry),
        out_shape=(h, w),
        transform=tr,
        **kwargs,
    )

    # If cube was on circular domain, then the transformed
    # mask template needs shifting to match the cube domain
    if cube.coord(x_name).circular:
        mask_template = np.roll(mask_template, w // 2, axis=1)

    return mask_template


def is_geometry_valid(
    geometry: shapely.Geometry,
    geometry_crs: cartopy.crs,
) -> None:
    """Check the validity of the shape geometry.

    This function checks that:
    1) The geometry is a valid shapely geometry.
    2) The geometry falls within bounds equivalent to
       lon = [-180, 180] and lat = [-90, 90].
    3) The geometry does not cross the antimeridian,
        based on the assumption that the shape will
        cross the antimeridian if the difference between
        the shape bound longitudes is greater than 180.
    4) The geometry does not cross the poles.

    Parameters
    ----------
    geometry : :class:`shapely.geometry.base.BaseGeometry`
        The geometry to check.
    geometry_crs : :class:`cartopy.crs`
        The coordinate reference system of the geometry.

    Returns
    -------
    None if the geometry is valid.OSTN15_NTv2OSGBtoETRS.gsb

    Raises
    ------
    TypeError
        If the geometry is not a valid shapely geometry.
    ValueError
        If the geometry is not valid for the given coordinate system.
        This most likely occurs when the geometry coordinates are not within the bounds of the
        geometry coordinates reference system.
    ValueError
        If the geometry crosses the antimeridian.
    ValueError
        If the geometry crosses the poles.

    Examples
    --------
    >>> from shapely.geometry import box
    >>> from pyproj import CRS
    >>> from iris._shapefiles import is_geometry_valid

    Create a valid geometry covering Canada, and check
    its validity for the WGS84 coordinate system:

    >>> canada = box(-143.5,42.6,-37.8,84.0)
    >>> wgs84 = CRS.from_epsg(4326)
    >>> is_geometry_valid(canada, wgs84)

    The function returns silently as the geometry is valid.

    Now create an invalid geometry covering the Bering Sea,
    and check its validity for the WGS84 coordinate system.

    >>> bering_sea = box(148.42,49.1,-138.74,73.12)
    >>> wgs84 = CRS.from_epsg(4326)
    >>> is_geometry_valid(bering_sea, wgs84) # doctest: +IGNORE_EXCEPTION_DETAIL
    Traceback (most recent call last)
    ValueError: Geometry crossing the 180th meridian is not supported.
    """
<<<<<<< HEAD
    _, x_name = _cube_primary_xy_coord_names(cube)

    target_system = cube.coord_system().as_cartopy_projection()
    if not target_system:
        # If no cube coord_system do our best to guess...
        if (
            cube.coord(axis="x").units == "degrees"
            and cube.coord(axis="y").units == "degrees"
        ):
            # If units of degrees assume GeogCS
            target_system = iris.coord_systems.GeogCS(
                iris.analysis.cartography.DEFAULT_SPHERICAL_EARTH_RADIUS
            )
            warnings.warn(
                "Cube has no coord_system; using default GeogCS lat/lon.",
                category=IrisDefaultingWarning,
            )
        else:
            # For any other units, don't guess and raise an error
            target_system = iris.coord_systems.GeogCS(
                iris.analysis.cartography.DEFAULT_SPHERICAL_EARTH_RADIUS
            )
            raise ValueError("Cube has no coord_system; cannot guess coord_system!")

    if not geometry_crs:
        # If no geometry_crs assume it has the cube coord_system
        geometry_crs = target_system
        warnings.warn(
            "No geometry coordinate reference system specified; using cube coord_system instead.",
            category=IrisDefaultingWarning,
        )

    trans_geometry = target_proj.project_geometry(geometry, source_proj)

    # A GeogCS in iris can be either -180 to 180 or 0 to 360. If cube is 0-360, shift geom to match
    if (
        isinstance(target_system, iris.coord_systems.GeogCS)
        and cube.coord(x_name).points[-1] > 180
    ):
        # chop geom at 0 degree line very finely then transform
        prime_meridian_line = shapely.LineString([(0, 90), (0, -90)])
        trans_geometry = trans_geometry.difference(prime_meridian_line.buffer(0.00001))
        trans_geometry = shapely.transform(trans_geometry, _trans_func)
=======
    WGS84_crs = CRS.from_epsg(4326)
>>>>>>> 32ebef80

    # Check geometry is valid shapely geometry
    if not shapely.is_valid(geometry):
        msg = f"Shape geometry is invalid (not well formed): {shapely.is_valid_reason(geometry)}."
        raise TypeError(msg)

    # Check that the geometry is within the bounds of the coordinate system
    # If the geometry is not in WGS84, transform the geometry to WGS84
    # This is more reliable than transforming the lon_lat_bounds to the geometry CRS
    lon_lat_bounds = shapely.geometry.Polygon.from_bounds(
        xmin=-180.0, ymin=-90.0, xmax=180.0, ymax=90.0
    )
    if not geometry_crs.equals(WGS84_crs):
        # Make pyproj transformer
        # Transforms the input geometry to the WGS84 coordinate system
        t = Transformer.from_crs(geometry_crs, WGS84_crs, always_xy=True).transform
        geometry = shapely.ops.transform(t, geometry)

    geom_valid = lon_lat_bounds.contains(shapely.get_parts(geometry))
    if not geom_valid.all():
        msg = f"Geometry {shapely.get_parts(geometry)[~geom_valid]} is not valid for the given coordinate system {geometry_crs.to_string()}. \nCheck that your coordinates are correctly specified."
        raise ValueError(msg)

    # Check if shape crosses the 180th meridian (or equivalent)
    if bool(abs(geometry.bounds[2] - geometry.bounds[0]) > 180.0):
        msg = "Geometry crossing the antimeridian is not supported."
        raise ValueError(msg)

    # Check if the geometry crosses the poles
    npole = sgeom.Point(0, 90)
    spole = sgeom.Point(0, -90)
    if geometry.intersects(npole) or geometry.intersects(spole):
        msg = "Geometry crossing the poles is not supported."
        raise ValueError(msg)

<<<<<<< HEAD
def _cube_primary_xy_coord_names(cube: iris.cube.Cube) -> tuple:
=======
    return


def _cube_primary_xy_coord_names(cube: iris.cube.Cube) -> tuple[str, str]:
>>>>>>> 32ebef80
    """Return the primary latitude and longitude coordinate names, or long names, from a cube.

    Parameters
    ----------
    cube : :class:`iris.cube.Cube`

    Returns
    -------
    tuple
        The names of the primary latitude and longitude coordinates.

    """
    latc = (
        cube.coords(axis="y", dim_coords=True)[0]
        if cube.coords(axis="y", dim_coords=True)
        else -1
    )
    lonc = (
        cube.coords(axis="x", dim_coords=True)[0]
        if cube.coords(axis="x", dim_coords=True)
        else -1
    )

    if -1 in (latc, lonc):
        msg = "Error retrieving 1d xy coordinates in cube: {!r}"
        raise ValueError(msg.format(cube))

    latitude = latc.name()
    longitude = lonc.name()
<<<<<<< HEAD
    return latitude, longitude


def _get_mod_rebased_coord_bounds(coord: iris.coords.Coord) -> np.array:
    """Take in a coord and returns a array of the bounds of that coord rebased to the modulus.

    Parameters
    ----------
    coord : :class:`iris.coords.Coord`
        An Iris coordinate with a modulus.

    Returns
    -------
    :class:`np.array`
        A 1d Numpy array of [start,end] pairs for bounds of the coord.

    """
    modulus = coord.units.modulus
    # Force realisation (rather than core_bounds) - more efficient for the
    #  repeated indexing happening downstream.
    result = np.array(coord.bounds)
    if modulus:
        result[result < 0.0] = (np.abs(result[result < 0.0]) % modulus) * -1
        result[np.isclose(result, modulus, 1e-10)] = 0.0
    return result
=======
    return latitude, longitude
>>>>>>> 32ebef80
<|MERGE_RESOLUTION|>--- conflicted
+++ resolved
@@ -3,15 +3,7 @@
 # This file is part of Iris and is released under the BSD license.
 # See LICENSE in the root of the repository for full licensing details.
 
-<<<<<<< HEAD
-# Much of this code is originally based off the ASCEND library, developed in
-# the Met Office by Chris Kent, Emilie Vanvyve, David Bentley, Joana Mendes
-# many thanks to them. Converted for Iris by Alex Chamberlain-Clay with subsequent
-# additions from Hamish Steptoe.               
-
-=======
 from __future__ import annotations
->>>>>>> 32ebef80
 
 import importlib
 from itertools import product
@@ -19,11 +11,7 @@
 from typing import overload
 import warnings
 
-<<<<<<< HEAD
-import cartopy
-=======
 from affine import Affine
->>>>>>> 32ebef80
 import numpy as np
 from pyproj import CRS, Transformer
 import rasterio.features as rfeatures
@@ -34,12 +22,7 @@
 import shapely.geometry as sgeom
 import shapely.ops as sops
 
-<<<<<<< HEAD
-from iris.cube import Cube, CubeList
-import iris.analysis.cartography
-=======
 import iris
->>>>>>> 32ebef80
 from iris.warnings import IrisDefaultingWarning, IrisUserWarning
 
 if "iris.cube" in sys.modules:
@@ -132,23 +115,12 @@
 
     .. _`pyproj documentation`: https://pyproj4.github.io/pyproj/stable/api/transformer.html#pyproj-transformer
     """
-<<<<<<< HEAD
-    try:
-        msg = "Geometry is not a valid Shapely object"
-        if not shapely.is_valid(geometry):
-            raise TypeError(msg)
-    except Exception:
-        raise TypeError(msg)
-    if not isinstance(cube, Cube):
-        if isinstance(cube, CubeList):
-=======
     # Check validity of geometry CRS
     is_geometry_valid(geometry, geometry_crs)
 
     # Check cube is a Cube
     if not isinstance(cube, iris.cube.Cube):
         if isinstance(cube, iris.cube.CubeList):
->>>>>>> 32ebef80
             msg = "Received CubeList object rather than Cube - \
             to mask a CubeList iterate over each Cube"
             raise TypeError(msg)
@@ -274,53 +246,7 @@
     Traceback (most recent call last)
     ValueError: Geometry crossing the 180th meridian is not supported.
     """
-<<<<<<< HEAD
-    _, x_name = _cube_primary_xy_coord_names(cube)
-
-    target_system = cube.coord_system().as_cartopy_projection()
-    if not target_system:
-        # If no cube coord_system do our best to guess...
-        if (
-            cube.coord(axis="x").units == "degrees"
-            and cube.coord(axis="y").units == "degrees"
-        ):
-            # If units of degrees assume GeogCS
-            target_system = iris.coord_systems.GeogCS(
-                iris.analysis.cartography.DEFAULT_SPHERICAL_EARTH_RADIUS
-            )
-            warnings.warn(
-                "Cube has no coord_system; using default GeogCS lat/lon.",
-                category=IrisDefaultingWarning,
-            )
-        else:
-            # For any other units, don't guess and raise an error
-            target_system = iris.coord_systems.GeogCS(
-                iris.analysis.cartography.DEFAULT_SPHERICAL_EARTH_RADIUS
-            )
-            raise ValueError("Cube has no coord_system; cannot guess coord_system!")
-
-    if not geometry_crs:
-        # If no geometry_crs assume it has the cube coord_system
-        geometry_crs = target_system
-        warnings.warn(
-            "No geometry coordinate reference system specified; using cube coord_system instead.",
-            category=IrisDefaultingWarning,
-        )
-
-    trans_geometry = target_proj.project_geometry(geometry, source_proj)
-
-    # A GeogCS in iris can be either -180 to 180 or 0 to 360. If cube is 0-360, shift geom to match
-    if (
-        isinstance(target_system, iris.coord_systems.GeogCS)
-        and cube.coord(x_name).points[-1] > 180
-    ):
-        # chop geom at 0 degree line very finely then transform
-        prime_meridian_line = shapely.LineString([(0, 90), (0, -90)])
-        trans_geometry = trans_geometry.difference(prime_meridian_line.buffer(0.00001))
-        trans_geometry = shapely.transform(trans_geometry, _trans_func)
-=======
     WGS84_crs = CRS.from_epsg(4326)
->>>>>>> 32ebef80
 
     # Check geometry is valid shapely geometry
     if not shapely.is_valid(geometry):
@@ -356,14 +282,10 @@
         msg = "Geometry crossing the poles is not supported."
         raise ValueError(msg)
 
-<<<<<<< HEAD
-def _cube_primary_xy_coord_names(cube: iris.cube.Cube) -> tuple:
-=======
     return
 
 
 def _cube_primary_xy_coord_names(cube: iris.cube.Cube) -> tuple[str, str]:
->>>>>>> 32ebef80
     """Return the primary latitude and longitude coordinate names, or long names, from a cube.
 
     Parameters
@@ -393,32 +315,4 @@
 
     latitude = latc.name()
     longitude = lonc.name()
-<<<<<<< HEAD
-    return latitude, longitude
-
-
-def _get_mod_rebased_coord_bounds(coord: iris.coords.Coord) -> np.array:
-    """Take in a coord and returns a array of the bounds of that coord rebased to the modulus.
-
-    Parameters
-    ----------
-    coord : :class:`iris.coords.Coord`
-        An Iris coordinate with a modulus.
-
-    Returns
-    -------
-    :class:`np.array`
-        A 1d Numpy array of [start,end] pairs for bounds of the coord.
-
-    """
-    modulus = coord.units.modulus
-    # Force realisation (rather than core_bounds) - more efficient for the
-    #  repeated indexing happening downstream.
-    result = np.array(coord.bounds)
-    if modulus:
-        result[result < 0.0] = (np.abs(result[result < 0.0]) % modulus) * -1
-        result[np.isclose(result, modulus, 1e-10)] = 0.0
-    return result
-=======
-    return latitude, longitude
->>>>>>> 32ebef80
+    return latitude, longitude