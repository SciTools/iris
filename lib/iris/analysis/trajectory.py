--- conflicted
+++ resolved
@@ -128,11 +128,7 @@
         return [(k, v) for k, v in points.items()]
 
     def _src_cube_anon_dims(self, cube):
-<<<<<<< HEAD
         """Locate the index of anonymous dimensions.
-=======
-        """A helper method to locate the index of anonymous dimensions.
->>>>>>> d95c9e26
 
         A helper method to locate the index of anonymous dimensions on the
         interpolation target, ``cube``.
@@ -534,11 +530,7 @@
 
 
 def _nearest_neighbour_indices_ndcoords(cube, sample_points, cache=None):
-<<<<<<< HEAD
-    """Return indices to select data value(s) closest to the given coordinate point values.
-=======
     """Calculate the cube nearest neighbour indices for the samples.
->>>>>>> d95c9e26
 
     Return the indices to select the data value(s) closest to the given
     coordinate point values.
@@ -720,11 +712,7 @@
     # TODO: cache the necessary bits of the operation so reuse can actually
     # be more efficient.
     def __init__(self, src_cube, target_grid_cube):
-<<<<<<< HEAD
         """Nearest-neighbour regridder.
-=======
-        """A nearest-neighbour regridder.
->>>>>>> d95c9e26
 
         A nearest-neighbour regridder to perform regridding from the source
         grid to the target grid.
