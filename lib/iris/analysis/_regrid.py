# Copyright Iris contributors
#
# This file is part of Iris and is released under the BSD license.
# See LICENSE in the root of the repository for full licensing details.

import copy
import functools
import warnings

import numpy as np
import numpy.ma as ma
from scipy.sparse import csc_matrix

from iris._lazy_data import map_complete_blocks
from iris.analysis._interpolation import (
    EXTRAPOLATION_MODES,
    extend_circular_coord_and_data,
    get_xy_dim_coords,
    snapshot_grid,
)
from iris.analysis._scipy_interpolate import _RegularGridInterpolator
from iris.exceptions import IrisImpossibleUpdateWarning
from iris.util import _meshgrid, guess_coord_axis


def _transform_xy_arrays(crs_from, x, y, crs_to):
    """Transform 2d points between cartopy coordinate reference systems.

    NOTE: copied private function from iris.analysis.cartography.

    Parameters
    ----------
    crs_from, crs_to : :class:`cartopy.crs.Projection`
        The coordinate reference systems.
    x, y : arrays
        point locations defined in 'crs_from'.

    Returns
    -------
    x, y :  Arrays of locations defined in 'crs_to'.

    """
    pts = crs_to.transform_points(crs_from, x, y)
    return pts[..., 0], pts[..., 1]


def _regrid_weighted_curvilinear_to_rectilinear__prepare(src_cube, weights, grid_cube):
    """First (setup) part of 'regrid_weighted_curvilinear_to_rectilinear'.

    Check inputs and calculate the sparse regrid matrix and related info.
    The 'regrid info' returned can be re-used over many cubes.

    """
    # Get the source cube x and y 2D auxiliary coordinates.
    sx, sy = src_cube.coord(axis="x"), src_cube.coord(axis="y")
    # Get the target grid cube x and y dimension coordinates.
    tx, ty = get_xy_dim_coords(grid_cube)

    sl = [0] * grid_cube.ndim
    sl[grid_cube.coord_dims(tx)[0]] = np.s_[:]
    sl[grid_cube.coord_dims(ty)[0]] = np.s_[:]
    grid_cube = grid_cube[tuple(sl)]

    if sx.units != sy.units:
        msg = (
            "The source cube x ({!r}) and y ({!r}) coordinates must "
            "have the same units."
        )
        raise ValueError(msg.format(sx.name(), sy.name()))

    if src_cube.coord_dims(sx) != src_cube.coord_dims(sy):
        msg = (
            "The source cube x ({!r}) and y ({!r}) coordinates must "
            "map onto the same cube dimensions."
        )
        raise ValueError(msg.format(sx.name(), sy.name()))

    if sx.coord_system != sy.coord_system:
        msg = (
            "The source cube x ({!r}) and y ({!r}) coordinates must "
            "have the same coordinate system."
        )
        raise ValueError(msg.format(sx.name(), sy.name()))

    if sx.coord_system is None:
        msg = "The source X and Y coordinates must have a defined coordinate system."
        raise ValueError(msg)

    if tx.units != ty.units:
        msg = (
            "The target grid cube x ({!r}) and y ({!r}) coordinates must "
            "have the same units."
        )
        raise ValueError(msg.format(tx.name(), ty.name()))

    if tx.coord_system is None:
        msg = "The target X and Y coordinates must have a defined coordinate system."
        raise ValueError(msg)

    if tx.coord_system != ty.coord_system:
        msg = (
            "The target grid cube x ({!r}) and y ({!r}) coordinates must "
            "have the same coordinate system."
        )
        raise ValueError(msg.format(tx.name(), ty.name()))

    if weights is None:
        weights = np.ones(sx.shape)
    if weights.shape != sx.shape:
        msg = "Provided weights must have the same shape as the X and Y coordinates."
        raise ValueError(msg)

    if not tx.has_bounds() or not tx.is_contiguous():
        msg = "The target grid cube x ({!r})coordinate requires contiguous bounds."
        raise ValueError(msg.format(tx.name()))

    if not ty.has_bounds() or not ty.is_contiguous():
        msg = "The target grid cube y ({!r}) coordinate requires contiguous bounds."
        raise ValueError(msg.format(ty.name()))

    def _src_align_and_flatten(coord):
        # Return a flattened, unmasked copy of a coordinate's points array that
        # will align with a flattened version of the source cube's data.
        #
        # PP-TODO: Should work with any cube dimensions for X and Y coords.
        #  Probably needs fixing anyway?
        #
        points = coord.points
        if src_cube.coord_dims(coord) == (1, 0):
            points = points.T
        if points.shape != src_cube.shape:
            msg = (
                "The shape of the points array of {!r} is not compatible "
                "with the shape of {!r}."
            )
            raise ValueError(msg.format(coord.name(), src_cube.name()))
        return np.asarray(points.flatten())

    # Align and flatten the coordinate points of the source space.
    sx_points = _src_align_and_flatten(sx)
    sy_points = _src_align_and_flatten(sy)

    # Transform source X and Y points into the target coord-system, if needed.
    if sx.coord_system != tx.coord_system:
        src_crs = sx.coord_system.as_cartopy_projection()
        tgt_crs = tx.coord_system.as_cartopy_projection()
        sx_points, sy_points = _transform_xy_arrays(
            src_crs, sx_points, sy_points, tgt_crs
        )
    #
    # TODO: how does this work with scaled units ??
    #  e.g. if crs is latlon, units could be degrees OR radians ?
    #

    # Wrap modular values (e.g. longitudes) if required.
    modulus = sx.units.modulus
    if modulus is not None:
        # Match the source cube x coordinate range to the target grid
        # cube x coordinate range.
        min_sx, min_tx = np.min(sx.points), np.min(tx.points)
        if min_sx < 0 and min_tx >= 0:
            indices = np.where(sx_points < 0)
            # Ensure += doesn't raise a TypeError
            if not np.can_cast(modulus, sx_points.dtype):
                sx_points = sx_points.astype(type(modulus), casting="safe")
            sx_points[indices] += modulus
        elif min_sx >= 0 and min_tx < 0:
            indices = np.where(sx_points > (modulus / 2))
            # Ensure -= doesn't raise a TypeError
            if not np.can_cast(modulus, sx_points.dtype):
                sx_points = sx_points.astype(type(modulus), casting="safe")
            sx_points[indices] -= modulus

    # Create target grid cube x and y cell boundaries.
    tx_depth, ty_depth = tx.points.size, ty.points.size
    (tx_dim,) = grid_cube.coord_dims(tx)
    (ty_dim,) = grid_cube.coord_dims(ty)

    tx_cells = np.concatenate((tx.bounds[:, 0], tx.bounds[-1, 1].reshape(1)))
    ty_cells = np.concatenate((ty.bounds[:, 0], ty.bounds[-1, 1].reshape(1)))

    # Determine the target grid cube x and y cells that bound
    # the source cube x and y points.

    def _regrid_indices(cells, depth, points):
        # Calculate the minimum difference in cell extent.
        extent = np.min(np.diff(cells))
        if extent == 0:
            # Detected an dimension coordinate with an invalid
            # zero length cell extent.
            msg = (
                "The target grid cube {} ({!r}) coordinate contains "
                "a zero length cell extent."
            )
            axis, name = "x", tx.name()
            if points is sy_points:
                axis, name = "y", ty.name()
            raise ValueError(msg.format(axis, name))
        elif extent > 0:
            # The cells of the dimension coordinate are in ascending order.
            indices = np.searchsorted(cells, points, side="right") - 1
        else:
            # The cells of the dimension coordinate are in descending order.
            # np.searchsorted() requires ascending order, so we require to
            # account for this restriction.
            cells = cells[::-1]
            right = np.searchsorted(cells, points, side="right")
            left = np.searchsorted(cells, points, side="left")
            indices = depth - right
            # Only those points that exactly match the left-hand cell bound
            # will differ between 'left' and 'right'. Thus their appropriate
            # target cell location requires to be recalculated to give the
            # correct descending [upper, lower) interval cell, source to target
            # regrid behaviour.
            delta = np.where(left != right)[0]
            if delta.size:
                indices[delta] = depth - left[delta]
        return indices

    x_indices = _regrid_indices(tx_cells, tx_depth, sx_points)
    y_indices = _regrid_indices(ty_cells, ty_depth, sy_points)

    # Now construct a sparse M x N matrix, where M is the flattened target
    # space, and N is the flattened source space. The sparse matrix will then
    # be populated with those source cube points that contribute to a specific
    # target cube cell.

    # Determine the valid indices and their offsets in M x N space.
    # Calculate the valid M offsets.
    cols = np.where(
        (y_indices >= 0)
        & (y_indices < ty_depth)
        & (x_indices >= 0)
        & (x_indices < tx_depth)
    )[0]

    # Reduce the indices to only those that are valid.
    x_indices = x_indices[cols]
    y_indices = y_indices[cols]

    # Calculate the valid N offsets.
    if ty_dim < tx_dim:
        rows = y_indices * tx.points.size + x_indices
    else:
        rows = x_indices * ty.points.size + y_indices

    # Calculate the associated valid weights.
    weights_flat = weights.flatten()
    data = weights_flat[cols]

    # Build our sparse M x N matrix of weights.
    sparse_matrix = csc_matrix(
        (data, (rows, cols)), shape=(grid_cube.data.size, src_cube.data.size)
    )

    # Performing a sparse sum to collapse the matrix to (M, 1).
    sum_weights = sparse_matrix.sum(axis=1).getA()

    # Determine the rows (flattened target indices) that have a
    # contribution from one or more source points.
    rows = np.nonzero(sum_weights)

    # NOTE: when source points are masked, this 'sum_weights' is possibly
    # incorrect and needs re-calculating.  Likewise 'rows' may cover target
    # cells which happen to get no data.  This is dealt with by adjusting as
    # required in the '__perform' function, below.

    regrid_info = (sparse_matrix, sum_weights, rows, grid_cube)
    return regrid_info


def _curvilinear_to_rectilinear_regrid_data(
    data,
    dims,
    regrid_info,
):
    """Part of 'regrid_weighted_curvilinear_to_rectilinear' which acts on the data.

    Perform the prepared regrid calculation on an array.

    """
    sparse_matrix, sum_weights, rows, grid_cube = regrid_info

    inds = list(range(-len(dims), 0))
    data = np.moveaxis(data, dims, inds)
    data_shape = data.shape
    grid_size = np.prod([data_shape[ind] for ind in inds])

    # Calculate the numerator of the weighted mean (M, 1).
    is_masked = ma.isMaskedArray(data)
    sum_weights = None
    if not is_masked:
        data = data
    else:
        # Use raw data array
        r_data = data.data
        # Check if there are any masked source points to take account of.
        is_masked = ma.is_masked(data)
        if is_masked:
            # Zero any masked source points so they add nothing in output sums.
            mask = data.mask
            r_data[mask] = 0.0
            # Calculate a new 'sum_weights' to allow for missing source points.
            # N.B. it is more efficient to use the original once-calculated
            # sparse matrix, but in this case we can't.
            # Hopefully, this post-multiplying by the validities is less costly
            # than repeating the whole sparse calculation.
            valid_src_cells = ~mask.reshape(-1, grid_size)
            sum_weights = valid_src_cells @ sparse_matrix.T
        data = r_data
    if sum_weights is None:
        sum_weights = np.ones(data_shape).reshape(-1, grid_size) @ sparse_matrix.T
    # Work out where output cells are missing all contributions.
    # This allows for where 'rows' contains output cells that have no
    # data because of missing input points.
    zero_sums = sum_weights == 0.0
    # Make sure we can still divide by sum_weights[rows].
    sum_weights[zero_sums] = 1.0

    # Calculate sum in each target cell, over contributions from each source
    # cell.
    numerator = data.reshape(-1, grid_size) @ sparse_matrix.T

    weighted_mean = numerator / sum_weights
    # Ensure masked points where relevant source cells were all missing.
    weighted_mean = ma.asarray(weighted_mean)
    if np.any(zero_sums):
        # Mask where contributing sums were zero.
        weighted_mean[zero_sums] = ma.masked

    new_data_shape = list(data_shape)
    for dim, length in zip(inds, grid_cube.shape):
        new_data_shape[dim] = length
    if len(dims) == 1:
        new_data_shape.append(grid_cube.shape[1])
        dims = (dims[0], dims[0] + 1)
    if len(dims) > 2:
        new_data_shape = new_data_shape[: 2 - len(dims)]
        dims = dims[:2]

    result = weighted_mean.reshape(new_data_shape)
    result = np.moveaxis(result, [-2, -1], dims)
    return result


def _regrid_weighted_curvilinear_to_rectilinear__perform(src_cube, regrid_info):
    """Second (regrid) part of 'regrid_weighted_curvilinear_to_rectilinear'.

    Perform the prepared regrid calculation on a single cube.

    """
    dims = src_cube.coord_dims(
        CurvilinearRegridder._get_horizontal_coord(src_cube, "x")
    )
    result_data = _curvilinear_to_rectilinear_regrid_data(
        src_cube.data, dims, regrid_info
    )
    grid_cube = regrid_info[-1]
    tx = grid_cube.coord(axis="x", dim_coords=True)
    ty = grid_cube.coord(axis="y", dim_coords=True)
    regrid_callback = functools.partial(
        _curvilinear_to_rectilinear_regrid_data, regrid_info=regrid_info
    )
    result = _create_cube(
        result_data, src_cube, dims, (ty.copy(), tx.copy()), 2, regrid_callback
    )
    return result


class CurvilinearRegridder:
    """Provides support for performing point-in-cell regridding.

    This class provides support for performing point-in-cell regridding
    between a curvilinear source grid and a rectilinear target grid.

    """

    def __init__(self, src_grid_cube, target_grid_cube, weights=None):
        """Create a regridder for conversions between the source and target grids.

        Parameters
        ----------
        src_grid_cube : :class:`~iris.cube.Cube`
            The :class:`~iris.cube.Cube` providing the source grid.
        tgt_grid_cube : :class:`~iris.cube.Cube`
            The :class:`~iris.cube.Cube` providing the target grid.
        weights : optional, default=None
            A :class:`numpy.ndarray` instance that defines the weights
            for the grid cells of the source grid. Must have the same shape
            as the data of the source grid.
            If unspecified, equal weighting is assumed.

        """
        from iris.cube import Cube

        # Validity checks.
        if not isinstance(src_grid_cube, Cube):
            raise TypeError("'src_grid_cube' must be a Cube")
        if not isinstance(target_grid_cube, Cube):
            raise TypeError("'target_grid_cube' must be a Cube")
        # Snapshot the state of the cubes to ensure that the regridder
        # is impervious to external changes to the original source cubes.
        self._src_cube = src_grid_cube.copy()
        self._target_cube = target_grid_cube.copy()
        self.weights = weights
        self._regrid_info = None

    @staticmethod
    def _get_horizontal_coord(cube, axis):
<<<<<<< HEAD
        """Get the horizontal coordinate on the supplied cube along the specified axis.
=======
        """Gets the horizontal coordinate on the supplied cube along the specified axis.
>>>>>>> d95c9e26

        Parameters
        ----------
        cube : :class:`iris.cube.Cube`
            An instance of :class:`iris.cube.Cube`.
        axis :
            Locate coordinates on `cube` along this axis.

        Returns
        -------
        The horizontal coordinate on the specified axis of the supplied cube.

        """
        coords = cube.coords(axis=axis, dim_coords=False)
        if len(coords) != 1:
            raise ValueError(
                "Cube {!r} must contain a single 1D {} coordinate.".format(
                    cube.name(), axis
                )
            )
        return coords[0]

    def __call__(self, src):
<<<<<<< HEAD
        """Regrid :class:`~iris.cube.Cube` onto the target grid :class:`_CurvilinearRegridder`.
=======
        """Regrid onto the target grid.
>>>>>>> d95c9e26

        Regrid the supplied :class:`~iris.cube.Cube` on to the target grid of
        this :class:`_CurvilinearRegridder`.

        The given cube must be defined with the same grid as the source
        grid used to create this :class:`_CurvilinearRegridder`.

        If the source cube has lazy data, it will be realized before
        regridding and the returned cube will also have realized data.

        Parameters
        ----------
        src : :class:`~iris.cube.Cube`
            A :class:`~iris.cube.Cube` to be regridded.

        Returns
        -------
        :class:`~iris.cube.Cube`
            A cube defined with the horizontal dimensions of the target
            and the other dimensions from this cube. The data values of
            this cube will be converted to values on the new grid using
            point-in-cell regridding.

        """
        from iris.cube import Cube

        # Validity checks.
        if not isinstance(src, Cube):
            raise TypeError("'src' must be a Cube")

        gx = self._get_horizontal_coord(self._src_cube, "x")
        gy = self._get_horizontal_coord(self._src_cube, "y")
        src_grid = (gx.copy(), gy.copy())
        sx = self._get_horizontal_coord(src, "x")
        sy = self._get_horizontal_coord(src, "y")
        if (sx, sy) != src_grid:
            raise ValueError(
                "The given cube is not defined on the same "
                "source grid as this regridder."
            )
        slice_cube = next(src.slices(sx))
        if self._regrid_info is None:
            # Calculate the basic regrid info just once.
            self._regrid_info = _regrid_weighted_curvilinear_to_rectilinear__prepare(
                slice_cube, self.weights, self._target_cube
            )
        result = _regrid_weighted_curvilinear_to_rectilinear__perform(
            src, self._regrid_info
        )

        return result


class RectilinearRegridder:
    """Provides support for performing nearest-neighbour or linear regridding.

    This class provides support for performing nearest-neighbour or
    linear regridding between source and target grids.

    """

    def __init__(self, src_grid_cube, tgt_grid_cube, method, extrapolation_mode):
        """Create a regridder for conversions between the source and target grids.

        Parameters
        ----------
        src_grid_cube : :class:`~iris.cube.Cube`
            The :class:`~iris.cube.Cube` providing the source grid.
        tgt_grid_cube : :class:`~iris.cube.Cube`
            The :class:`~iris.cube.Cube` providing the target grid.
        method :
            Either 'linear' or 'nearest'.
        extrapolation_mode : str
            Must be one of the following strings:

            * 'extrapolate' - The extrapolation points will be
              calculated by extending the gradient of the closest two
              points.
            * 'nan' - The extrapolation points will be be set to NaN.
            * 'error' - An exception will be raised, notifying an
              attempt to extrapolate.
            * 'mask' - The extrapolation points will always be masked, even
              if the source data is not a MaskedArray.
            * 'nanmask' - If the source data is a MaskedArray the
              extrapolation points will be masked. Otherwise they will be
              set to NaN.

        """
        from iris.cube import Cube

        # Validity checks.
        if not isinstance(src_grid_cube, Cube):
            raise TypeError("'src_grid_cube' must be a Cube")
        if not isinstance(tgt_grid_cube, Cube):
            raise TypeError("'tgt_grid_cube' must be a Cube")
        # Snapshot the state of the cubes to ensure that the regridder
        # is impervious to external changes to the original source cubes.
        self._src_grid = snapshot_grid(src_grid_cube)
        self._tgt_grid = snapshot_grid(tgt_grid_cube)
        # Check the target grid units.
        for coord in self._tgt_grid:
            self._check_units(coord)
        # Whether to use linear or nearest-neighbour interpolation.
        if method not in ("linear", "nearest"):
            msg = "Regridding method {!r} not supported.".format(method)
            raise ValueError(msg)
        self._method = method
        # The extrapolation mode.
        if extrapolation_mode not in EXTRAPOLATION_MODES:
            msg = "Invalid extrapolation mode {!r}"
            raise ValueError(msg.format(extrapolation_mode))
        self._extrapolation_mode = extrapolation_mode

    @property
    def method(self):
        return self._method

    @property
    def extrapolation_mode(self):
        return self._extrapolation_mode

    @staticmethod
    def _sample_grid(src_coord_system, grid_x_coord, grid_y_coord):
<<<<<<< HEAD
        """Convert the rectilinear grid coordinates to a curvilinear grid.
=======
        """Convert the rectilinear grid to a curvilinear grid.
>>>>>>> d95c9e26

        Convert the rectilinear grid coordinates to a curvilinear grid in
        the source coordinate system.

        The `grid_x_coord` and `grid_y_coord` must share a common coordinate
        system.

        Parameters
        ----------
        src_coord_system : :class:`iris.coord_system.CoordSystem`
            The :class:`iris.coord_system.CoordSystem` for the grid of the
            source Cube.
        grid_x_coord : :class:`iris.coords.DimCoord`
            The :class:`iris.coords.DimCoord` for the X coordinate.
        grid_y_coord : :class:`iris.coords.DimCoord`
            The :class:`iris.coords.DimCoord` for the Y coordinate.

        Returns
        -------
        tuple
            A tuple of the X and Y coordinate values as 2-dimensional
            arrays.

        """
        grid_x, grid_y = _meshgrid(grid_x_coord.points, grid_y_coord.points)
        # Skip the CRS transform if we can to avoid precision problems.
        if src_coord_system == grid_x_coord.coord_system:
            sample_grid_x = grid_x
            sample_grid_y = grid_y
        else:
            src_crs = src_coord_system.as_cartopy_crs()
            grid_crs = grid_x_coord.coord_system.as_cartopy_crs()
            sample_xyz = src_crs.transform_points(grid_crs, grid_x, grid_y)
            sample_grid_x = sample_xyz[..., 0]
            sample_grid_y = sample_xyz[..., 1]
        return sample_grid_x, sample_grid_y

    @staticmethod
    def _regrid(
        src_data,
        x_dim,
        y_dim,
        src_x_coord,
        src_y_coord,
        sample_grid_x,
        sample_grid_y,
        method="linear",
        extrapolation_mode="nanmask",
    ):
        """Regrid the given data from the src grid to the sample grid.

        The result will be a MaskedArray if either/both of:

        * the source array is a MaskedArray,
        * the extrapolation_mode is 'mask' and the result requires
          extrapolation.

        If the result is a MaskedArray the mask for each element will be set
        if either/both of:

        * there is a non-zero contribution from masked items in the input data
        * the element requires extrapolation and the extrapolation_mode
          dictates a masked value.

        Parameters
        ----------
        src_data :
            An N-dimensional NumPy array or MaskedArray.
        x_dim :
            The X dimension within `src_data`.
        y_dim :
            The Y dimension within `src_data`.
        src_x_coord : :class:`iris.coords.DimCoord`
            The X :class:`iris.coords.DimCoord`.
        src_y_coord : :class:`iris.coords.DimCoord`
            The Y :class:`iris.coords.DimCoord`.
        sample_grid_x :
            A 2-dimensional array of sample X values.
        sample_grid_y :
            A 2-dimensional array of sample Y values.
        method: str, optional
            Either 'linear' or 'nearest'. The default method is 'linear'.
        extrapolation_mode : str, optional
            Must be one of the following strings:

            * 'linear' - The extrapolation points will be calculated by
              extending the gradient of the closest two points.
            * 'nan' - The extrapolation points will be be set to NaN.
            * 'error' - A ValueError exception will be raised, notifying an
              attempt to extrapolate.
            * 'mask' - The extrapolation points will always be masked, even
              if the source data is not a MaskedArray.
            * 'nanmask' - If the source data is a MaskedArray the
              extrapolation points will be masked. Otherwise they will be
              set to NaN.

            The default mode of extrapolation is 'nanmask'.

        Returns
        -------
        NumPu array
            The regridded data as an N-dimensional NumPy array. The lengths
            of the X and Y dimensions will now match those of the sample
            grid.

        """
        #
        # XXX: At the moment requires to be a static method as used by
        # experimental regrid_area_weighted_rectilinear_src_and_grid
        #
        if sample_grid_x.shape != sample_grid_y.shape:
            raise ValueError("Inconsistent sample grid shapes.")
        if sample_grid_x.ndim != 2:
            raise ValueError("Sample grid must be 2-dimensional.")

        # Prepare the result data array
        shape = list(src_data.shape)
        final_shape = shape.copy()
        if x_dim is not None:
            assert shape[x_dim] == src_x_coord.shape[0]
            shape[x_dim] = sample_grid_x.shape[1]
            final_shape[x_dim] = shape[x_dim]
        else:
            shape.append(1)
            x_dim = len(shape) - 1
            src_data = np.expand_dims(src_data, -1)
        if y_dim is not None:
            assert shape[y_dim] == src_y_coord.shape[0]
            shape[y_dim] = sample_grid_x.shape[0]
            final_shape[y_dim] = shape[y_dim]
        else:
            shape.append(1)
            y_dim = len(shape) - 1
            src_data = np.expand_dims(src_data, -1)

        dtype = src_data.dtype
        if method == "linear":
            # If we're given integer values, convert them to the smallest
            # possible float dtype that can accurately preserve the values.
            if dtype.kind == "i":
                dtype = np.promote_types(dtype, np.float16)

        if ma.isMaskedArray(src_data):
            data = ma.empty(shape, dtype=dtype)
            data.mask = np.zeros(data.shape, dtype=np.bool_)
        else:
            data = np.empty(shape, dtype=dtype)

        # The interpolation class requires monotonically increasing
        # coordinates, so flip the coordinate(s) and data if they aren't.
        reverse_x = (
            src_x_coord.points[0] > src_x_coord.points[1]
            if src_x_coord.points.size > 1
            else False
        )
        reverse_y = (
            src_y_coord.points[0] > src_y_coord.points[1]
            if src_y_coord.points.size > 1
            else False
        )
        flip_index = [slice(None)] * src_data.ndim
        if reverse_x:
            src_x_coord = src_x_coord[::-1]
            flip_index[x_dim] = slice(None, None, -1)
        if reverse_y:
            src_y_coord = src_y_coord[::-1]
            flip_index[y_dim] = slice(None, None, -1)
        src_data = src_data[tuple(flip_index)]

        if src_x_coord.circular:
            x_points, src_data = extend_circular_coord_and_data(
                src_x_coord, src_data, x_dim
            )
        else:
            x_points = src_x_coord.points

        # Slice out the first full 2D piece of data for construction of the
        # interpolator.
        index = [0] * len(shape)
        index[x_dim] = index[y_dim] = slice(None)
        initial_data = src_data[tuple(index)]
        if y_dim < x_dim:
            initial_data = initial_data.T

        # Construct the interpolator, we will fill in any values out of bounds
        # manually.
        interpolator = _RegularGridInterpolator(
            [x_points, src_y_coord.points],
            initial_data,
            method=method,
            bounds_error=False,
            fill_value=None,
        )
        # The constructor of the _RegularGridInterpolator class does
        # some unnecessary checks on these values, so we set them
        # afterwards instead. Sneaky. ;-)
        try:
            mode = EXTRAPOLATION_MODES[extrapolation_mode]
        except KeyError:
            raise ValueError("Invalid extrapolation mode.")
        interpolator.bounds_error = mode.bounds_error
        interpolator.fill_value = mode.fill_value

        # Construct the target coordinate points array, suitable for passing to
        # the interpolator multiple times.
        interp_coords = [
            sample_grid_x.astype(np.float64)[..., np.newaxis],
            sample_grid_y.astype(np.float64)[..., np.newaxis],
        ]

        # Map all the requested values into the range of the source
        # data (centred over the centre of the source data to allow
        # extrapolation where required).
        min_x, max_x = x_points.min(), x_points.max()
        if src_x_coord.units.modulus:
            modulus = src_x_coord.units.modulus
            offset = (max_x + min_x - modulus) * 0.5
            interp_coords[0] -= offset
            interp_coords[0] = (interp_coords[0] % modulus) + offset

        interp_coords = np.dstack(interp_coords)

        weights = interpolator.compute_interp_weights(interp_coords)

        def interpolate(data):
            # Update the interpolator for this data slice.
            data = data.astype(interpolator.values.dtype)
            if y_dim < x_dim:
                data = data.T
            interpolator.values = data
            data = interpolator.interp_using_pre_computed_weights(weights)
            if y_dim > x_dim:
                data = data.T
            return data

        # Build up a shape suitable for passing to ndindex, inside the loop we
        # will insert slice(None) on the data indices.
        iter_shape = list(shape)
        iter_shape[x_dim] = iter_shape[y_dim] = 1

        # Iterate through each 2d slice of the data, updating the interpolator
        # with the new data as we go.
        for index in np.ndindex(tuple(iter_shape)):
            index = list(index)
            index[x_dim] = index[y_dim] = slice(None)

            src_subset = src_data[tuple(index)]
            interpolator.fill_value = mode.fill_value
            data[tuple(index)] = interpolate(src_subset)

            if ma.isMaskedArray(data) or mode.force_mask:
                # NB. np.ma.getmaskarray returns an array of `False` if
                # `src_subset` is not a masked array.
                src_mask = ma.getmaskarray(src_subset)
                interpolator.fill_value = mode.mask_fill_value
                mask_fraction = interpolate(src_mask)
                new_mask = mask_fraction > 0

                if ma.isMaskedArray(data):
                    data.mask[tuple(index)] = new_mask
                elif np.any(new_mask):
                    # Set mask=False to ensure we have an expanded mask array.
                    data = ma.MaskedArray(data, mask=False)
                    data.mask[tuple(index)] = new_mask

        data = data.reshape(final_shape)
        return data

    def _check_units(self, coord):
        from iris.coord_systems import GeogCS, RotatedGeogCS

        if coord.coord_system is None:
            # No restriction on units.
            pass
        elif isinstance(
            coord.coord_system,
            (GeogCS, RotatedGeogCS),
        ):
            # Units for lat-lon or rotated pole must be 'degrees'. Note
            # that 'degrees_east' etc. are equal to 'degrees'.
            if coord.units != "degrees":
                msg = (
                    "Unsupported units for coordinate system. "
                    "Expected 'degrees' got {!r}.".format(coord.units)
                )
                raise ValueError(msg)
        else:
            # Units for other coord systems must be equal to metres.
            if coord.units != "m":
                msg = (
                    "Unsupported units for coordinate system. "
                    "Expected 'metres' got {!r}.".format(coord.units)
                )
                raise ValueError(msg)

    def __call__(self, src):
<<<<<<< HEAD
        """Regrid :class:`~iris.cube.Cube` onto target grid of :class:`RectilinearRegridder`.
=======
        """Regrid onto target grid.
>>>>>>> d95c9e26

        Regrid this :class:`~iris.cube.Cube` on to the target grid of
        this :class:`RectilinearRegridder`.

        The given cube must be defined with the same grid as the source
        grid used to create this :class:`RectilinearRegridder`.

        If the source cube has lazy data, the returned cube will also
        have lazy data.

        Parameters
        ----------
        src : :class:`~iris.cube.Cube`
            A :class:`~iris.cube.Cube` to be regridded.

        Returns
        -------
        :class:`~iris.cube.Cube`
            A cube defined with the horizontal dimensions of the target
            and the other dimensions from this cube. The data values of
            this cube will be converted to values on the new grid using
            either nearest-neighbour or linear interpolation.

        Notes
        -----
        .. note::

            If the source cube has lazy data,
            `chunks <https://docs.dask.org/en/latest/array-chunks.html>`__
            in the horizontal dimensions will be combined before regridding.

        """
        from iris.cube import Cube

        # Validity checks.
        if not isinstance(src, Cube):
            raise TypeError("'src' must be a Cube")
        if get_xy_dim_coords(src) != self._src_grid:
            raise ValueError(
                "The given cube is not defined on the same "
                "source grid as this regridder."
            )

        src_x_coord, src_y_coord = get_xy_dim_coords(src)
        grid_x_coord, grid_y_coord = self._tgt_grid
        src_cs = src_x_coord.coord_system
        grid_cs = grid_x_coord.coord_system

        if src_cs is None and grid_cs is None:
            if not (
                src_x_coord.is_compatible(grid_x_coord)
                and src_y_coord.is_compatible(grid_y_coord)
            ):
                raise ValueError(
                    "The rectilinear grid coordinates of the "
                    "given cube and target grid have no "
                    "coordinate system but they do not have "
                    "matching coordinate metadata."
                )
        elif src_cs is None or grid_cs is None:
            raise ValueError(
                "The rectilinear grid coordinates of the given "
                "cube and target grid must either both have "
                "coordinate systems or both have no coordinate "
                "system but with matching coordinate metadata."
            )

        # Check the source grid units.
        for coord in (src_x_coord, src_y_coord):
            self._check_units(coord)

        # Convert the grid to a 2D sample grid in the src CRS.
        sample_grid = self._sample_grid(src_cs, grid_x_coord, grid_y_coord)
        sample_grid_x, sample_grid_y = sample_grid

        # Compute the interpolated data values.
        x_dim = src.coord_dims(src_x_coord)[0]
        y_dim = src.coord_dims(src_y_coord)[0]

        # Define regrid function
        regrid = functools.partial(
            self._regrid,
            x_dim=x_dim,
            y_dim=y_dim,
            src_x_coord=src_x_coord,
            src_y_coord=src_y_coord,
            sample_grid_x=sample_grid_x,
            sample_grid_y=sample_grid_y,
            method=self._method,
            extrapolation_mode=self._extrapolation_mode,
        )

        data = map_complete_blocks(src, regrid, (y_dim, x_dim), sample_grid_x.shape)

        # Wrap up the data as a Cube.
        _regrid_callback = functools.partial(
            self._regrid,
            src_x_coord=src_x_coord,
            src_y_coord=src_y_coord,
            sample_grid_x=sample_grid_x,
            sample_grid_y=sample_grid_y,
            method=self._method,
            extrapolation_mode="nan",
        )

        def regrid_callback(*args, **kwargs):
            _data, dims = args
            return _regrid_callback(_data, *dims, **kwargs)

        result = _create_cube(
            data,
            src,
            [x_dim, y_dim],
            [grid_x_coord, grid_y_coord],
            2,
            regrid_callback,
        )
        return result


def _create_cube(data, src, src_dims, tgt_coords, num_tgt_dims, regrid_callback):
    r"""Return a new cube for the result of regridding.

    Returned cube represents the result of regridding the source cube
    onto the horizontal coordinates (e.g. latitude) of the target cube.
    All the metadata and coordinates of the result cube are copied from
    the source cube, with two exceptions:

    * Horizontal coordinates are copied from the target cube.
    * Auxiliary coordinates which span the grid dimensions are
      ignored.

    Parameters
    ----------
    data : array
        The regridded data as an N-dimensional NumPy array.
    src : cube
        The source Cube.
    src_dims : tuple of int
        The dimensions of the X and Y coordinate within the source Cube.
    tgt_coords : tuple of :class:`iris.coords.Coord`\\ 's
        Either two 1D :class:`iris.coords.DimCoord`\\ 's, two 1D
        :class:`iris.experimental.ugrid.DimCoord`\\ 's or two n-D
        :class:`iris.coords.AuxCoord`\\ 's representing the new grid's
        X and Y coordinates.
    num_tgt_dims : int
        The number of dimensions that the `tgt_coords` span.
    regrid_callback : callable
        The routine that will be used to calculate the interpolated
        values of any reference surfaces.

    Returns
    -------
    cube
        A new iris.cube.Cube instance.
    """
    from iris.coords import DimCoord
    from iris.cube import Cube

    result = Cube(data)

    if len(src_dims) >= 2:
        grid_dim_x, grid_dim_y = src_dims[:2]
    elif len(src_dims) == 1:
        grid_dim_x = src_dims[0]
        grid_dim_y = grid_dim_x + 1

    if num_tgt_dims == 1:
        grid_dim_x = grid_dim_y = min(src_dims)
    for tgt_coord, dim in zip(tgt_coords, (grid_dim_x, grid_dim_y)):
        if len(tgt_coord.shape) == 1:
            if isinstance(tgt_coord, DimCoord) and dim is not None:
                result.add_dim_coord(tgt_coord, dim)
            else:
                result.add_aux_coord(tgt_coord, dim)
        else:
            result.add_aux_coord(tgt_coord, (grid_dim_y, grid_dim_x))

    result.metadata = copy.deepcopy(src.metadata)

    # Copy across all the coordinates which don't span the grid.
    # Record a mapping from old coordinate IDs to new coordinates,
    # for subsequent use in creating updated aux_factories.

    coord_mapping = {}

    def copy_coords(src_coords, add_method):
        for coord in src_coords:
            dims = src.coord_dims(coord)
            if set(src_dims).intersection(set(dims)):
                continue
            if guess_coord_axis(coord) in ["X", "Y"]:
                continue

            def dim_offset(dim):
                offset = sum(
                    [d <= dim for d in (grid_dim_x, grid_dim_y) if d is not None]
                )
                if offset and num_tgt_dims == 1:
                    offset -= 1
                offset -= sum([d <= dim for d in src_dims if d is not None])
                return dim + offset

            dims = [dim_offset(dim) for dim in dims]
            result_coord = coord.copy()
            # Add result_coord to the owner of add_method.
            add_method(result_coord, dims)
            coord_mapping[id(coord)] = result_coord

    copy_coords(src.dim_coords, result.add_dim_coord)
    copy_coords(src.aux_coords, result.add_aux_coord)

    def regrid_reference_surface(
        src_surface_coord,
        surface_dims,
        src_dims,
        regrid_callback,
    ):
        # Determine which of the reference surface's dimensions span the X
        # and Y dimensions of the source cube.
        relative_surface_dims = [
            surface_dims.index(dim) if dim is not None else None for dim in src_dims
        ]
        surface = regrid_callback(
            src_surface_coord.points,
            relative_surface_dims,
        )
        surface_coord = src_surface_coord.copy(surface)
        return surface_coord

    # Copy across any AuxFactory instances, and regrid their reference
    # surfaces where required.
    for factory in src.aux_factories:
        for coord in factory.dependencies.values():
            if coord is None:
                continue
            dims = src.coord_dims(coord)
            if set(src_dims).intersection(dims):
                result_coord = regrid_reference_surface(
                    coord,
                    dims,
                    src_dims,
                    regrid_callback,
                )
                result.add_aux_coord(result_coord, dims)
                coord_mapping[id(coord)] = result_coord
        try:
            result.add_aux_factory(factory.updated(coord_mapping))
        except KeyError:
            msg = (
                "Cannot update aux_factory {!r} because of dropped"
                " coordinates.".format(factory.name())
            )
            warnings.warn(msg, category=IrisImpossibleUpdateWarning)

    return result<|MERGE_RESOLUTION|>--- conflicted
+++ resolved
@@ -407,11 +407,7 @@
 
     @staticmethod
     def _get_horizontal_coord(cube, axis):
-<<<<<<< HEAD
         """Get the horizontal coordinate on the supplied cube along the specified axis.
-=======
-        """Gets the horizontal coordinate on the supplied cube along the specified axis.
->>>>>>> d95c9e26
 
         Parameters
         ----------
@@ -435,11 +431,7 @@
         return coords[0]
 
     def __call__(self, src):
-<<<<<<< HEAD
-        """Regrid :class:`~iris.cube.Cube` onto the target grid :class:`_CurvilinearRegridder`.
-=======
         """Regrid onto the target grid.
->>>>>>> d95c9e26
 
         Regrid the supplied :class:`~iris.cube.Cube` on to the target grid of
         this :class:`_CurvilinearRegridder`.
@@ -563,11 +555,7 @@
 
     @staticmethod
     def _sample_grid(src_coord_system, grid_x_coord, grid_y_coord):
-<<<<<<< HEAD
-        """Convert the rectilinear grid coordinates to a curvilinear grid.
-=======
         """Convert the rectilinear grid to a curvilinear grid.
->>>>>>> d95c9e26
 
         Convert the rectilinear grid coordinates to a curvilinear grid in
         the source coordinate system.
@@ -864,11 +852,7 @@
                 raise ValueError(msg)
 
     def __call__(self, src):
-<<<<<<< HEAD
-        """Regrid :class:`~iris.cube.Cube` onto target grid of :class:`RectilinearRegridder`.
-=======
         """Regrid onto target grid.
->>>>>>> d95c9e26
 
         Regrid this :class:`~iris.cube.Cube` on to the target grid of
         this :class:`RectilinearRegridder`.
