--- conflicted
+++ resolved
@@ -57,11 +57,7 @@
 
 
 def extend_circular_coord(coord, points):
-<<<<<<< HEAD
-    """Return coordinates points with a shape extended by one.
-=======
     """Return coordinate points with a shape extended by one.
->>>>>>> d95c9e26
 
     This is common when dealing with circular coordinates.
 
@@ -72,11 +68,7 @@
 
 
 def extend_circular_coord_and_data(coord, data, coord_dim):
-<<<<<<< HEAD
-    """Return coordinate points and data array with a shape extended by one in the coord_dim axis.
-=======
     """Return coordinate points and data with a shape extended by one in the provided axis.
->>>>>>> d95c9e26
 
     Return coordinate points and a data array with a shape extended by one
     in the coord_dim axis. This is common when dealing with circular
@@ -166,11 +158,7 @@
 
 
 def snapshot_grid(cube):
-<<<<<<< HEAD
     """Return deep copies of lateral (dimension) coordinates from a cube."""
-=======
-    """Helper function that returns deep copies of lateral (dimension) coordinates from a cube."""
->>>>>>> d95c9e26
     x, y = get_xy_dim_coords(cube)
     return x.copy(), y.copy()
 
@@ -479,11 +467,7 @@
         return result
 
     def _points(self, sample_points, data, data_dims=None):
-<<<<<<< HEAD
-        """Interpolate values at the specified list of orthogonal (coord, points) pairs.
-=======
         """Interpolate at the specified points.
->>>>>>> d95c9e26
 
         Interpolate the given data values at the specified list of orthogonal
         (coord, points) pairs.
