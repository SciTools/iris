--- conflicted
+++ resolved
@@ -1914,12 +1914,9 @@
 
     result = cube.collapsed('longitude', iris.analysis.MEDIAN)
 
-<<<<<<< HEAD
-This aggregator handles masked data, but NOT lazy data.
-=======
+
 This aggregator handles masked data, but NOT lazy data.  For lazy aggregation,
 please try :obj:`~.PERCENTILE`.
->>>>>>> 769d7f05
 
 """
 
