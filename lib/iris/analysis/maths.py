# Copyright Iris contributors
#
# This file is part of Iris and is released under the BSD license.
# See LICENSE in the root of the repository for full licensing details.
"""Basic mathematical and statistical operations."""

from functools import lru_cache
import inspect
import math
import operator
import warnings

import cf_units
import dask.array as da
import numpy as np
from numpy import ma

from iris._deprecation import warn_deprecated
import iris.analysis
from iris.common import SERVICES, Resolve
from iris.common.lenient import _lenient_client
from iris.config import get_logger
import iris.coords
import iris.exceptions
import iris.util

# Configure the logger.
logger = get_logger(__name__)


@lru_cache(maxsize=128, typed=True)
def _output_dtype(op, first_dtype, second_dtype=None, in_place=False):
    """Get the numpy dtype.

    Get the numpy dtype corresponding to the result of applying a unary or
    binary operation to arguments of specified dtype.

    Parameters
    ----------
    op :
        A unary or binary operator which can be applied to array-like objects.
    first_dtype :
        The dtype of the first or only argument to the operator.
    second_dtype : optional, default=None
        The dtype of the second argument to the operator.
    in_place : bool, optional, default=False
        Whether the operation is to be performed in place.

    Returns
    -------
    :class:`numpy.dtype`

    .. note::

        The function always returns the dtype which would result if the
        operation were successful, even if the operation could fail due to
        casting restrictions for in place operations.

    """
    if in_place:
        # Always return the first dtype, even if the operation would fail due
        # to failure to cast the result.
        result = first_dtype
    else:
        operand_dtypes = (
            (first_dtype, second_dtype) if second_dtype is not None else (first_dtype,)
        )
        arrays = [np.array([1], dtype=dtype) for dtype in operand_dtypes]
        result = op(*arrays).dtype
    return result


def _get_dtype(operand):
    """Get the numpy dtype corresponding to the numeric data in the object provided.

    Parameters
    ----------
    operand :
        An instance of :class:`iris.cube.Cube` or :class:`iris.coords.Coord`,
        or a number or :class:`numpy.ndarray`.

    Returns
    -------
    :class:`numpy.dtype`

    """
    return np.min_scalar_type(operand) if np.isscalar(operand) else operand.dtype


def abs(cube, in_place=False):
    """Calculate the absolute values of the data in the Cube provided.

    Parameters
    ----------
    cube :
        An instance of :class:`iris.cube.Cube`.
    in_place : bool, optional, default=False
        Whether to create a new Cube, or alter the given "cube".

    Returns
    -------
    :class:`iris.cube.Cube`.

    Notes
    -----
    This function maintains laziness when called; it does not realise data.
    See more at :doc:`/userguide/real_and_lazy_data`.

    """
    _assert_is_cube(cube)
    new_dtype = _output_dtype(np.abs, cube.dtype, in_place=in_place)
    op = da.absolute if cube.has_lazy_data() else np.abs
    return _math_op_common(cube, op, cube.units, new_dtype=new_dtype, in_place=in_place)


def intersection_of_cubes(cube, other_cube):
    """Return the two Cubes of intersection given two Cubes.

    .. note:: The intersection of cubes function will ignore all single valued
        coordinates in checking the intersection.

    Parameters
    ----------
    cube :
        An instance of :class:`iris.cube.Cube`.
    other_cube :
        An instance of :class:`iris.cube.Cube`.

    Returns
    -------
    A paired tuple of :class:`iris.cube.Cube`
        A pair of :class:`iris.cube.Cube` instances in a tuple corresponding to
        the original cubes restricted to their intersection.

    Notes
    -----
    .. deprecated:: 3.2.0

       Instead use :meth:`iris.cube.CubeList.extract_overlapping`. For example,
       rather than calling

       .. code::

          cube1, cube2 = intersection_of_cubes(cube1, cube2)

       replace with

       .. code::

          cubes = CubeList([cube1, cube2])
          coords = ["latitude", "longitude"]    # Replace with relevant coords
          intersections = cubes.extract_overlapping(coords)
          cube1, cube2 = (intersections[0], intersections[1])

    Notes
    -----
    This function maintains laziness when called; it does not realise data.
    See more at :doc:`/userguide/real_and_lazy_data`.

    """
    wmsg = (
        "iris.analysis.maths.intersection_of_cubes has been deprecated and will "
        "be removed, please use iris.cube.CubeList.extract_overlapping "
        "instead. See intersection_of_cubes docstring for more information."
    )
    warn_deprecated(wmsg)

    # Take references of the original cubes (which will be copied when
    # slicing later).
    new_cube_self = cube
    new_cube_other = other_cube

    # This routine has not been written to cope with multi-dimensional
    # coordinates.
    for coord in cube.coords() + other_cube.coords():
        if coord.ndim != 1:
            raise iris.exceptions.CoordinateMultiDimError(coord)

    coord_comp = iris.analysis._dimensional_metadata_comparison(cube, other_cube)

    if coord_comp["ungroupable_and_dimensioned"]:
        raise ValueError(
            "Cubes do not share all coordinates in common, cannot intersect."
        )

    # cubes must have matching coordinates
    for coord in cube.coords():
        other_coord = other_cube.coord(coord)

        # Only intersect coordinates which are different, single values
        # coordinates may differ.
        if coord.shape[0] > 1 and coord != other_coord:
            intersected_coord = coord.intersect(other_coord)
            new_cube_self = new_cube_self.subset(intersected_coord)
            new_cube_other = new_cube_other.subset(intersected_coord)

    return new_cube_self, new_cube_other


def _assert_is_cube(cube):
    from iris.cube import Cube

    if not isinstance(cube, Cube):
        raise TypeError('The "cube" argument must be an instance of ' "iris.cube.Cube.")


@_lenient_client(services=SERVICES)
def add(cube, other, dim=None, in_place=False):
    """Calculate the sum.

    Calculate the sum of two cubes, or the sum of a cube and a coordinate or
    array or scalar value.

    When summing two cubes, they must both have the same coordinate systems and
    data resolution.

    When adding a coordinate to a cube, they must both share the same number of
    elements along a shared axis.

    Parameters
    ----------
    cube : iris.cube.Cube
        First operand to add.

    other: iris.cube.Cube, iris.coords.Coord, number, numpy.ndarray or dask.array.Array
        Second operand to add.

    dim : int, optional
        If `other` is a coord which does not exist on the cube, specify the
        dimension to which it should be mapped.

    in_place : bool, optional, default=False
        If `True`, alters the input cube.  Otherwise a new cube is created.

    Returns
    -------
    iris.cube.Cube

    Notes
    -----
    This function maintains laziness when called; it does not realise data.
    See more at :doc:`/userguide/real_and_lazy_data`.

    """
    _assert_is_cube(cube)
    new_dtype = _output_dtype(
        operator.add,
        cube.dtype,
        second_dtype=_get_dtype(other),
        in_place=in_place,
    )
    if in_place:
        _inplace_common_checks(cube, other, "addition")
        op = operator.iadd
    else:
        op = operator.add
    return _add_subtract_common(
        op, "add", cube, other, new_dtype, dim=dim, in_place=in_place
    )


@_lenient_client(services=SERVICES)
def subtract(cube, other, dim=None, in_place=False):
    """Calculate the difference.

    Calculate the difference between two cubes, or the difference between
    a cube and a coordinate or array or scalar value.

    When differencing two cubes, they must both have the same coordinate systems
    and data resolution.

    When subtracting a coordinate from a cube, they must both share the same
    number of elements along a shared axis.

    Parameters
    ----------
    cube : iris.cube.Cube
        Cube from which to subtract.

    other: iris.cube.Cube, iris.coords.Coord, number, numpy.ndarray or dask.array.Array
        Object to subtract from the cube.

    dim : int, optional
        If `other` is a coord which does not exist on the cube, specify the
        dimension to which it should be mapped.

    in_place : bool, optional, default=False
        If `True`, alters the input cube.  Otherwise a new cube is created.

    Returns
    -------
    iris.cube.Cube

    Notes
    -----
    This function maintains laziness when called; it does not realise data.
    See more at :doc:`/userguide/real_and_lazy_data`.

    """
    _assert_is_cube(cube)
    new_dtype = _output_dtype(
        operator.sub,
        cube.dtype,
        second_dtype=_get_dtype(other),
        in_place=in_place,
    )
    if in_place:
        _inplace_common_checks(cube, other, "subtraction")
        op = operator.isub
    else:
        op = operator.sub
    return _add_subtract_common(
        op, "subtract", cube, other, new_dtype, dim=dim, in_place=in_place
    )


def _add_subtract_common(
    operation_function,
    operation_name,
    cube,
    other,
    new_dtype,
    dim=None,
    in_place=False,
):
<<<<<<< HEAD
    """Share common code between addition and subtraction of cubes.
=======
    """Function which shares common code between addition and subtraction of cubes.
>>>>>>> d95c9e26

    Parameters
    ----------
    operation_function :
        function which does the operation (e.g. numpy.subtract)
    operation_name :
        The public name of the operation (e.g. 'divide')
    cube :
        The cube whose data is used as the first argument to `operation_function`
    other :
        The cube, coord, ndarray, dask array or number whose
        data is used as the second argument
    new_dtype :
        The expected dtype of the output. Used in the case of scalar
        masked arrays
    dim : optional, default=None
        Dimension along which to apply `other` if it's a coordinate that is not
        found in `cube`
    in_place : bool, optional, default=False
        Whether or not to apply the operation in place to `cube` and `cube.data`

    """
    _assert_is_cube(cube)

    if cube.units != getattr(other, "units", cube.units):
        emsg = (
            f"Cannot use {operation_name!r} with differing units "
            f"({cube.units} & {other.units})"
        )
        raise iris.exceptions.NotYetImplementedError(emsg)

    result = _binary_op_common(
        operation_function,
        operation_name,
        cube,
        other,
        cube.units,
        new_dtype=new_dtype,
        dim=dim,
        in_place=in_place,
    )

    return result


@_lenient_client(services=SERVICES)
def multiply(cube, other, dim=None, in_place=False):
    """Calculate the product.

    Calculate the product of two cubes, or the product of a cube and a coordinate
    or array or scalar value.

    When multiplying two cubes, they must both have the same coordinate systems
    and data resolution.

    When mulplying a cube by a coordinate, they must both share the same number
    of elements along a shared axis.

    Parameters
    ----------
    cube : iris.cube.Cube
        First operand to multiply.

    other: iris.cube.Cube, iris.coords.Coord, number, numpy.ndarray or dask.array.Array
        Second operand to multiply.

    dim : int, optional
        If `other` is a coord which does not exist on the cube, specify the
        dimension to which it should be mapped.

    in_place : bool, optional, default=False
        If `True`, alters the input cube.  Otherwise a new cube is created.

    Returns
    -------
    iris.cube.Cube

    Notes
    -----
    This function maintains laziness when called; it does not realise data.
    See more at :doc:`/userguide/real_and_lazy_data`.
    """
    _assert_is_cube(cube)

    new_dtype = _output_dtype(
        operator.mul,
        cube.dtype,
        second_dtype=_get_dtype(other),
        in_place=in_place,
    )
    other_unit = getattr(other, "units", "1")
    new_unit = cube.units * other_unit

    if in_place:
        _inplace_common_checks(cube, other, "multiplication")
        op = operator.imul
    else:
        op = operator.mul

    result = _binary_op_common(
        op,
        "multiply",
        cube,
        other,
        new_unit,
        new_dtype=new_dtype,
        dim=dim,
        in_place=in_place,
    )

    return result


def _inplace_common_checks(cube, other, math_op):
    """Check if an inplace math operation can take place.

    Check whether an inplace math operation can take place between `cube` and
    `other`. It cannot if `cube` has integer data and `other` has float data
    as the operation will always produce float data that cannot be 'safely'
    cast back to the integer data of `cube`.

    """
    other_dtype = _get_dtype(other)
    if not np.can_cast(other_dtype, cube.dtype, "same_kind"):
        aemsg = (
            "Cannot perform inplace {} between {!r} "
            "with {} data and {!r} with {} data."
        )
        raise ArithmeticError(
            aemsg.format(math_op, cube, cube.dtype, other, other_dtype)
        )


@_lenient_client(services=SERVICES)
def divide(cube, other, dim=None, in_place=False):
    """Calculate the ratio.

    Calculate the ratio of two cubes, or the ratio of a cube and a coordinate
    or array or scalar value.

    When dividing a cube by another cube, they must both have the same coordinate
    systems and data resolution.

    When dividing a cube by a coordinate, they must both share the same number
    of elements along a shared axis.

    Parameters
    ----------
    cube : iris.cube.Cube
        Numerator.

    other: iris.cube.Cube, iris.coords.Coord, number, numpy.ndarray or dask.array.Array
        Denominator.

    dim : int, optional
        If `other` is a coord which does not exist on the cube, specify the
        dimension to which it should be mapped.

    in_place : bool, optional, default=False
        If `True`, alters the input cube.  Otherwise a new cube is created.

    Returns
    -------
    iris.cube.Cube

    Notes
    -----
    This function maintains laziness when called; it does not realise data.
    See more at :doc:`/userguide/real_and_lazy_data`.
    """
    _assert_is_cube(cube)

    new_dtype = _output_dtype(
        operator.truediv,
        cube.dtype,
        second_dtype=_get_dtype(other),
        in_place=in_place,
    )
    other_unit = getattr(other, "units", "1")
    new_unit = cube.units / other_unit

    if in_place:
        if cube.dtype.kind in "iu":
            # Cannot coerce float result from inplace division back to int.
            emsg = (
                f"Cannot perform inplace division of cube {cube.name()!r} "
                "with integer data."
            )
            raise ArithmeticError(emsg)
        op = operator.itruediv
    else:
        op = operator.truediv

    result = _binary_op_common(
        op,
        "divide",
        cube,
        other,
        new_unit,
        new_dtype=new_dtype,
        dim=dim,
        in_place=in_place,
    )

    return result


def exponentiate(cube, exponent, in_place=False):
    """Return the result of the given cube to the power of a scalar.

    Parameters
    ----------
    cube :
        An instance of :class:`iris.cube.Cube`.
    exponent :
        The integer or floating point exponent.

        .. note:: When applied to the cube's unit, the exponent must
            result in a unit that can be described using only integer
            powers of the basic units.

            e.g. Unit('meter^-2 kilogram second^-1')
    in_place : bool, optional, default=False
        Whether to create a new Cube, or alter the given "cube".

    Returns
    -------
    :class:`iris.cube.Cube`.

    Notes
    -----
    This function maintains laziness when called; it does not realise data.
    See more at :doc:`/userguide/real_and_lazy_data`.
    """
    _assert_is_cube(cube)
    new_dtype = _output_dtype(
        operator.pow,
        cube.dtype,
        second_dtype=_get_dtype(exponent),
        in_place=in_place,
    )
    if cube.has_lazy_data():

        def power(data):
            return operator.pow(data, exponent)

    else:

        def power(data, out=None):
            return np.power(data, exponent, out)

    return _math_op_common(
        cube,
        power,
        cube.units**exponent,
        new_dtype=new_dtype,
        in_place=in_place,
    )


def exp(cube, in_place=False):
    """Calculate the exponential (exp(x)) of the cube.

    Parameters
    ----------
    cube :
        An instance of :class:`iris.cube.Cube`.
    in_place : bool, optional, default=False
        Whether to create a new Cube, or alter the given "cube".

    Returns
    -------
    :class:`iris.cube.Cube`.

    Notes
    -----
    Taking an exponential will return a cube with dimensionless units.

    This function maintains laziness when called; it does not realise data.
    See more at :doc:`/userguide/real_and_lazy_data`.

    """
    _assert_is_cube(cube)
    new_dtype = _output_dtype(np.exp, cube.dtype, in_place=in_place)
    op = da.exp if cube.has_lazy_data() else np.exp
    return _math_op_common(
        cube, op, cf_units.Unit("1"), new_dtype=new_dtype, in_place=in_place
    )


def log(cube, in_place=False):
    """Calculate the natural logarithm (base-e logarithm) of the cube.

    Parameters
    ----------
    cube :
        An instance of :class:`iris.cube.Cube`.
    in_place : bool, optional, default=False
        Whether to create a new Cube, or alter the given "cube".

    Returns
    -------
    :class:`iris.cube.Cube`

    Notes
    -----
    This function maintains laziness when called; it does not realise data.
    See more at :doc:`/userguide/real_and_lazy_data`.

    """
    _assert_is_cube(cube)
    new_dtype = _output_dtype(np.log, cube.dtype, in_place=in_place)
    op = da.log if cube.has_lazy_data() else np.log
    return _math_op_common(
        cube,
        op,
        cube.units.log(math.e),
        new_dtype=new_dtype,
        in_place=in_place,
    )


def log2(cube, in_place=False):
    """Calculate the base-2 logarithm of the cube.

    Parameters
    ----------
    cube :
        An instance of :class:`iris.cube.Cube`.
    in_place : bool, optional, default=False
        Whether to create a new Cube, or alter the given "cube".

    Returns
    -------
    :class:`iris.cube.Cube`

    Notes
    -----
    This function maintains laziness when called; it does not realise data.
    See more at :doc:`/userguide/real_and_lazy_data`.

    """
    _assert_is_cube(cube)
    new_dtype = _output_dtype(np.log2, cube.dtype, in_place=in_place)
    op = da.log2 if cube.has_lazy_data() else np.log2
    return _math_op_common(
        cube, op, cube.units.log(2), new_dtype=new_dtype, in_place=in_place
    )


def log10(cube, in_place=False):
    """Calculate the base-10 logarithm of the cube.

    Parameters
    ----------
    cube :
        An instance of :class:`iris.cube.Cube`.
    in_place : bool, optional, default=False
        Whether to create a new Cube, or alter the given "cube".

    Returns
    -------
    :class:`iris.cube.Cube`.

    Notes
    -----
    This function maintains laziness when called; it does not realise data.
    See more at :doc:`/userguide/real_and_lazy_data`.

    """
    _assert_is_cube(cube)
    new_dtype = _output_dtype(np.log10, cube.dtype, in_place=in_place)
    op = da.log10 if cube.has_lazy_data() else np.log10
    return _math_op_common(
        cube, op, cube.units.log(10), new_dtype=new_dtype, in_place=in_place
    )


def apply_ufunc(ufunc, cube, other=None, new_unit=None, new_name=None, in_place=False):
    """Apply a `numpy universal function <https://docs.scipy.org/doc/numpy/reference/ufuncs.html>`_ to a cube.

    Apply a `numpy universal function
    <https://docs.scipy.org/doc/numpy/reference/ufuncs.html>`_ to a cube
    or pair of cubes.

    .. note:: Many of the numpy.ufunc have been implemented explicitly in Iris
        e.g. :func:`numpy.abs`, :func:`numpy.add` are implemented in
        :func:`iris.analysis.maths.abs`, :func:`iris.analysis.maths.add`.
        It is usually preferable to use these functions rather than
        :func:`iris.analysis.maths.apply_ufunc` where possible.

    Parameters
    ----------
    ufunc :
        An instance of :func:`numpy.ufunc` e.g. :func:`numpy.sin`,
        :func:`numpy.mod`.
    cube :
        An instance of :class:`iris.cube.Cube`.

    Kwargs:

    other ::class:`iris.cube.Cube`, optional, default=False
        An instance of :class:`iris.cube.Cube` to be given as the second
        argument to :func:`numpy.ufunc`.
    new_unit : optional, default=False
        Unit for the resulting Cube.
    new_name : optional, default=False
        Name for the resulting Cube.
    in_place : bool, optional, default=False
        Whether to create a new Cube, or alter the given "cube".

    Returns
    -------
    :class:`iris.cube.Cube`.

    Examples
    --------
    ::

        cube = apply_ufunc(numpy.sin, cube, in_place=True)

    .. note::

        This function maintains laziness when called; it does not realise data. This is dependent on `ufunc` argument
        being a numpy operation that is compatible with lazy operation.
        See more at :doc:`/userguide/real_and_lazy_data`.

    """
    if not isinstance(ufunc, np.ufunc):
        ufunc_name = getattr(ufunc, "__name__", "function passed to apply_ufunc")
        emsg = f"{ufunc_name} is not recognised, it is not an instance of numpy.ufunc"
        raise TypeError(emsg)

    ufunc_name = ufunc.__name__

    if ufunc.nout != 1:
        emsg = (
            f"{ufunc_name} returns {ufunc.nout} objects, apply_ufunc currently "
            "only supports numpy.ufunc functions returning a single object."
        )
        raise ValueError(emsg)

    if ufunc.nin == 1:
        if other is not None:
            dmsg = (
                "ignoring surplus 'other' argument to apply_ufunc, "
                f"provided ufunc {ufunc_name!r} only requires 1 input"
            )
            logger.debug(dmsg)

        new_dtype = _output_dtype(ufunc, cube.dtype, in_place=in_place)

        new_cube = _math_op_common(
            cube, ufunc, new_unit, new_dtype=new_dtype, in_place=in_place
        )
    elif ufunc.nin == 2:
        if other is None:
            emsg = (
                f"{ufunc_name} requires two arguments, another cube "
                "must also be passed to apply_ufunc."
            )
            raise ValueError(emsg)

        _assert_is_cube(other)
        new_dtype = _output_dtype(
            ufunc, cube.dtype, second_dtype=other.dtype, in_place=in_place
        )

        new_cube = _binary_op_common(
            ufunc,
            ufunc_name,
            cube,
            other,
            new_unit,
            new_dtype=new_dtype,
            in_place=in_place,
        )
    else:
        emsg = f"Provided ufunc '{ufunc_name}.nin' must be 1 or 2."
        raise ValueError(emsg)

    new_cube.rename(new_name)

    return new_cube


def _binary_op_common(
    operation_function,
    operation_name,
    cube,
    other,
    new_unit,
    new_dtype=None,
    dim=None,
    in_place=False,
    sanitise_metadata=True,
):
    """Share common code between binary operations.

    Parameters
    ----------
    operation_function :
        Function which does the operation (e.g. numpy.divide)
    operation_name :
           The public name of the operation (e.g. 'divide')
    cube :
        The cube whose data is used as the first argument to `operation_function`
    other :
        The cube, coord, ndarray, dask array or number whose data is used
        as the second argument
    new_dtype :
        The expected dtype of the output. Used in the case of scalar masked arrays
    new_unit : optional, default=None
        Unit for the resulting quantity
    dim : optional, default=None
        Dimension along which to apply `other` if it's a coordinate that is
        not found in `cube`
    in_place : bool, optional, default=False
        whether or not to apply the operation in place to `cube` and `cube.data`
    sanitise_metadata : bool, optional, default=True
        Whether or not to remove metadata using _sanitise_metadata function

    """
    from iris.cube import Cube

    _assert_is_cube(cube)

    # Flag to notify the _math_op_common function to simply wrap the resultant
    # data of the maths operation in a cube with no metadata.
    skeleton_cube = False

    if isinstance(other, iris.coords.Coord):
        # The rhs must be an array.
        rhs = _broadcast_cube_coord_data(cube, other, operation_name, dim=dim)
    elif isinstance(other, Cube):
        # Prepare to resolve the cube operands and associated coordinate
        # metadata into the resultant cube.
        resolver = Resolve(cube, other)

        # Get the broadcast, auto-transposed safe versions of the cube operands.
        cube = resolver.lhs_cube_resolved
        other = resolver.rhs_cube_resolved

        # Flag that it's safe to wrap the resultant data of the math operation
        # in a cube with no metadata, as all of the metadata of the resultant
        # cube is being managed by the resolver.
        skeleton_cube = True

        # The rhs must be an array.
        rhs = other.core_data()
    else:
        # The rhs must be an array.
        if iris._lazy_data.is_lazy_data(other):
            rhs = other
        else:
            rhs = np.asanyarray(other)

    def unary_func(lhs):
        data = operation_function(lhs, rhs)
        if data is NotImplemented:
            # Explicitly raise the TypeError, so it gets raised even if, for
            # example, `iris.analysis.maths.multiply(cube, other)` is called
            # directly instead of `cube * other`.
            emsg = (
                f"Cannot {operation_function.__name__} {type(lhs).__name__!r} "
                f"and {type(rhs).__name__} objects."
            )
            raise TypeError(emsg)
        return data

    if in_place and not cube.has_lazy_data():
        # In-place arithmetic doesn't work if array type of LHS is less complex
        # than RHS.
        if iris._lazy_data.is_lazy_data(rhs):
            cube.data = cube.lazy_data()
        elif ma.is_masked(rhs) and not isinstance(cube.data, ma.MaskedArray):
            cube.data = ma.array(cube.data)

    elif isinstance(cube.core_data(), ma.MaskedArray) and iris._lazy_data.is_lazy_data(
        rhs
    ):
        # Workaround for #2987.  numpy#15200 discusses the general problem.
        cube = cube.copy(cube.lazy_data())

    result = _math_op_common(
        cube,
        unary_func,
        new_unit,
        new_dtype=new_dtype,
        in_place=in_place,
        skeleton_cube=skeleton_cube,
        sanitise_metadata=sanitise_metadata,
    )

    if isinstance(other, Cube):
        # Insert the resultant data from the maths operation
        # within the resolved cube.
        result = resolver.cube(result.core_data(), in_place=in_place)
        if sanitise_metadata:
            _sanitise_metadata(result, new_unit)

    return result


def _broadcast_cube_coord_data(cube, other, operation_name, dim=None):
    # What dimension are we processing?
    data_dimension = None
    if dim is not None:
        # Ensure the given dim matches the coord
        if other in cube.coords() and cube.coord_dims(other) != [dim]:
            raise ValueError("dim provided does not match dim found for coord")
        data_dimension = dim
    else:
        # Try and get a coord dim
        if other.shape != (1,):
            try:
                coord_dims = cube.coord_dims(other)
                data_dimension = coord_dims[0] if coord_dims else None
            except iris.exceptions.CoordinateNotFoundError:
                raise ValueError(
                    "Could not determine dimension for %s. "
                    "Use %s(cube, coord, dim=dim)" % (operation_name, operation_name)
                )

    if other.ndim != 1:
        raise iris.exceptions.CoordinateMultiDimError(other)

    if other.has_bounds():
        warnings.warn(
            "Using {!r} with a bounded coordinate is not well "
            "defined; ignoring bounds.".format(operation_name),
            category=iris.exceptions.IrisIgnoringBoundsWarning,
        )

    points = other.points

    # If the `data_dimension` is defined then shape the provided points for
    # proper array broadcasting
    if data_dimension is not None:
        points_shape = [1] * cube.ndim
        points_shape[data_dimension] = -1
        points = points.reshape(points_shape)

    return points


def _sanitise_metadata(cube, unit):
<<<<<<< HEAD
    """Clear the necessary or unsupported metadata from the resultant cube.
=======
    """Clear appropriate metadata from the resultant cube.
>>>>>>> d95c9e26

    As part of the maths metadata contract, clear the necessary or
    unsupported metadata from the resultant cube of the maths operation.

    """
    # Clear the cube names.
    cube.rename(None)

    # Clear the cube cell methods.
    cube.cell_methods = None

    # Clear the cell measures.
    for cm in cube.cell_measures():
        cube.remove_cell_measure(cm)

    # Clear the ancillary variables.
    for av in cube.ancillary_variables():
        cube.remove_ancillary_variable(av)

    # Clear the STASH attribute, if present.
    if "STASH" in cube.attributes:
        del cube.attributes["STASH"]

    # Set the cube units.
    cube.units = unit


def _math_op_common(
    cube,
    operation_function,
    new_unit,
    new_dtype=None,
    in_place=False,
    skeleton_cube=False,
    sanitise_metadata=True,
):
    from iris.cube import Cube

    _assert_is_cube(cube)

    if in_place and not skeleton_cube:
        if cube.has_lazy_data():
            cube.data = operation_function(cube.lazy_data())
        else:
            try:
                operation_function(cube.data, out=cube.data)
            except TypeError:
                # Non-ufunc function
                operation_function(cube.data)
        new_cube = cube
    else:
        data = operation_function(cube.core_data())
        if skeleton_cube:
            # Simply wrap the resultant data in a cube, as no
            # cube metadata is required by the caller.
            new_cube = Cube(data)
        else:
            new_cube = cube.copy(data)

    # If the result of the operation is scalar and masked, we need to fix-up the dtype.
    if (
        new_dtype is not None
        and not new_cube.has_lazy_data()
        and new_cube.data.shape == ()
        and ma.is_masked(new_cube.data)
    ):
        new_cube.data = ma.masked_array(0, 1, dtype=new_dtype)

    if sanitise_metadata:
        _sanitise_metadata(new_cube, new_unit)

    return new_cube


class IFunc:
    """:class:`IFunc` class for functions that can be applied to an iris cube."""

    def __init__(self, data_func, units_func):
        """Create an ifunc from a data function and units function.

        Parameters
        ----------
        data_func :
            Function to be applied to one or two data arrays, which
            are given as positional arguments. Should return another
            data array, with the same shape as the first array.
            May also have keyword arguments.
        units_func :
            Function to calculate the units of the resulting cube.
            Should take the cube/s as input and return
            an instance of :class:`cf_units.Unit`.

        Returns
        -------
        ifunc

        Examples
        --------
        **Example usage 1** Using an existing numpy ufunc, such as numpy.sin
        for the data function and a simple lambda function for the units
        function::

            sine_ifunc = iris.analysis.maths.IFunc(
                numpy.sin, lambda cube: cf_units.Unit('1'))
            sine_cube = sine_ifunc(cube)

        **Example usage 2** Define a function for the data arrays of two cubes
        and define a units function that checks the units of the cubes
        for consistency, before giving the resulting cube the same units
        as the first cube::

            def ws_data_func(u_data, v_data):
                return numpy.sqrt( u_data**2 + v_data**2 )

            def ws_units_func(u_cube, v_cube):
                if u_cube.units != getattr(v_cube, 'units', u_cube.units):
                    raise ValueError("units do not match")
                return u_cube.units

            ws_ifunc = iris.analysis.maths.IFunc(ws_data_func, ws_units_func)
            ws_cube = ws_ifunc(u_cube, v_cube, new_name='wind speed')

        **Example usage 3** Using a data function that allows a keyword
        argument::

            cs_ifunc = iris.analysis.maths.IFunc(numpy.cumsum,
                lambda a: a.units)
            cs_cube = cs_ifunc(cube, axis=1)

        """
        self._data_func_name = getattr(
            data_func, "__name__", "data_func argument passed to IFunc"
        )

        if not callable(data_func):
            emsg = f"{self._data_func_name} is not callable."
            raise TypeError(emsg)

        self._unit_func_name = getattr(
            units_func, "__name__", "units_func argument passed to IFunc"
        )

        if not callable(units_func):
            emsg = f"{self._unit_func_name} is not callable."
            raise TypeError(emsg)

        if hasattr(data_func, "nin"):
            self.nin = data_func.nin
        else:
            sig = inspect.signature(data_func)
            args = [
                param
                for param in sig.parameters.values()
                if (param.kind != param.KEYWORD_ONLY and param.default is param.empty)
            ]
            self.nin = len(args)

        if self.nin not in [1, 2]:
            emsg = (
                f"{self._data_func_name} requires {self.nin} input data "
                "arrays, the IFunc class currently only supports functions "
                "requiring 1 or 2 data arrays as input."
            )
            raise ValueError(emsg)

        if hasattr(data_func, "nout"):
            if data_func.nout != 1:
                emsg = (
                    f"{self._data_func_name} returns {data_func.nout} objects, "
                    "the IFunc class currently only supports functions "
                    "returning a single object."
                )
                raise ValueError(emsg)

        self.data_func = data_func
        self.units_func = units_func

    def __repr__(self):
        result = (
            f"iris.analysis.maths.IFunc({self._data_func_name}, "
            f"{self._unit_func_name})"
        )
        return result

    def __str__(self):
        result = (
            f"IFunc constructed from the data function {self._data_func_name} "
            f"and the units function {self._unit_func_name}"
        )
        return result

    def __call__(
        self,
        cube,
        other=None,
        dim=None,
        in_place=False,
        new_name=None,
        **kwargs_data_func,
    ):
        """Apply the ifunc to the cube(s).

        Parameters
        ----------
        cube :
            An instance of :class:`iris.cube.Cube`, whose data is used
            as the first argument to the data function.
        * other : optional, default=None
            A cube, coord, ndarray, dask array or number whose data is used as the
            second argument to the data function.
        * new_name : optional, default=None
            Name for the resulting Cube.
        * in_place : bool, optional, default=False
            Whether to create a new Cube, or alter the given "cube".
        * dim : optional, default=None
            Dimension along which to apply `other` if it's a coordinate that is
            not found in `cube`
        ** kwargs_data_func :
            Keyword arguments that get passed on to the data_func.

        Returns
        -------
        :class:`iris.cube.Cube`

        """
        _assert_is_cube(cube)

        def wrap_data_func(*args, **kwargs):
            kwargs_combined = dict(kwargs_data_func, **kwargs)

            return self.data_func(*args, **kwargs_combined)

        if self.nin == 1:
            if other is not None:
                dmsg = (
                    "ignoring surplus 'other' argument to IFunc.__call__, "
                    f"provided data_func {self._data_func_name!r} only requires "
                    "1 input"
                )
                logger.debug(dmsg)

            new_unit = self.units_func(cube)

            new_cube = _math_op_common(
                cube, wrap_data_func, new_unit, in_place=in_place
            )
        else:
            if other is None:
                emsg = (
                    f"{self._data_func_name} requires two arguments, another "
                    "cube must also be passed to IFunc.__call__."
                )
                raise ValueError(emsg)

            new_unit = self.units_func(cube, other)

            new_cube = _binary_op_common(
                wrap_data_func,
                self.data_func.__name__,
                cube,
                other,
                new_unit,
                dim=dim,
                in_place=in_place,
            )

        if new_name is not None:
            new_cube.rename(new_name)

        return new_cube<|MERGE_RESOLUTION|>--- conflicted
+++ resolved
@@ -323,11 +323,7 @@
     dim=None,
     in_place=False,
 ):
-<<<<<<< HEAD
     """Share common code between addition and subtraction of cubes.
-=======
-    """Function which shares common code between addition and subtraction of cubes.
->>>>>>> d95c9e26
 
     Parameters
     ----------
@@ -975,11 +971,7 @@
 
 
 def _sanitise_metadata(cube, unit):
-<<<<<<< HEAD
-    """Clear the necessary or unsupported metadata from the resultant cube.
-=======
     """Clear appropriate metadata from the resultant cube.
->>>>>>> d95c9e26
 
     As part of the maths metadata contract, clear the necessary or
     unsupported metadata from the resultant cube of the maths operation.
