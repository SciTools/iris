--- conflicted
+++ resolved
@@ -15,11 +15,7 @@
 import os.path
 import sys
 import tempfile
-<<<<<<< HEAD
-from typing import Literal, overload
-=======
-from typing import TYPE_CHECKING, List, Literal
->>>>>>> 74149377
+from typing import TYPE_CHECKING, List, Literal, overload
 from warnings import warn
 
 import cf_units
