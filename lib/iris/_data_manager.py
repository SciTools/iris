--- conflicted
+++ resolved
@@ -47,11 +47,6 @@
             msg = f"A cube may not be created without both data and a custom shape."
             warn(msg, iris.warnings.IrisUserWarning)
 
-<<<<<<< HEAD
-
-
-=======
->>>>>>> 7114f0f8
     def __copy__(self):
         """Forbid :class:`~iris._data_manager.DataManager` instance shallow-copy support."""
         name = type(self).__name__
@@ -293,12 +288,6 @@
     def shape(self):
         """The shape of the data being managed."""
         if self.data is None:
-<<<<<<< HEAD
-        # if self._lazy_array is None and np.all(self.data == None):
-=======
-            print("2", self.data)
-            # if self._lazy_array is None and np.all(self.data == None):
->>>>>>> 7114f0f8
             result = self._shape
         else:
             result = self.core_data().shape
