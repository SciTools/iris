--- conflicted
+++ resolved
@@ -42,11 +42,7 @@
 
 
 def is_lazy_masked_data(data):
-<<<<<<< HEAD
-    """Is it 'lazy' data array and the underlying array is of masked type.
-=======
     """Determine whether managed data is lazy and masked.
->>>>>>> d95c9e26
 
     Return True if the argument is both an Iris 'lazy' data array and the
     underlying array is of masked type.  Otherwise return False.
