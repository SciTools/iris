--- conflicted
+++ resolved
@@ -205,11 +205,7 @@
         >>> resolver = Resolve(cube1, cube2)
         >>> results = [resolver.cube(data) for data in payload]
 
-<<<<<<< HEAD
-    """  # noqa: D214, D410
-=======
-    """  # noqa: D214, D411
->>>>>>> 52fd4ab0
+    """  # noqa: D214, D410, D411
 
     def __init__(self, lhs=None, rhs=None):
         """Resolve the provided ``lhs`` :class:`~iris.cube.Cube` operand and
