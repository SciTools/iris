--- conflicted
+++ resolved
@@ -28,11 +28,7 @@
 
 
 def _lenient_client(*dargs, services=None):
-<<<<<<< HEAD
     """Allow a client function/method to declare at runtime.
-=======
-    """Decorator implementing the lenient client protocol.
->>>>>>> d95c9e26
 
     Decorator that allows a client function/method to declare at runtime that
     it is executing and requires lenient behaviour from a prior registered
@@ -93,11 +89,7 @@
 
         @wraps(func)
         def lenient_client_inner_naked(*args, **kwargs):
-<<<<<<< HEAD
-            """Closure wrapper function to register the wrapped function/method as active.
-=======
             """Closure wrapper function.
->>>>>>> d95c9e26
 
             Closure wrapper function to register the wrapped function/method
             as active at runtime before executing it.
@@ -119,11 +111,7 @@
         def lenient_client_outer(func):
             @wraps(func)
             def lenient_client_inner(*args, **kwargs):
-<<<<<<< HEAD
-                """Closure wrapper function to register the wrapped function/method.
-=======
                 """Closure wrapper function.
->>>>>>> d95c9e26
 
                 Closure wrapper function to register the wrapped function/method
                 as active at runtime before executing it.
@@ -141,11 +129,7 @@
 
 
 def _lenient_service(*dargs):
-<<<<<<< HEAD
-    """Allow a function/method to declare that it supports lenient behaviour as a service.
-=======
-    """Decorator implementing the lenient service protocol.
->>>>>>> d95c9e26
+    """Implement the lenient service protocol.
 
     Decorator that allows a function/method to declare that it supports lenient
     behaviour as a service.
@@ -305,11 +289,7 @@
 
     @contextmanager
     def context(self, **kwargs):
-<<<<<<< HEAD
-        """Return a context manager which allows temporary modification of the lenient option.
-=======
         """Context manager supporting temporary modification of lenient state.
->>>>>>> d95c9e26
 
         Return a context manager which allows temporary modification of the
         lenient option state within the scope of the context manager.
@@ -350,11 +330,7 @@
 
 class _Lenient(threading.local):
     def __init__(self, *args, **kwargs):
-<<<<<<< HEAD
         """Container for managing the run-time lenient services and client options.
-=======
-        """A container for managing the run-time lenient services and client options.
->>>>>>> d95c9e26
 
         A container for managing the run-time lenient services and client
         options for pre-defined functions/methods.
@@ -471,11 +447,7 @@
 
     @contextmanager
     def context(self, *args, **kwargs):
-<<<<<<< HEAD
-        """Context manager which allows temporary modification of the lenient option state.
-=======
         """Context manager supporting temporary modification of lenient state.
->>>>>>> d95c9e26
 
         Return a context manager which allows temporary modification of
         the lenient option state for the active thread.
@@ -570,11 +542,7 @@
         self.__dict__["enable"] = state
 
     def register_client(self, func, services, append=False):
-<<<<<<< HEAD
-        """Add the provided mapping of lenient client function/method.
-=======
         """Add the lenient client to service mapping.
->>>>>>> d95c9e26
 
         Add the provided mapping of lenient client function/method to
         required lenient service function/methods.
