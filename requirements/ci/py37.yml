--- conflicted
+++ resolved
@@ -7,24 +7,13 @@
   - python =3.7
 
 # Setup dependencies.
-<<<<<<< HEAD
-  - setuptools>=40.8.0
-
-# Core dependencies.
-  - cartopy>=0.18
-  - cf-units>=2
-  - cftime<1.3.0
-  - dask>=2
-=======
   - setuptools >=40.8.0
-  - pyke
 
 # Core dependencies.
   - cartopy >=0.18
   - cf-units
   - cftime >=1.5
   - dask >=2
->>>>>>> 1af20603
   - matplotlib
   - netcdf4
   - numpy >=1.14
@@ -44,10 +33,6 @@
 
 # Test dependencies.
   - asv
-<<<<<<< HEAD
-=======
-  - black =20.8b1
->>>>>>> 1af20603
   - filelock
   - flake8
   - imagehash >=4.0
