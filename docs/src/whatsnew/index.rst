--- conflicted
+++ resolved
@@ -10,10 +10,7 @@
 .. toctree::
    :maxdepth: 1
 
-<<<<<<< HEAD
-=======
    dev.rst
->>>>>>> d0569c79
    3.2.rst
    3.1.rst
    3.0.rst
