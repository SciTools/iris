{% extends "layout.html" %}
{% set title = 'Iris documentation homepage' %}
{% block extrahead %}

<script type="text/javascript" src="_static/jquery.cycle.all.latest.js"></script>

<style type="text/css">
#slideshow { width: 400px; }
#sliderNav { margin-left: 295px; margin-top: 10px; margin-bottom: 75px; cursor:pointer;cursor:hand; }
#sliderNav div { float: left; height: 17px; width: 20px; background: url("_static/bullet_on.png"); }
#sliderNav div.activeSlide { background: url("_static/bullet_off.png"); }
</style>

<script type="text/javascript">
$(document).ready(function() {
    $('.slideshow').cycle({
        fx:      'fade',
        pager:   '#sliderNav',
        pagerAnchorBuilder: pagerFactory
    });

    function pagerFactory(idx, slide) {
        var s = ' style="background-image: url("_static/bullet_on.png"); width:20px; height;17px; display: block;';
        return '<div><a href="#"><span></span></a></div>';
    };

});

$(document).bind('keypress', function(e) {
	if (e.keyCode == 37)
		$('.slideshow').cycle('prev');
	else if (e.keyCode == 39)
		$('.slideshow').cycle('next');
});

</script>

{% endblock %}



{% block body %}


<p style="font-style: italic; font-size: larger;">
Iris seeks to provide a powerful, easy to use, and community-driven Python library for analysing and visualising meteorological and oceanographic data sets.
</p>
<p>
With Iris you can:
<ul>
    <li>Use a single API to work on your data, irrespective of its original format.
    <li>Read and write (CF-)netCDF, GRIB, and PP files.</li>
<<<<<<< HEAD

    <li>Easily produce graphs and maps via integration with Matplotlib and Cartopy.</li>
=======
    <li>Easily produce graphs and maps via integration with matplotlib and cartopy.</li>
>>>>>>> 5b6f5324
</ul>
</p>


<div style="float: left;">
	<ul style="list-style: none; margin-left: -15px; margin-right: 0px; margin-top: 50px;">
	<li>
		<p class="biglink"><a class="biglink" href="installing.html">Installation guide</a><br/>
		<span class="linkdescr">including dependency details</span></p>
	</li>
	<li>
		<p class="biglink"><a class="biglink" href="userguide/index.html">User guide</a><br/>
         	<span class="linkdescr">an introduction to Iris and its core concepts</span></p>
	</li>
	<li>
		<p class="biglink"><a class="biglink" href="iris/iris.html">Reference documentation</a><br/>
		<span class="linkdescr">complete Iris package reference help</span></p>
	</li>
	<li>
		<p class="biglink"><a class="biglink" href="gallery.html">Gallery</a><br/>
		<span class="linkdescr">a collection of images produced using Iris</span></p>
	</li>
	<li>
		<p class="biglink"><a class="biglink" href="whatsnew/1.1.html">What's new in Iris 1.1?</a><br/>
		<span class="linkdescr">recent changes in Iris's capabilities</span></p>
	</li>
	</ul>
</div>

<div style="float:right; padding-top: 50px; padding-right: 10px;">
	<div class="slideshow">
                <a href="examples/graphics/COP_maps.html"><img src="_images/COP_maps.png" style="height: 250px;"/></a>
                <a href="examples/graphics/custom_file_loading.html"><img src="_images/custom_file_loading.png" style="margin-left:130px; height: 300px;"/></a>
                <a href="examples/graphics/COP_1d_plot.html"><img src="_images/COP_1d_plot.png" style="margin-left:130px; height: 300px;"/></a>
                <a href="examples/graphics/hovmoller.html"><img src="_images/hovmoller.png" style="margin-left:130px; height: 300px;"/></a>
                <a href="examples/graphics/TEC.html"><img src="_images/TEC.png" style="margin-left:130px; height: 300px;"/></a>
        </div>
        <div id="sliderNav" align="center"></div>
</div>


{% endblock %}<|MERGE_RESOLUTION|>--- conflicted
+++ resolved
@@ -50,12 +50,7 @@
 <ul>
     <li>Use a single API to work on your data, irrespective of its original format.
     <li>Read and write (CF-)netCDF, GRIB, and PP files.</li>
-<<<<<<< HEAD
-
-    <li>Easily produce graphs and maps via integration with Matplotlib and Cartopy.</li>
-=======
     <li>Easily produce graphs and maps via integration with matplotlib and cartopy.</li>
->>>>>>> 5b6f5324
 </ul>
 </p>
 
