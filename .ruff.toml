extend = "pyproject.toml"

lint.ignore = [
    # NOTE: To find a rule code to fix, run:
    #    ruff --select="ALL" --statistics lib/iris/<sub-package>

    # Pyflakes (F)
    # https://docs.astral.sh/ruff/rules/#pyflakes-f
    "F",

    # pycodestyle (E, W)
    # https://docs.astral.sh/ruff/rules/#pycodestyle-e-w
    "E",

    # mccabe (C90)
    # https://docs.astral.sh/ruff/rules/#mccabe-c90
    "C90",

    # pep8-naming (N)
    # https://docs.astral.sh/ruff/rules/#pep8-naming-n
    "N",

    # pydocstyle (D)
    # https://docs.astral.sh/ruff/rules/#pydocstyle-d
    # (D-1) Permanent
    "D105",  # Missing docstring in magic method
    # (D-2) Temporary, to be removed when we are more compliant. Rare cases mmove  to (1).
    "D417",  # Missing argument descriptions in the docstring
    "D101",  # Missing docstring in public class
    "D102",  # Missing docstring in public method
    "D104",  # Missing docstring in public package
    "D106",  # Missing docstring in public nested class
    # (D-3) Temporary, before an initial review, either fix ocurrences or move to (2).
    "D100",  # Missing docstring in public module
    "D103",  # Missing docstring in public function
<<<<<<< HEAD
    #"D200",  # One-line docstring should fit on one line
    "D202",  # No blank lines allowed after function docstring
=======
    "D200",  # One-line docstring should fit on one line
>>>>>>> cd414380
    "D205",  # 1 blank line required between summary line and description
    "D401",  # First line of docstring should be in imperative mood: ...

    # pyupgrade (UP)
    # https://docs.astral.sh/ruff/rules/#pyupgrade-up
    "UP",

    # flake8-annotations (ANN)
    # https://docs.astral.sh/ruff/rules/#flake8-annotations-ann
    "ANN",

    # flake8-bandit (S)
    # https://docs.astral.sh/ruff/rules/#flake8-bandit-s
    "S",

    # flake8-blind-except (BLE)
    # https://docs.astral.sh/ruff/rules/#flake8-blind-except-ble
    "BLE",

    # flake8-boolean-trap (FBT)
    # https://docs.astral.sh/ruff/rules/#flake8-boolean-trap-fbt
    "FBT",

    # flake8-bugbear (B)
    # https://docs.astral.sh/ruff/rules/#flake8-bugbear-b
    "B",

    # flake8-builtins (A)
    # https://docs.astral.sh/ruff/rules/#flake8-builtins-a
    "A",

    # flake8-comprehensions (C4)
    # https://docs.astral.sh/ruff/rules/#flake8-comprehensions-c4
    "C4",

    # flake8-datetimez (DTZ)
    # https://docs.astral.sh/ruff/rules/#flake8-datetimez-dtz
    "DTZ",

    # flake8-errmsg (EM)
    # https://docs.astral.sh/ruff/rules/#flake8-errmsg-em
    "EM",

    # flake8-future-annotations (FA)
    # https://docs.astral.sh/ruff/rules/#flake8-future-annotations-fa
    "FA",

    # flake8-logging-format (G)
    # https://docs.astral.sh/ruff/rules/#flake8-logging-format-g
    "G",

    # flake8-no-pep420 (INP)
    # https://docs.astral.sh/ruff/rules/#flake8-no-pep420-inp
    "INP",

    # flake8-pie (PIE)
    # https://docs.astral.sh/ruff/rules/#flake8-pie-pie
    "PIE",

    # flake8-print (T20)
    # https://docs.astral.sh/ruff/rules/#flake8-print-t20
    "T20",

    # flake8-pyi (PYI)
    # https://docs.astral.sh/ruff/rules/#flake8-pyi-pyi
    "PYI",

    # flake8-pytest-style (PT)
    # https://docs.astral.sh/ruff/rules/#flake8-pytest-style-pt
    "PT",

    # flake8-raise (RSE)
    # https://docs.astral.sh/ruff/rules/#flake8-raise-rse
    "RSE",

    # flake8-return (RET)
    # https://docs.astral.sh/ruff/rules/#flake8-return-ret
    "RET",

    # flake8-self (SLF)
    # https://docs.astral.sh/ruff/rules/#flake8-self-slf
    "SLF",

    # flake8-slots (SLOT)
    # https://docs.astral.sh/ruff/rules/#flake8-slots-slot
    "SLOT",

    # flake8-simplify (SIM)
    # https://docs.astral.sh/ruff/rules/#flake8-simplify-sim
    "SIM",

    # flake8-tidy-imports (TID)
    # https://docs.astral.sh/ruff/rules/#flake8-tidy-imports-tid
    "TID",

    # flake8-type-checking (TCH)
    # https://docs.astral.sh/ruff/rules/#flake8-type-checking-tch
    "TCH",

    # flake8-unused-arguments (ARG)
    # https://docs.astral.sh/ruff/rules/#flake8-unused-arguments-arg
    "ARG",

    # flake8-use-pathlib (PTH)
    # https://docs.astral.sh/ruff/rules/#flake8-use-pathlib-pth
    "PTH",

    # flake8-todos (TD)
    # https://docs.astral.sh/ruff/rules/#flake8-todos-td
    "TD",

    # flake8-fixme (FIX)
    # https://docs.astral.sh/ruff/rules/#flake8-fixme-fix
    "FIX",

    # eradicate (ERA)
    # https://docs.astral.sh/ruff/rules/#eradicate-era
    "ERA",

    # pandas-vet (PD)
    # https://docs.astral.sh/ruff/rules/#pandas-vet-pd
    "PD",

    # pygrep-hooks (PGH)
    # https://docs.astral.sh/ruff/rules/#pygrep-hooks-pgh
    "PGH",

    # Pylint (PL)
    # https://docs.astral.sh/ruff/rules/#pylint-pl
    "PL",

    # tryceratops (TRY)
    # https://docs.astral.sh/ruff/rules/#tryceratops-try
    "TRY",

    # flynt (FLY)
    # https://docs.astral.sh/ruff/rules/#flynt-fly
    "FLY",

    # Perflint (PERF)
    # https://docs.astral.sh/ruff/rules/#perflint-perf
    "PERF",

    # Ruff-specific rules (RUF)
    # https://docs.astral.sh/ruff/rules/#ruff-specific-rules-ruf
    "RUF",
]<|MERGE_RESOLUTION|>--- conflicted
+++ resolved
@@ -33,12 +33,6 @@
     # (D-3) Temporary, before an initial review, either fix ocurrences or move to (2).
     "D100",  # Missing docstring in public module
     "D103",  # Missing docstring in public function
-<<<<<<< HEAD
-    #"D200",  # One-line docstring should fit on one line
-    "D202",  # No blank lines allowed after function docstring
-=======
-    "D200",  # One-line docstring should fit on one line
->>>>>>> cd414380
     "D205",  # 1 blank line required between summary line and description
     "D401",  # First line of docstring should be in imperative mood: ...
 
