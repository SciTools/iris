extend = "pyproject.toml"

lint.ignore = [
    # NOTE: To find a rule code to fix, run:
    #    ruff --select="ALL" --statistics lib/iris/<sub-package>

    # Pyflakes (F)
    # https://docs.astral.sh/ruff/rules/#pyflakes-f
    "F",

    # pycodestyle (E, W)
    # https://docs.astral.sh/ruff/rules/#pycodestyle-e-w
    "E",
    "W",

    # mccabe (C90)
    # https://docs.astral.sh/ruff/rules/#mccabe-c90
    "C90",

    # pep8-naming (N)
    # https://docs.astral.sh/ruff/rules/#pep8-naming-n
    "N",

    # pydocstyle (D)
    # https://docs.astral.sh/ruff/rules/#pydocstyle-d
    # (D-1) Permanent
    "D105",  # Missing docstring in magic method
    # (D-2) Temporary, to be removed when we are more compliant. Rare cases mmove  to (1).
    "D417",  # Missing argument descriptions in the docstring
    "D101",  # Missing docstring in public class
    "D102",  # Missing docstring in public method
    "D104",  # Missing docstring in public package
    "D106",  # Missing docstring in public nested class
    # (D-3) Temporary, before an initial review, either fix ocurrenvces or move to (2).
    "D100",  # Missing docstring in public module
    "D103",  # Missing docstring in public function
    "D200",  # One-line docstring should fit on one line
    "D202",  # No blank lines allowed after function docstring
    "D205",  # 1 blank line required between summary line and description
    "D209",  # Multi-line docstring closing quotes should be on a separate line
    "D211",  # No blank lines allowed before class docstring
    "D300",  # triple double quotes `""" / Use triple single quotes `'''`
    "D401",  # First line of docstring should be in imperative mood: ...
    "D403",  # First word of the first line should be capitalized
    "D404",  # First word of the docstring should not be "This"
    "D405",  # Section name should be properly capitalized
    "D406",  # Section name should end with a newline
    "D407",  # Missing dashed underline after section
<<<<<<< HEAD
    "D411",  # Missing blank line before section
=======
    "D409",  # Section underline should match the length of its name
    "D410",  # Missing blank line after section
>>>>>>> 52fd4ab0
    "D412",  # No blank lines allowed between a section header and its content 

    # pyupgrade (UP)
    # https://docs.astral.sh/ruff/rules/#pyupgrade-up
    "UP",

    # flake8-annotations (ANN)
    # https://docs.astral.sh/ruff/rules/#flake8-annotations-ann
    "ANN",

    # flake8-bandit (S)
    # https://docs.astral.sh/ruff/rules/#flake8-bandit-s
    "S",

    # flake8-blind-except (BLE)
    # https://docs.astral.sh/ruff/rules/#flake8-blind-except-ble
    "BLE",

    # flake8-boolean-trap (FBT)
    # https://docs.astral.sh/ruff/rules/#flake8-boolean-trap-fbt
    "FBT",

    # flake8-bugbear (B)
    # https://docs.astral.sh/ruff/rules/#flake8-bugbear-b
    "B",

    # flake8-builtins (A)
    # https://docs.astral.sh/ruff/rules/#flake8-builtins-a
    "A",

    # flake8-copyright (CPY)
    # https://docs.astral.sh/ruff/rules/#flake8-copyright-cpy
    "CPY",

    # flake8-comprehensions (C4)
    # https://docs.astral.sh/ruff/rules/#flake8-comprehensions-c4
    "C4",

    # flake8-datetimez (DTZ)
    # https://docs.astral.sh/ruff/rules/#flake8-datetimez-dtz
    "DTZ",

    # flake8-errmsg (EM)
    # https://docs.astral.sh/ruff/rules/#flake8-errmsg-em
    "EM",

    # flake8-future-annotations (FA)
    # https://docs.astral.sh/ruff/rules/#flake8-future-annotations-fa
    "FA",

    # flake8-implicit-str-concat (ISC)
    # https://docs.astral.sh/ruff/rules/#flake8-implicit-str-concat-isc
    "ISC",

    # flake8-logging-format (G)
    # https://docs.astral.sh/ruff/rules/#flake8-logging-format-g
    "G",

    # flake8-no-pep420 (INP)
    # https://docs.astral.sh/ruff/rules/#flake8-no-pep420-inp
    "INP",

    # flake8-pie (PIE)
    # https://docs.astral.sh/ruff/rules/#flake8-pie-pie
    "PIE",

    # flake8-print (T20)
    # https://docs.astral.sh/ruff/rules/#flake8-print-t20
    "T20",

    # flake8-pyi (PYI)
    # https://docs.astral.sh/ruff/rules/#flake8-pyi-pyi
    "PYI",

    # flake8-pytest-style (PT)
    # https://docs.astral.sh/ruff/rules/#flake8-pytest-style-pt
    "PT",

    # flake8-raise (RSE)
    # https://docs.astral.sh/ruff/rules/#flake8-raise-rse
    "RSE",

    # flake8-return (RET)
    # https://docs.astral.sh/ruff/rules/#flake8-return-ret
    "RET",

    # flake8-self (SLF)
    # https://docs.astral.sh/ruff/rules/#flake8-self-slf
    "SLF",

    # flake8-slots (SLOT)
    # https://docs.astral.sh/ruff/rules/#flake8-slots-slot
    "SLOT",

    # flake8-simplify (SIM)
    # https://docs.astral.sh/ruff/rules/#flake8-simplify-sim
    "SIM",

    # flake8-tidy-imports (TID)
    # https://docs.astral.sh/ruff/rules/#flake8-tidy-imports-tid
    "TID",

    # flake8-type-checking (TCH)
    # https://docs.astral.sh/ruff/rules/#flake8-type-checking-tch
    "TCH",

    # flake8-unused-arguments (ARG)
    # https://docs.astral.sh/ruff/rules/#flake8-unused-arguments-arg
    "ARG",

    # flake8-use-pathlib (PTH)
    # https://docs.astral.sh/ruff/rules/#flake8-use-pathlib-pth
    "PTH",

    # flake8-todos (TD)
    # https://docs.astral.sh/ruff/rules/#flake8-todos-td
    "TD",

    # flake8-fixme (FIX)
    # https://docs.astral.sh/ruff/rules/#flake8-fixme-fix
    "FIX",

    # eradicate (ERA)
    # https://docs.astral.sh/ruff/rules/#eradicate-era
    "ERA",

    # pandas-vet (PD)
    # https://docs.astral.sh/ruff/rules/#pandas-vet-pd
    "PD",

    # pygrep-hooks (PGH)
    # https://docs.astral.sh/ruff/rules/#pygrep-hooks-pgh
    "PGH",

    # Pylint (PL)
    # https://docs.astral.sh/ruff/rules/#pylint-pl
    "PL",

    # tryceratops (TRY)
    # https://docs.astral.sh/ruff/rules/#tryceratops-try
    "TRY",

    # flynt (FLY)
    # https://docs.astral.sh/ruff/rules/#flynt-fly
    "FLY",

    # Airflow (AIR)
    # https://docs.astral.sh/ruff/rules/#airflow-air
    "AIR",

    # Perflint (PERF)
    # https://docs.astral.sh/ruff/rules/#perflint-perf
    "PERF",

    # Ruff-specific rules (RUF)
    # https://docs.astral.sh/ruff/rules/#ruff-specific-rules-ruf
    "RUF",
]<|MERGE_RESOLUTION|>--- conflicted
+++ resolved
@@ -46,12 +46,6 @@
     "D405",  # Section name should be properly capitalized
     "D406",  # Section name should end with a newline
     "D407",  # Missing dashed underline after section
-<<<<<<< HEAD
-    "D411",  # Missing blank line before section
-=======
-    "D409",  # Section underline should match the length of its name
-    "D410",  # Missing blank line after section
->>>>>>> 52fd4ab0
     "D412",  # No blank lines allowed between a section header and its content 
 
     # pyupgrade (UP)
